--- conflicted
+++ resolved
@@ -141,11 +141,7 @@
 when we receive a response from the fact API request:
 
 ```swift
-<<<<<<< HEAD
 struct Feature: Reducer {
-=======
-struct Feature: ReducerProtocol {
->>>>>>> 8b98ba40
   struct State: Equatable { /* ... */ }
   enum Action: Equatable {
     case factAlertDismissed
@@ -163,11 +159,7 @@
 can return `.none` to represent that:
 
 ```swift
-<<<<<<< HEAD
 struct Feature: Reducer {
-=======
-struct Feature: ReducerProtocol {
->>>>>>> 8b98ba40
   struct State: Equatable { /* ... */ }
   enum Action: Equatable { /* ... */ }
   
