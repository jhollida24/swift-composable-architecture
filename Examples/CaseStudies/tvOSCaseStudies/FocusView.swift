--- conflicted
+++ resolved
@@ -32,16 +32,9 @@
   }
 }
 
-<<<<<<< HEAD
-#if swift(>=5.3)
-  @available(tvOS 14.0, *)
-  struct FocusView: View {
-    let store: StoreOf<Focus>
-=======
 @available(tvOS 14.0, *)
 struct FocusView: View {
   let store: StoreOf<Focus>
->>>>>>> 92989467
 
   @Environment(\.resetFocus) var resetFocus
   @Namespace private var namespace
@@ -78,16 +71,6 @@
   }
 }
 
-<<<<<<< HEAD
-  @available(tvOS 14.0, *)
-  struct FocusView_Previews: PreviewProvider {
-    static var previews: some View {
-      FocusView(
-        store: Store(
-          initialState: Focus.State(),
-          reducer: Focus()
-        )
-=======
 @available(tvOS 14.0, *)
 struct FocusView_Previews: PreviewProvider {
   static var previews: some View {
@@ -95,7 +78,6 @@
       store: Store(
         initialState: Focus.State(),
         reducer: Focus()
->>>>>>> 92989467
       )
     )
   }
