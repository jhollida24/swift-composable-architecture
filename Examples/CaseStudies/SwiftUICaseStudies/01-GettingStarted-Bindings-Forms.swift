--- conflicted
+++ resolved
@@ -7,11 +7,7 @@
 
   Binding state and actions allow you to safely eliminate the boilerplate caused by needing to \
   have a unique action for every UI control. Instead, all UI bindings can be consolidated into a \
-<<<<<<< HEAD
-  single `binding` action that holds onto a `BindingAction` value, and all bindable state can be \
-=======
   single `binding` action that holds onto a `BindingAction` value, and all binding state can be \
->>>>>>> d52a88d1
   safeguarded with the `BindingState` property wrapper.
 
   It is instructive to compare this case study to the "Binding Basics" case study.
@@ -64,22 +60,18 @@
         }
 
         HStack {
-          TextField("Type here", text: viewStore.binding(\.$text))
+          TextField("Type here", text: viewStore.$text)
             .disableAutocorrection(true)
             .foregroundStyle(viewStore.toggleIsOn ? Color.secondary : .primary)
           Text(alternate(viewStore.text))
         }
         .disabled(viewStore.toggleIsOn)
 
-        Toggle(
-          "Disable other controls",
-          isOn: viewStore.binding(\.$toggleIsOn)
-            .resignFirstResponder()
-        )
+        Toggle("Disable other controls", isOn: viewStore.$toggleIsOn.resignFirstResponder())
 
         Stepper(
           "Max slider value: \(viewStore.stepCount)",
-          value: viewStore.binding(\.$stepCount),
+          value: viewStore.$stepCount,
           in: 0...100
         )
         .disabled(viewStore.toggleIsOn)
@@ -87,7 +79,7 @@
         HStack {
           Text("Slider value: \(Int(viewStore.sliderValue))")
 
-          Slider(value: viewStore.binding(\.$sliderValue), in: 0...Double(viewStore.stepCount))
+          Slider(value: viewStore.$sliderValue, in: 0...Double(viewStore.stepCount))
             .tint(.accentColor)
         }
         .disabled(viewStore.toggleIsOn)
