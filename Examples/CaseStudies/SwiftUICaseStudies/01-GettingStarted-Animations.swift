import ComposableArchitecture
@preconcurrency import SwiftUI  // NB: SwiftUI.Color and SwiftUI.Animation are not Sendable yet.

private let readMe = """
  This screen demonstrates how changes to application state can drive animations. Because the \
  `Store` processes actions sent to it synchronously you can typically perform animations \
  in the Composable Architecture just as you would in regular SwiftUI.

  To animate the changes made to state when an action is sent to the store you can pass along an \
  explicit animation, as well, or you can call `viewStore.send` in a `withAnimation` block.

  To animate changes made to state through a binding, use the `.animation` method on `Binding`.

  To animate asynchronous changes made to state via effects, use `Effect.run` style of effects \
  which allows you to send actions with animations.

  Try it out by tapping or dragging anywhere on the screen to move the dot, and by flipping the \
  toggle at the bottom of the screen.
  """

// MARK: - Feature domain

struct Animations: Reducer {
  struct State: Equatable {
    var alert: AlertState<Action>?
    var circleCenter: CGPoint?
    var circleColor = Color.black
    var isCircleScaled = false
  }

  enum Action: Equatable, Sendable {
    case alertDismissed
    case circleScaleToggleChanged(Bool)
    case rainbowButtonTapped
    case resetButtonTapped
    case resetConfirmationButtonTapped
    case setColor(Color)
    case tapped(CGPoint)
  }

  @Dependency(\.continuousClock) var clock

<<<<<<< HEAD
  func reduce(into state: inout State, action: Action) -> Effect<Action> {
    enum CancelID {}
=======
  func reduce(into state: inout State, action: Action) -> EffectTask<Action> {
    enum CancelID { case rainbow }
>>>>>>> d87fe59c

    switch action {
    case .alertDismissed:
      state.alert = nil
      return .none

    case let .circleScaleToggleChanged(isScaled):
      state.isCircleScaled = isScaled
      return .none

    case .rainbowButtonTapped:
      return .run { send in
        for color in [Color.red, .blue, .green, .orange, .pink, .purple, .yellow, .black] {
          await send(.setColor(color), animation: .linear)
          try await self.clock.sleep(for: .seconds(1))
        }
      }
      .cancellable(id: CancelID.rainbow)

    case .resetButtonTapped:
      state.alert = AlertState {
        TextState("Reset state?")
      } actions: {
        ButtonState(
          role: .destructive,
          action: .send(.resetConfirmationButtonTapped, animation: .default)
        ) {
          TextState("Reset")
        }
        ButtonState(role: .cancel) {
          TextState("Cancel")
        }
      }
      return .none

    case .resetConfirmationButtonTapped:
      state = State()
      return .cancel(id: CancelID.rainbow)

    case let .setColor(color):
      state.circleColor = color
      return .none

    case let .tapped(point):
      state.circleCenter = point
      return .none
    }
  }
}

// MARK: - Feature view

struct AnimationsView: View {
  let store: StoreOf<Animations>

  var body: some View {
    WithViewStore(self.store, observe: { $0 }) { viewStore in
      VStack(alignment: .leading) {
        Text(template: readMe, .body)
          .padding()
          .gesture(
            DragGesture(minimumDistance: 0).onChanged { gesture in
              viewStore.send(
                .tapped(gesture.location),
                animation: .interactiveSpring(response: 0.25, dampingFraction: 0.1)
              )
            }
          )
          .overlay {
            GeometryReader { proxy in
              Circle()
                .fill(viewStore.circleColor)
                .colorInvert()
                .blendMode(.difference)
                .frame(width: 50, height: 50)
                .scaleEffect(viewStore.isCircleScaled ? 2 : 1)
                .position(
                  x: viewStore.circleCenter?.x ?? proxy.size.width / 2,
                  y: viewStore.circleCenter?.y ?? proxy.size.height / 2
                )
                .offset(y: viewStore.circleCenter == nil ? 0 : -44)
            }
            .allowsHitTesting(false)
          }
        Toggle(
          "Big mode",
          isOn:
            viewStore
            .binding(get: \.isCircleScaled, send: Animations.Action.circleScaleToggleChanged)
            .animation(.interactiveSpring(response: 0.25, dampingFraction: 0.1))
        )
        .padding()
        Button("Rainbow") { viewStore.send(.rainbowButtonTapped, animation: .linear) }
          .padding([.horizontal, .bottom])
        Button("Reset") { viewStore.send(.resetButtonTapped) }
          .padding([.horizontal, .bottom])
      }
      .alert(self.store.scope(state: \.alert, action: { $0 }), dismiss: .alertDismissed)
      .navigationBarTitleDisplayMode(.inline)
    }
  }
}

// MARK: - SwiftUI previews

struct AnimationsView_Previews: PreviewProvider {
  static var previews: some View {
    Group {
      NavigationView {
        AnimationsView(
          store: Store(initialState: Animations.State()) {
            Animations()
          }
        )
      }

      NavigationView {
        AnimationsView(
          store: Store(initialState: Animations.State()) {
            Animations()
          }
        )
      }
      .environment(\.colorScheme, .dark)
    }
  }
}<|MERGE_RESOLUTION|>--- conflicted
+++ resolved
@@ -40,13 +40,8 @@
 
   @Dependency(\.continuousClock) var clock
 
-<<<<<<< HEAD
   func reduce(into state: inout State, action: Action) -> Effect<Action> {
-    enum CancelID {}
-=======
-  func reduce(into state: inout State, action: Action) -> EffectTask<Action> {
     enum CancelID { case rainbow }
->>>>>>> d87fe59c
 
     switch action {
     case .alertDismissed:
