import Combine
import ComposableArchitecture
@preconcurrency import SwiftUI  // NB: SwiftUI.Color and SwiftUI.Animation are not Sendable yet.

private let readMe = """
  This screen demonstrates how changes to application state can drive animations. Because the \
  `Store` processes actions sent to it synchronously you can typically perform animations \
  in the Composable Architecture just as you would in regular SwiftUI.

  To animate the changes made to state when an action is sent to the store you can pass along an \
  explicit animation, as well, or you can call `viewStore.send` in a `withAnimation` block.

  To animate changes made to state through a binding, use the `.animation` method on `Binding`.

  To animate asynchronous changes made to state via effects, use the `.animation` method provided \
  by the CombineSchedulers library to receive asynchronous actions in an animated fashion.

  Try it out by tapping or dragging anywhere on the screen to move the dot, and by flipping the \
  toggle at the bottom of the screen.
  """

struct AnimationsState: Equatable {
  var alert: AlertState<AnimationsAction>?
  var circleCenter: CGPoint?
  var circleColor = Color.black
  var isCircleScaled = false
}

<<<<<<< HEAD
enum AnimationsAction: Equatable, Sendable {
=======
enum AnimationsAction: Equatable {
  case alertDismissed
>>>>>>> 3f5f3c85
  case circleScaleToggleChanged(Bool)
  case rainbowButtonTapped
  case resetButtonTapped
  case resetConfirmationButtonTapped
  case setColor(Color)
  case tapped(CGPoint)
}

struct AnimationsEnvironment {
  var mainQueue: AnySchedulerOf<DispatchQueue>
}

let animationsReducer = Reducer<AnimationsState, AnimationsAction, AnimationsEnvironment> {
  state, action, environment in
  enum CancelID {}

  switch action {
  case .alertDismissed:
    state.alert = nil
    return .none

  case let .circleScaleToggleChanged(isScaled):
    state.isCircleScaled = isScaled
    return .none

  case .rainbowButtonTapped:
    return .run { send in
      for color in [Color.red, .blue, .green, .orange, .pink, .purple, .yellow, .black] {
        await send(.setColor(color), animation: .linear)
        try await environment.mainQueue.sleep(for: 1)
      }
    }
    .cancellable(id: CancelID.self)

  case .resetButtonTapped:
    state.alert = AlertState(
      title: TextState("Reset state?"),
      primaryButton: .destructive(
        TextState("Reset"),
        action: .send(.resetConfirmationButtonTapped, animation: .default)
      ),
      secondaryButton: .cancel(TextState("Cancel"))
    )
    return .none

  case .resetConfirmationButtonTapped:
    state = AnimationsState()
    return .cancel(id: CancelID.self)

  case let .setColor(color):
    state.circleColor = color
    return .none

  case let .tapped(point):
    state.circleCenter = point
    return .none
  }
}

struct AnimationsView: View {
  let store: Store<AnimationsState, AnimationsAction>

  var body: some View {
    WithViewStore(self.store) { viewStore in
      VStack(alignment: .leading) {
        Text(template: readMe, .body)
          .padding()
          .gesture(
            DragGesture(minimumDistance: 0).onChanged { gesture in
              viewStore.send(
                .tapped(gesture.location),
                animation: .interactiveSpring(response: 0.25, dampingFraction: 0.1)
              )
            }
          )
          .overlay {
            GeometryReader { proxy in
              Circle()
                .fill(viewStore.circleColor)
                .colorInvert()
                .blendMode(.difference)
                .frame(width: 50, height: 50)
                .scaleEffect(viewStore.isCircleScaled ? 2 : 1)
                .position(
                  x: viewStore.circleCenter?.x ?? proxy.size.width / 2,
                  y: viewStore.circleCenter?.y ?? proxy.size.height / 2
                )
                .offset(y: viewStore.circleCenter == nil ? 0 : -44)
            }
            .allowsHitTesting(false)
          }
        Toggle(
          "Big mode",
          isOn:
            viewStore
            .binding(get: \.isCircleScaled, send: AnimationsAction.circleScaleToggleChanged)
            .animation(.interactiveSpring(response: 0.25, dampingFraction: 0.1))
        )
        .padding()
        Button("Rainbow") { viewStore.send(.rainbowButtonTapped, animation: .linear) }
          .padding([.horizontal, .bottom])
        Button("Reset") { viewStore.send(.resetButtonTapped) }
          .padding([.horizontal, .bottom])
      }
      .alert(self.store.scope(state: \.alert), dismiss: .alertDismissed)
      .navigationBarTitleDisplayMode(.inline)
    }
  }
}

struct AnimationsView_Previews: PreviewProvider {
  static var previews: some View {
    Group {
      NavigationView {
        AnimationsView(
          store: Store(
            initialState: AnimationsState(),
            reducer: animationsReducer,
            environment: AnimationsEnvironment(
              mainQueue: .main
            )
          )
        )
      }

      NavigationView {
        AnimationsView(
          store: Store(
            initialState: AnimationsState(),
            reducer: animationsReducer,
            environment: AnimationsEnvironment(
              mainQueue: .main
            )
          )
        )
      }
      .environment(\.colorScheme, .dark)
    }
  }
}<|MERGE_RESOLUTION|>--- conflicted
+++ resolved
@@ -26,12 +26,8 @@
   var isCircleScaled = false
 }
 
-<<<<<<< HEAD
 enum AnimationsAction: Equatable, Sendable {
-=======
-enum AnimationsAction: Equatable {
   case alertDismissed
->>>>>>> 3f5f3c85
   case circleScaleToggleChanged(Bool)
   case rainbowButtonTapped
   case resetButtonTapped
