import Combine
import ComposableArchitecture
import SwiftUI

private let readMe = """
  This application demonstrates how to handle long-living effects, for example notifications from \
  Notification Center.

  Run this application in the simulator, and take a few screenshots by going to \
  *Device › Screenshot* in the menu, and observe that the UI counts the number of times that \
  happens.

  Then, navigate to another screen and take screenshots there, and observe that this screen does \
  *not* count those screenshots.
  """

// MARK: - Application domain

struct LongLivingEffectsState: Equatable {
  var screenshotCount = 0
}

enum LongLivingEffectsAction {
  case task
  case userDidTakeScreenshotNotification
}

struct LongLivingEffectsEnvironment {
  // An effect that emits Void whenever the user takes a screenshot of the device. We use this
  // instead of `NotificationCenter.default.publisher` directly in the reducer so that we can test
  // it.
  var userDidTakeScreenshot: Effect<Void, Never>
}

// MARK: - Business logic

let longLivingEffectsReducer = Reducer<
  LongLivingEffectsState, LongLivingEffectsAction, LongLivingEffectsEnvironment
> { state, action, environment in

<<<<<<< HEAD
=======
  enum UserDidTakeScreenshotNotificationId {}

>>>>>>> 07cd0c2c
  switch action {
  case .task:
    // When the view appears, start the effect that emits when screenshots are taken.
    return environment.userDidTakeScreenshot
<<<<<<< HEAD
      .map { .userDidTakeScreenshotNotification }

  case .userDidTakeScreenshotNotification:
    state.screenshotCount += 1
    return .none
=======
      .map { LongLivingEffectsAction.userDidTakeScreenshotNotification }
      .cancellable(id: UserDidTakeScreenshotNotificationId.self)

  case .onDisappear:
    // When view disappears, stop the effect.
    return .cancel(id: UserDidTakeScreenshotNotificationId.self)
>>>>>>> 07cd0c2c
  }
}

// MARK: - SwiftUI view

struct LongLivingEffectsView: View {
  let store: Store<LongLivingEffectsState, LongLivingEffectsAction>

  var body: some View {
    WithViewStore(self.store) { viewStore in
      Form {
        Section(header: Text(template: readMe, .body)) {
          Text("A screenshot of this screen has been taken \(viewStore.screenshotCount) times.")
            .font(.headline)
        }

        Section {
          NavigationLink(destination: self.detailView) {
            Text("Navigate to another screen")
          }
        }
      }
      .navigationBarTitle("Long-living effects")
      .task { await viewStore.send(.task) }
    }
  }

  var detailView: some View {
    Text(
      """
      Take a screenshot of this screen a few times, and then go back to the previous screen to see \
      that those screenshots were not counted.
      """
    )
    .padding(.horizontal, 64)
  }
}

// MARK: - SwiftUI previews

struct EffectsLongLiving_Previews: PreviewProvider {
  static var previews: some View {
    let appView = LongLivingEffectsView(
      store: Store(
        initialState: LongLivingEffectsState(),
        reducer: longLivingEffectsReducer,
        environment: LongLivingEffectsEnvironment(
          userDidTakeScreenshot: .none
        )
      )
    )

    return Group {
      NavigationView { appView }
      NavigationView { appView.detailView }
    }
  }
}<|MERGE_RESOLUTION|>--- conflicted
+++ resolved
@@ -38,29 +38,18 @@
   LongLivingEffectsState, LongLivingEffectsAction, LongLivingEffectsEnvironment
 > { state, action, environment in
 
-<<<<<<< HEAD
-=======
   enum UserDidTakeScreenshotNotificationId {}
 
->>>>>>> 07cd0c2c
   switch action {
   case .task:
     // When the view appears, start the effect that emits when screenshots are taken.
     return environment.userDidTakeScreenshot
-<<<<<<< HEAD
       .map { .userDidTakeScreenshotNotification }
-
-  case .userDidTakeScreenshotNotification:
-    state.screenshotCount += 1
-    return .none
-=======
-      .map { LongLivingEffectsAction.userDidTakeScreenshotNotification }
       .cancellable(id: UserDidTakeScreenshotNotificationId.self)
 
   case .onDisappear:
     // When view disappears, stop the effect.
     return .cancel(id: UserDidTakeScreenshotNotificationId.self)
->>>>>>> 07cd0c2c
   }
 }
 
