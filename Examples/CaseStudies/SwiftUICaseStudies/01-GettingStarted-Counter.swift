import ComposableArchitecture
import SwiftUI

private let readMe = """
  This screen demonstrates the basics of the Composable Architecture in an archetypal counter \
  application.

  The domain of the application is modeled using simple data types that correspond to the mutable \
  state of the application and any actions that can affect that state or the outside world.
  """

<<<<<<< HEAD
=======
// MARK: - Feature domain

>>>>>>> 92989467
struct Counter: ReducerProtocol {
  struct State: Equatable {
    var count = 0
  }

  enum Action: Equatable {
    case decrementButtonTapped
    case incrementButtonTapped
  }

  func reduce(into state: inout State, action: Action) -> Effect<Action, Never> {
    switch action {
    case .decrementButtonTapped:
      state.count -= 1
      return .none
    case .incrementButtonTapped:
      state.count += 1
      return .none
    }
  }
}

// MARK: - Feature view

struct CounterView: View {
  let store: StoreOf<Counter>

  var body: some View {
    WithViewStore(self.store, observe: { $0 }) { viewStore in
      HStack {
        Button {
          viewStore.send(.decrementButtonTapped)
        } label: {
          Image(systemName: "minus")
        }

        Text("\(viewStore.count)")
          .monospacedDigit()

        Button {
          viewStore.send(.incrementButtonTapped)
        } label: {
          Image(systemName: "plus")
        }
      }
    }
  }
}

struct CounterDemoView: View {
  let store: StoreOf<Counter>

  var body: some View {
    Form {
      Section {
        AboutView(readMe: readMe)
      }

      Section {
        CounterView(store: self.store)
          .frame(maxWidth: .infinity)
      }
    }
    .buttonStyle(.borderless)
    .navigationTitle("Counter demo")
  }
}

// MARK: - SwiftUI previews

struct CounterView_Previews: PreviewProvider {
  static var previews: some View {
    NavigationView {
      CounterDemoView(
        store: Store(
          initialState: Counter.State(),
          reducer: Counter()
        )
      )
    }
  }
}<|MERGE_RESOLUTION|>--- conflicted
+++ resolved
@@ -9,11 +9,8 @@
   state of the application and any actions that can affect that state or the outside world.
   """
 
-<<<<<<< HEAD
-=======
 // MARK: - Feature domain
 
->>>>>>> 92989467
 struct Counter: ReducerProtocol {
   struct State: Equatable {
     var count = 0
