--- conflicted
+++ resolved
@@ -60,15 +60,8 @@
         return .none
       }
     }
-<<<<<<< HEAD
     .presentationDestination(\.$selection, action: /Action.selection) {
       Counter()
-=======
-    .ifLet(\.selection, action: /Action.counter) {
-      Scope(state: \Identified<State.Row.ID, Counter.State>.value, action: /.self) {
-        Counter()
-      }
->>>>>>> e7be5df6
     }
   }
 }
