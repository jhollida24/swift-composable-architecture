--- conflicted
+++ resolved
@@ -55,7 +55,6 @@
     state.currentTrivia = nil
     state.isTriviaRequestInFlight = true
 
-<<<<<<< HEAD
     return .task { @MainActor [count = state.count] in
       .triviaResponse(
         await TaskResult {
@@ -63,13 +62,7 @@
         }
       )
     }
-    .cancellable(id: TriviaRequestId())
-=======
-    return environment.fact.fetch(state.count)
-      .receive(on: environment.mainQueue)
-      .catchToEffect(EffectsCancellationAction.triviaResponse)
-      .cancellable(id: TriviaRequestId.self)
->>>>>>> 07cd0c2c
+    .cancellable(id: TriviaRequestId.self)
 
   case let .triviaResponse(.success(response)):
     state.isTriviaRequestInFlight = false
