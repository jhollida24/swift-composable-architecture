--- conflicted
+++ resolved
@@ -31,11 +31,8 @@
 
   @Dependency(\.mainQueue) var mainQueue
 
-<<<<<<< HEAD
   var body: some ReducerProtocol<State, Action> {
     Reduce { state, action in
-=======
->>>>>>> 1fbe9d07
       enum CancelID {}
 
       switch action {
@@ -45,11 +42,7 @@
       case let .setNavigation(selection: .some(id)):
         state.selection = Identified(nil, id: id)
         return .task {
-<<<<<<< HEAD
           try await self.mainQueue.sleep(for: 1)
-=======
-          try await environment.mainQueue.sleep(for: 1)
->>>>>>> 1fbe9d07
           return .setNavigationSelectionDelayCompleted
         }
         .cancellable(id: CancelID.self, cancelInFlight: true)
@@ -67,7 +60,6 @@
         return .none
       }
     }
-    //
     .ifLet(state: \State.selection, action: .self) {
       EmptyReducer()
         .ifLet(state: \Identified<State.Row.ID, Counter.State?>.value, action: /Action.counter) {
