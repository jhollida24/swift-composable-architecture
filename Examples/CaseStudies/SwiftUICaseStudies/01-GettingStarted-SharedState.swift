import ComposableArchitecture
import SwiftUI

private let readMe = """
  This screen demonstrates how multiple independent screens can share state in the Composable \
  Architecture. Each tab manages its own state, and could be in separate modules, but changes in \
  one tab are immediately reflected in the other.

  This tab has its own state, consisting of a count value that can be incremented and decremented, \
  as well as an alert value that is set when asking if the current count is prime.

  Internally, it is also keeping track of various stats, such as min and max counts and total \
  number of count events that occurred. Those states are viewable in the other tab, and the stats \
  can be reset from the other tab.
  """

// MARK: - Feature domain

@Reducer
struct SharedState {
  enum Tab { case counter, profile }

  @ObservableState
  struct State: Equatable {
    var currentTab = Tab.counter
    var counter = CounterTab.State()
    var profile = ProfileTab.State()
  }

  enum Action {
    case counter(CounterTab.Action)
    case profile(ProfileTab.Action)
    case selectTab(Tab)
  }

  var body: some Reducer<State, Action> {
    Scope(state: \.counter, action: \.counter) {
      CounterTab()
    }
<<<<<<< HEAD
=======
    .onChange(of: \.counter.stats) { _, stats in
      Reduce { state, _ in
        state.profile.stats = stats
        return .none
      }
    }
>>>>>>> 47c9c3fa

    Scope(state: \.profile, action: \.profile) {
      ProfileTab()
    }
<<<<<<< HEAD
=======
    .onChange(of: \.profile.stats) { _, stats in
      Reduce { state, _ in
        state.counter.stats = stats
        return .none
      }
    }
>>>>>>> 47c9c3fa

    Reduce { state, action in
      switch action {
      case .counter, .profile:
        return .none
      case let .selectTab(tab):
        state.currentTab = tab
        return .none
      }
    }
  }
}

// MARK: - Feature view

struct SharedStateView: View {
  @State var store = Store(initialState: SharedState.State()) {
    SharedState()
  }

  var body: some View {
    TabView(selection: $store.currentTab.sending(\.selectTab)) {
      NavigationStack {
        CounterTabView(
          store: self.store.scope(state: \.counter, action: \.counter)
        )
      }
      .tag(SharedState.Tab.counter)
      .tabItem { Text("Counter") }

      NavigationStack {
        ProfileTabView(
          store: self.store.scope(state: \.profile, action: \.profile)
        )
      }
      .tag(SharedState.Tab.profile)
      .tabItem { Text("Profile") }
    }
  }
}

@Reducer
struct CounterTab {
  @ObservableState
  struct State: Equatable {
    @Presents var alert: AlertState<Action.Alert>?
    @SharedDependency var stats: Stats
  }

  enum Action {
    case alert(PresentationAction<Alert>)
    case decrementButtonTapped
    case incrementButtonTapped
    case isPrimeButtonTapped

    enum Alert: Equatable {}
  }

  var body: some Reducer<State, Action> {
    Reduce { state, action in
      switch action {
      case .alert:
        return .none

      case .decrementButtonTapped:
        state.stats.decrement()
        return .none

      case .incrementButtonTapped:
        state.stats.increment()
        return .none

      case .isPrimeButtonTapped:
        state.alert = AlertState {
          TextState(
            isPrime(state.stats.count)
              ? "👍 The number \(state.stats.count) is prime!"
              : "👎 The number \(state.stats.count) is not prime :("
          )
        }
        return .none
      }
    }
    .ifLet(\.$alert, action: \.alert)
  }
}

struct CounterTabView: View {
  @Bindable var store: StoreOf<CounterTab>

  var body: some View {
    Form {
      Text(template: readMe, .caption)

      VStack(spacing: 16) {
        HStack {
          Button {
            store.send(.decrementButtonTapped)
          } label: {
            Image(systemName: "minus")
          }

          Text("\(store.stats.count)")
            .monospacedDigit()

          Button {
            store.send(.incrementButtonTapped)
          } label: {
            Image(systemName: "plus")
          }
        }

        Button("Is this prime?") { store.send(.isPrimeButtonTapped) }
      }
    }
    .buttonStyle(.borderless)
    .navigationTitle("Shared State Demo")
    .alert($store.scope(state: \.alert, action: \.alert))
  }
}

@Reducer
struct ProfileTab {
  @ObservableState
  struct State: Equatable {
<<<<<<< HEAD
    @SharedDependency var stats: Stats

    fileprivate mutating func resetCount() {
      self.stats = Stats()
    }
=======
    var stats = Stats()
>>>>>>> 47c9c3fa
  }

  enum Action {
    case resetStatsButtonTapped
  }

  var body: some Reducer<State, Action> {
    Reduce { state, action in
      switch action {
      case .resetStatsButtonTapped:
        state.stats.reset()
        return .none
      }
    }
  }
}

struct ProfileTabView: View {
  let store: StoreOf<ProfileTab>

  var body: some View {
    Form {
      Text(
        template: """
          This tab shows state from the previous tab, and it is capable of reseting all of the \
          state back to 0.

          This shows that it is possible for each screen to model its state in the way that makes \
          the most sense for it, while still allowing the state and mutations to be shared \
          across independent screens.
          """,
        .caption
      )

      VStack(spacing: 16) {
        Text("Current count: \(store.stats.count)")
        Text("Max count: \(store.stats.maxCount)")
        Text("Min count: \(store.stats.minCount)")
        Text("Total number of count events: \(store.stats.numberOfCounts)")
        Button("Reset") { store.send(.resetStatsButtonTapped) }
      }
    }
    .buttonStyle(.borderless)
    .navigationTitle("Profile")
  }
}

struct Stats: Equatable {
  private(set) var count = 0
  private(set) var maxCount = 0
  private(set) var minCount = 0
  private(set) var numberOfCounts = 0
  mutating func increment() {
    count += 1
    numberOfCounts += 1
    maxCount = max(minCount, count)
  }
  mutating func decrement() {
    count -= 1
    numberOfCounts += 1
    minCount = min(minCount, count)
  }
  mutating func reset() {
    self = Self()
  }
}

extension Stats: DependencyKey {
  static var liveValue: Self {
    Self()
  }
  static var testValue: Self {
    Self()
  }
}

// MARK: - SwiftUI previews

struct SharedState_Previews: PreviewProvider {
  static var previews: some View {
    SharedStateView()
  }
}

// MARK: - Private helpers

/// Checks if a number is prime or not.
private func isPrime(_ p: Int) -> Bool {
  if p <= 1 { return false }
  if p <= 3 { return true }
  for i in 2...Int(sqrtf(Float(p))) {
    if p % i == 0 { return false }
  }
  return true
}<|MERGE_RESOLUTION|>--- conflicted
+++ resolved
@@ -37,28 +37,10 @@
     Scope(state: \.counter, action: \.counter) {
       CounterTab()
     }
-<<<<<<< HEAD
-=======
-    .onChange(of: \.counter.stats) { _, stats in
-      Reduce { state, _ in
-        state.profile.stats = stats
-        return .none
-      }
-    }
->>>>>>> 47c9c3fa
 
     Scope(state: \.profile, action: \.profile) {
       ProfileTab()
     }
-<<<<<<< HEAD
-=======
-    .onChange(of: \.profile.stats) { _, stats in
-      Reduce { state, _ in
-        state.counter.stats = stats
-        return .none
-      }
-    }
->>>>>>> 47c9c3fa
 
     Reduce { state, action in
       switch action {
@@ -184,15 +166,7 @@
 struct ProfileTab {
   @ObservableState
   struct State: Equatable {
-<<<<<<< HEAD
     @SharedDependency var stats: Stats
-
-    fileprivate mutating func resetCount() {
-      self.stats = Stats()
-    }
-=======
-    var stats = Stats()
->>>>>>> 47c9c3fa
   }
 
   enum Action {
@@ -203,7 +177,7 @@
     Reduce { state, action in
       switch action {
       case .resetStatsButtonTapped:
-        state.stats.reset()
+        state.stats = Stats()
         return .none
       }
     }
@@ -255,9 +229,6 @@
     numberOfCounts += 1
     minCount = min(minCount, count)
   }
-  mutating func reset() {
-    self = Self()
-  }
 }
 
 extension Stats: DependencyKey {
