--- conflicted
+++ resolved
@@ -22,22 +22,9 @@
 
   @ObservableState
   struct State: Equatable {
-<<<<<<< HEAD
-    @ObservationStateIgnored
-    @Dependency(Shared<SharedState.Counter.State>.self) var counter
-    //@Dependency(SharedState.Counter.State.self) var counter
-    var profile: Profile.State
-    var currentTab: Tab
-
-    init(currentTab: Tab = .counter) {
-      self.currentTab = currentTab
-      self.profile = Profile.State()
-    }
-=======
     var currentTab = Tab.counter
     var counter = CounterTab.State()
     var profile = ProfileTab.State()
->>>>>>> 6bb6ca67
   }
 
   enum Action {
@@ -47,23 +34,12 @@
   }
 
   var body: some Reducer<State, Action> {
-<<<<<<< HEAD
-    Scope(state: \.counter.value, action: \.counter) {
-      Counter()
-=======
     Scope(state: \.counter, action: \.counter) {
       CounterTab()
     }
-    .onChange(of: \.counter.stats) { _, stats in
-      Reduce { state, _ in state.profile.stats = stats; return .none }
->>>>>>> 6bb6ca67
-    }
 
     Scope(state: \.profile, action: \.profile) {
       ProfileTab()
-    }
-    .onChange(of: \.profile.stats) { _, stats in
-      Reduce { state, _ in state.counter.stats = stats; return .none }
     }
 
     Reduce { state, action in
@@ -78,67 +54,19 @@
   }
 }
 
-<<<<<<< HEAD
-  @Reducer
-  struct Counter {
-    @ObservableState
-    struct State: Equatable, TestDependencyKey {
-      static let testValue = Self()
-
-      @Presents var alert: AlertState<Action.Alert>?
-      var count = 0
-      var maxCount = 0
-      var minCount = 0
-      var numberOfCounts = 0
-    }
-
-    enum Action {
-      case alert(PresentationAction<Alert>)
-      case decrementButtonTapped
-      case incrementButtonTapped
-      case isPrimeButtonTapped
-
-      enum Alert: Equatable {}
-    }
-=======
 // MARK: - Feature view
->>>>>>> 6bb6ca67
 
 struct SharedStateView: View {
   @State var store = Store(initialState: SharedState.State()) {
     SharedState()
   }
 
-<<<<<<< HEAD
-  @Reducer
-  struct Profile {
-    @ObservableState
-    struct State: Equatable {
-      @ObservationStateIgnored
-      @Dependency(Shared<SharedState.Counter.State>.self) var counter
-
-//      // NB: This initializer is required in Xcode 15.0.1 (which CI uses at the time of writing
-//      //     this). We can remove when Xcode 15.1 is released and CI uses it.
-//      #if swift(<5.9.2)
-//        init(currentTab: Tab, count: Int = 0, maxCount: Int, minCount: Int, numberOfCounts: Int) {
-//          self.currentTab = currentTab
-//          self.count = count
-//          self.maxCount = maxCount
-//          self.minCount = minCount
-//          self.numberOfCounts = numberOfCounts
-//        }
-//      #endif
-
-      fileprivate mutating func resetCount() {
-        self.counter.value = Counter.State()
-=======
   var body: some View {
     TabView(selection: $store.currentTab.sending(\.selectTab)) {
       NavigationStack {
         CounterTabView(
           store: self.store.scope(state: \.counter, action: \.counter)
         )
->>>>>>> 6bb6ca67
       }
       .tag(SharedState.Tab.counter)
       .tabItem { Text("Counter") }
@@ -159,17 +87,9 @@
   @ObservableState
   struct State: Equatable {
     @Presents var alert: AlertState<Action.Alert>?
-    var stats = Stats()
-  }
-
-<<<<<<< HEAD
-struct SharedStateView: View {
-  @Bindable var store = Store(initialState: SharedState.State()) {
-    SharedState()
-      ._printChanges()
-  } withDependencies: {
-    $0[Shared<SharedState.Counter.State>.self] = Shared(SharedState.Counter.State())
-=======
+    @Shared var stats: Stats
+  }
+
   enum Action {
     case alert(PresentationAction<Alert>)
     case decrementButtonTapped
@@ -177,7 +97,6 @@
     case isPrimeButtonTapped
 
     enum Alert: Equatable {}
->>>>>>> 6bb6ca67
   }
 
   var body: some Reducer<State, Action> {
@@ -190,17 +109,9 @@
         state.stats.decrement()
         return .none
 
-<<<<<<< HEAD
-      switch store.currentTab {
-      case .counter:
-        SharedStateCounterView(
-          store: store.scope(state: \.counter.value, action: \.counter)
-        )
-=======
       case .incrementButtonTapped:
         state.stats.increment()
         return .none
->>>>>>> 6bb6ca67
 
       case .isPrimeButtonTapped:
         state.alert = AlertState {
@@ -255,7 +166,7 @@
 struct ProfileTab {
   @ObservableState
   struct State: Equatable {
-    var stats = Stats()
+    @Shared var stats: Stats
 
     fileprivate mutating func resetCount() {
       self.stats = Stats()
@@ -295,19 +206,11 @@
       )
 
       VStack(spacing: 16) {
-<<<<<<< HEAD
-        Text("Current count: \(store.counter.count)")
-        Text("Max count: \(store.counter.maxCount)")
-        Text("Min count: \(store.counter.minCount)")
-        Text("Total number of count events: \(store.counter.numberOfCounts)")
-        Button("Reset") { store.send(.resetCounterButtonTapped) }
-=======
         Text("Current count: \(store.stats.count)")
         Text("Max count: \(store.stats.maxCount)")
         Text("Min count: \(store.stats.minCount)")
         Text("Total number of count events: \(store.stats.numberOfCounts)")
         Button("Reset") { store.send(.resetStatsButtonTapped) }
->>>>>>> 6bb6ca67
       }
     }
     .buttonStyle(.borderless)
@@ -332,6 +235,15 @@
   }
 }
 
+extension Stats: DependencyKey {
+  static var liveValue: Self {
+    Self()
+  }
+  static var testValue: Self {
+    Self()
+  }
+}
+
 // MARK: - SwiftUI previews
 
 struct SharedState_Previews: PreviewProvider {
@@ -350,4 +262,11 @@
     if p % i == 0 { return false }
   }
   return true
+}
+
+extension DependencyValues {
+  subscript<Key>(shared _: Key.Type) -> Key {
+    get { self[Shared<Key>.self].value }
+    set { self[Shared<Key>.self] = Shared(newValue) }
+  }
 }