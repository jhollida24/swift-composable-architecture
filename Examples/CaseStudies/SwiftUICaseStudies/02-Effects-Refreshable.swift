--- conflicted
+++ resolved
@@ -26,7 +26,6 @@
     case refresh
   }
 
-<<<<<<< HEAD
   @Dependency(\.factClient) var factClient
   @Dependency(\.mainQueue) var mainQueue
 
@@ -61,49 +60,10 @@
       state.isLoading = true
       return .task { [count = state.count] in
         try? await self.mainQueue.sleep(for: 2)
-        return await .factResponse(.init { try await self.factClient.fetch(count) })
+        return await .factResponse(TaskResult { try await self.factClient.fetch(count) })
       }
       .animation()
       .cancellable(id: CancelId.self)
-=======
-let refreshableReducer = Reducer<
-  RefreshableState,
-  RefreshableAction,
-  RefreshableEnvironment
-> { state, action, environment in
-
-  enum CancelId {}
-
-  switch action {
-  case .cancelButtonTapped:
-    state.isLoading = false
-    return .cancel(id: CancelId.self)
-
-  case .decrementButtonTapped:
-    state.count -= 1
-    return .none
-
-  case let .factResponse(.success(fact)):
-    state.isLoading = false
-    state.fact = fact
-    return .none
-
-  case .factResponse(.failure):
-    state.isLoading = false
-    // TODO: do some error handling
-    return .none
-
-  case .incrementButtonTapped:
-    state.count += 1
-    return .none
-
-  case .refresh:
-    state.fact = nil
-    state.isLoading = true
-    return .task { [count = state.count] in
-      try? await environment.mainQueue.sleep(for: 2)
-      return await .factResponse(TaskResult { try await environment.fact.fetch(count) })
->>>>>>> 9f2f781c
     }
   }
 }
@@ -144,19 +104,9 @@
   struct Refreshable_Previews: PreviewProvider {
     static var previews: some View {
       RefreshableView(
-<<<<<<< HEAD
-        store: .init(
-          initialState: .init(),
+        store: Store(
+          initialState: Refreshable.State(),
           reducer: Refreshable()
-=======
-        store: Store(
-          initialState: RefreshableState(),
-          reducer: refreshableReducer,
-          environment: RefreshableEnvironment(
-            fact: .live,
-            mainQueue: .main
-          )
->>>>>>> 9f2f781c
         )
       )
     }
