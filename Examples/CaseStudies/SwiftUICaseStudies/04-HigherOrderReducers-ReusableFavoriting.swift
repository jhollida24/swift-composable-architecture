import Combine
import ComposableArchitecture
import Foundation
import SwiftUI

private let readMe = """
  This screen demonstrates how one can create reusable components in the Composable Architecture.

  It introduces the domain, logic, and view around "favoriting" something, which is considerably \
  complex.

  A feature can give itself the ability to "favorite" part of its state by embedding the domain of \
  favoriting, using the `Favoriting` reducer, and passing an appropriately scoped store to \
  `FavoriteButton`.

  Tapping the favorite button on a row will instantly reflect in the UI and fire off an effect to \
  do any necessary work, like writing to a database or making an API request. We have simulated a \
  request that takes 1 second to run and may fail 25% of the time. Failures result in rolling back \
  favorite state and rendering an alert.
  """

// MARK: - Reusable favorite component

struct FavoritingState<ID: Hashable & Sendable>: Equatable {
  var alert: AlertState<FavoritingAction>?
  let id: ID
  var isFavorite: Bool
}

enum FavoritingAction: Equatable {
  case alertDismissed
  case buttonTapped
  case response(TaskResult<Bool>)
}
<<<<<<< HEAD

struct Favoriting<ID: Hashable & Sendable>: ReducerProtocol {
  let favorite: @Sendable (ID, Bool) async throws -> Bool
=======
extension ReducerProtocol {
  func favorite<ID: Hashable>(
    favorite: @escaping @Sendable (ID, Bool) async throws -> Bool,
    state toFavoriteState: WritableKeyPath<State, FavoritingState<ID>>,
    action toFavoriteAction: CasePath<Action, FavoritingAction>
  ) -> _FavoritingComponent<Self, ID> {
    .init(
      base: self,
      favorite: favorite,
      toFavoriteState: toFavoriteState,
      toFavoriteAction: toFavoriteAction
    )
  }
}
struct _FavoritingComponent<Base: ReducerProtocol, ID: Hashable & Sendable>: ReducerProtocol {
  let base: Base
  let favorite: @Sendable (ID, Bool) async throws -> Bool
  let toFavoriteState: WritableKeyPath<Base.State, FavoritingState<ID>>
  let toFavoriteAction: CasePath<Base.Action, FavoritingAction>
>>>>>>> a3ad8e1c

  private struct CancelID: Hashable {
    let id: AnyHashable
  }

<<<<<<< HEAD
  func reduce(
    into state: inout FavoritingState<ID>, action: FavoritingAction
  ) -> Effect<FavoritingAction, Never> {
    switch action {
    case .alertDismissed:
      state.alert = nil
      state.isFavorite.toggle()
      return .none

    case .buttonTapped:
      state.isFavorite.toggle()

      return .task { [id = state.id, isFavorite = state.isFavorite, favorite] in
        await .response(TaskResult { try await favorite(id, isFavorite) })
=======
  var body: some ReducerProtocol<Base.State, Base.Action> {
    Scope(state: self.toFavoriteState, action: self.toFavoriteAction) {
      Reduce { state, action in
        switch action {
        case .alertDismissed:
          state.alert = nil
          state.isFavorite.toggle()
          return .none

        case .buttonTapped:
          state.isFavorite.toggle()

          return .task { [id = state.id, isFavorite = state.isFavorite, favorite] in
            await .response(TaskResult { try await favorite(id, isFavorite) })
          }
          .cancellable(id: CancelID(id: state.id), cancelInFlight: true)

        case let .response(.failure(error)):
          state.alert = AlertState(title: TextState(error.localizedDescription))
          return .none

        case let .response(.success(isFavorite)):
          state.isFavorite = isFavorite
          return .none
        }
>>>>>>> a3ad8e1c
      }
      .cancellable(id: CancelID(id: state.id), cancelInFlight: true)

    case let .response(.failure(error)):
      state.alert = AlertState(title: TextState(error.localizedDescription))
      return .none

    case let .response(.success(isFavorite)):
      state.isFavorite = isFavorite
      return .none
    }
<<<<<<< HEAD
=======
    self.base
>>>>>>> a3ad8e1c
  }
}

struct FavoriteButton<ID: Hashable & Sendable>: View {
  let store: Store<FavoritingState<ID>, FavoritingAction>

  var body: some View {
    WithViewStore(self.store, observe: { $0 }) { viewStore in
      Button {
        viewStore.send(.buttonTapped)
      } label: {
        Image(systemName: "heart")
          .symbolVariant(viewStore.isFavorite ? .fill : .none)
      }
      .alert(self.store.scope(state: \.alert), dismiss: .alertDismissed)
    }
  }
}

// MARK: Feature domain -

struct Episode: ReducerProtocol {
  struct State: Equatable, Identifiable {
    var alert: AlertState<FavoritingAction>?
    let id: UUID
    var isFavorite: Bool
    let title: String

    var favorite: FavoritingState<ID> {
      get { .init(alert: self.alert, id: self.id, isFavorite: self.isFavorite) }
      set { (self.alert, self.isFavorite) = (newValue.alert, newValue.isFavorite) }
    }
  }
  enum Action: Equatable {
    case favorite(FavoritingAction)
  }
  let favorite: @Sendable (UUID, Bool) async throws -> Bool

  var body: some ReducerProtocol<State, Action> {
    Scope(state: \.favorite, action: /Action.favorite) {
      Favoriting(favorite: self.favorite)
    }
  }
}

struct EpisodeView: View {
  let store: StoreOf<Episode>

  var body: some View {
    WithViewStore(self.store, observe: { $0 }) { viewStore in
      HStack(alignment: .firstTextBaseline) {
        Text(viewStore.title)

        Spacer()

        FavoriteButton(
          store: self.store.scope(
            state: \.favorite,
            action: Episode.Action.favorite
          )
        )
      }
    }
  }
}

struct Episodes: ReducerProtocol {
  struct State: Equatable {
    var episodes: IdentifiedArrayOf<Episode.State> = []
  }
  enum Action: Equatable {
    case episode(id: Episode.State.ID, action: Episode.Action)
  }
  let favorite: @Sendable (UUID, Bool) async throws -> Bool

  var body: some ReducerProtocol<State, Action> {
    Reduce { state, action in
      .none
    }
    .forEach(\.episodes, action: /Action.episode) {
      Episode(favorite: self.favorite)
    }
  }
}

struct EpisodesView: View {
  let store: StoreOf<Episodes>

  var body: some View {
    Form {
      Section {
        AboutView(readMe: readMe)
      }
      ForEachStore(
        self.store.scope(
          state: \.episodes,
          action: Episodes.Action.episode(id:action:)
        )
      ) { rowStore in
        EpisodeView(store: rowStore)
      }
      .buttonStyle(.borderless)
    }
    .navigationTitle("Favoriting")
  }
}

struct EpisodesView_Previews: PreviewProvider {
  static var previews: some View {
    NavigationView {
      EpisodesView(
        store: Store(
          initialState: Episodes.State(
            episodes: .mocks
          ),
          reducer: Episodes(favorite: favorite(id:isFavorite:))
        )
      )
    }
  }
}

struct FavoriteError: LocalizedError {
  var errorDescription: String? {
    "Favoriting failed."
  }
}

@Sendable func favorite<ID>(id: ID, isFavorite: Bool) async throws -> Bool {
  try await Task.sleep(nanoseconds: NSEC_PER_SEC)
  if .random(in: 0...1) > 0.25 {
    return isFavorite
  } else {
    throw FavoriteError()
  }
}

extension IdentifiedArray where ID == Episode.State.ID, Element == Episode.State {
  static let mocks: Self = [
    Episode.State(id: UUID(), isFavorite: false, title: "Functions"),
    Episode.State(id: UUID(), isFavorite: false, title: "Side Effects"),
    Episode.State(id: UUID(), isFavorite: false, title: "Algebraic Data Types"),
    Episode.State(id: UUID(), isFavorite: false, title: "DSLs"),
    Episode.State(id: UUID(), isFavorite: false, title: "Parsers"),
    Episode.State(id: UUID(), isFavorite: false, title: "Composable Architecture"),
  ]
}<|MERGE_RESOLUTION|>--- conflicted
+++ resolved
@@ -32,37 +32,14 @@
   case buttonTapped
   case response(TaskResult<Bool>)
 }
-<<<<<<< HEAD
 
 struct Favoriting<ID: Hashable & Sendable>: ReducerProtocol {
   let favorite: @Sendable (ID, Bool) async throws -> Bool
-=======
-extension ReducerProtocol {
-  func favorite<ID: Hashable>(
-    favorite: @escaping @Sendable (ID, Bool) async throws -> Bool,
-    state toFavoriteState: WritableKeyPath<State, FavoritingState<ID>>,
-    action toFavoriteAction: CasePath<Action, FavoritingAction>
-  ) -> _FavoritingComponent<Self, ID> {
-    .init(
-      base: self,
-      favorite: favorite,
-      toFavoriteState: toFavoriteState,
-      toFavoriteAction: toFavoriteAction
-    )
-  }
-}
-struct _FavoritingComponent<Base: ReducerProtocol, ID: Hashable & Sendable>: ReducerProtocol {
-  let base: Base
-  let favorite: @Sendable (ID, Bool) async throws -> Bool
-  let toFavoriteState: WritableKeyPath<Base.State, FavoritingState<ID>>
-  let toFavoriteAction: CasePath<Base.Action, FavoritingAction>
->>>>>>> a3ad8e1c
 
   private struct CancelID: Hashable {
     let id: AnyHashable
   }
 
-<<<<<<< HEAD
   func reduce(
     into state: inout FavoritingState<ID>, action: FavoritingAction
   ) -> Effect<FavoritingAction, Never> {
@@ -77,33 +54,6 @@
 
       return .task { [id = state.id, isFavorite = state.isFavorite, favorite] in
         await .response(TaskResult { try await favorite(id, isFavorite) })
-=======
-  var body: some ReducerProtocol<Base.State, Base.Action> {
-    Scope(state: self.toFavoriteState, action: self.toFavoriteAction) {
-      Reduce { state, action in
-        switch action {
-        case .alertDismissed:
-          state.alert = nil
-          state.isFavorite.toggle()
-          return .none
-
-        case .buttonTapped:
-          state.isFavorite.toggle()
-
-          return .task { [id = state.id, isFavorite = state.isFavorite, favorite] in
-            await .response(TaskResult { try await favorite(id, isFavorite) })
-          }
-          .cancellable(id: CancelID(id: state.id), cancelInFlight: true)
-
-        case let .response(.failure(error)):
-          state.alert = AlertState(title: TextState(error.localizedDescription))
-          return .none
-
-        case let .response(.success(isFavorite)):
-          state.isFavorite = isFavorite
-          return .none
-        }
->>>>>>> a3ad8e1c
       }
       .cancellable(id: CancelID(id: state.id), cancelInFlight: true)
 
@@ -115,10 +65,6 @@
       state.isFavorite = isFavorite
       return .none
     }
-<<<<<<< HEAD
-=======
-    self.base
->>>>>>> a3ad8e1c
   }
 }
 
