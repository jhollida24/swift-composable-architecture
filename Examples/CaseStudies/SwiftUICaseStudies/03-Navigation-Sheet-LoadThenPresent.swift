import ComposableArchitecture
import SwiftUI

private let readMe = """
  This screen demonstrates navigation that depends on loading optional data into state.

  Tapping "Load optional counter" fires off an effect that will load the counter state a second \
  later. When the counter state is present, you will be programmatically presented a sheet that \
  depends on this data.
  """

// MARK: - Feature domain

<<<<<<< HEAD
struct LoadThenPresent: Reducer {
  @ObservableState
=======
@Reducer
struct LoadThenPresent {
>>>>>>> 51e5362f
  struct State: Equatable {
    @ObservationStateIgnored
    @PresentationState var counter: Counter.State?
    var isActivityIndicatorVisible = false
  }

  enum Action {
    case counter(PresentationAction<Counter.Action>)
    case counterButtonTapped
    case counterPresentationDelayCompleted
  }

  @Dependency(\.continuousClock) var clock

  var body: some Reducer<State, Action> {
    Reduce { state, action in
      switch action {
      case .counter:
        return .none

      case .counterButtonTapped:
        state.isActivityIndicatorVisible = true
        return .run { send in
          try await self.clock.sleep(for: .seconds(1))
          await send(.counterPresentationDelayCompleted)
        }

      case .counterPresentationDelayCompleted:
        state.isActivityIndicatorVisible = false
        state.counter = Counter.State()
        return .none

      }
    }
    .ifLet(\.$counter, action: \.counter) {
      Counter()
    }
  }
}

// MARK: - Feature view

struct LoadThenPresentView: View {
  @State var store = Store(initialState: LoadThenPresent.State()) {
    LoadThenPresent()
  }

  var body: some View {
    ObservedView {
      Form {
        Section {
          AboutView(readMe: readMe)
        }
        Button {
          self.store.send(.counterButtonTapped)
        } label: {
          HStack {
            Text("Load optional counter")
            if self.store.isActivityIndicatorVisible {
              Spacer()
              ProgressView()
            }
          }
        }
      }
      .sheet(store: self.store.scope(state: \.$counter, action: \.counter)) { store in
        CounterView(store: store)
      }
      .navigationTitle("Load and present")
    }
  }
}

// MARK: - SwiftUI previews

struct LoadThenPresentView_Previews: PreviewProvider {
  static var previews: some View {
    NavigationView {
      LoadThenPresentView(
        store: Store(initialState: LoadThenPresent.State()) {
          LoadThenPresent()
        }
      )
    }
  }
}<|MERGE_RESOLUTION|>--- conflicted
+++ resolved
@@ -11,13 +11,9 @@
 
 // MARK: - Feature domain
 
-<<<<<<< HEAD
-struct LoadThenPresent: Reducer {
-  @ObservableState
-=======
 @Reducer
 struct LoadThenPresent {
->>>>>>> 51e5362f
+  @ObservableState
   struct State: Equatable {
     @ObservationStateIgnored
     @PresentationState var counter: Counter.State?
