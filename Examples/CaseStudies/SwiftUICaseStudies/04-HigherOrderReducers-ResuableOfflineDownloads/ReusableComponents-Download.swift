import Combine
import ComposableArchitecture
import SwiftUI

private let readMe = """
  This screen demonstrates how one can create reusable components in the Composable Architecture.

  The "download component" is a component that can be added to any view to enhance it with the \
  concept of downloading offline content. It facilitates downloading the data, displaying a \
  progress view while downloading, canceling an active download, and deleting previously \
  downloaded data.

  Tap the download icon to start a download, and tap again to cancel an in-flight download or to \
  remove a finished download. While a file is downloading you can tap a row to go to another \
  screen to see that the state is carried over.
  """

struct CityMap: ReducerProtocol {
  struct State: Equatable, Identifiable {
    var download: Download
    var downloadAlert: AlertState<DownloadComponent.AlertAction>?
    var downloadMode: Mode

    var id: UUID { self.download.id }

    var downloadComponent: DownloadComponent.State {
      get {
        DownloadComponent.State(
          alert: self.downloadAlert,
          id: self.download.id,
          mode: self.downloadMode,
          url: self.download.downloadVideoUrl
        )
      }
      set {
        self.downloadAlert = newValue.alert
        self.downloadMode = newValue.mode
      }
    }

    struct Download: Equatable, Identifiable {
      var blurb: String
      var downloadVideoUrl: URL
      let id: UUID
      var title: String
    }
  }

  enum Action {
    case downloadComponent(DownloadComponent.Action)
  }

  struct CityMapEnvironment {
    var downloadClient: DownloadClient
    var mainQueue: AnySchedulerOf<DispatchQueue>
  }

  var body: some ReducerProtocol<State, Action> {
    Scope(state: \.downloadComponent, action: /Action.downloadComponent) {
      DownloadComponent()
    }

    Reduce { state, action in
      switch action {
      case .downloadComponent(.downloadClient(.success(.response))):
        // NB: This is where you could perform the effect to save the data to a file on disk.
        return .none

      case .downloadComponent(.alert(.deleteButtonTapped)):
        // NB: This is where you could perform the effect to delete the data from disk.
        return .none

      case .downloadComponent:
        return .none
      }
    }
  }
}

struct CityMapRowView: View {
  let store: StoreOf<CityMap>

  var body: some View {
    WithViewStore(self.store, observe: { $0 }) { viewStore in
      HStack {
        NavigationLink(
          destination: CityMapDetailView(store: self.store)
        ) {
          HStack {
            Image(systemName: "map")
            Text(viewStore.download.title)
          }
          .layoutPriority(1)

          Spacer()

          DownloadComponentView(
            store: self.store.scope(
              state: \.downloadComponent,
              action: CityMap.Action.downloadComponent
            )
          )
          .padding(.trailing, 8)
        }
      }
    }
  }
}

struct CityMapDetailView: View {
  let store: StoreOf<CityMap>

  var body: some View {
    WithViewStore(self.store, observe: { $0 }) { viewStore in
      VStack(spacing: 32) {
        Text(viewStore.download.blurb)

        HStack {
          if viewStore.downloadMode == .notDownloaded {
            Text("Download for offline viewing")
          } else if viewStore.downloadMode == .downloaded {
            Text("Downloaded")
          } else {
            Text("Downloading \(Int(100 * viewStore.downloadComponent.mode.progress))%")
          }

          Spacer()

          DownloadComponentView(
            store: self.store.scope(
              state: \.downloadComponent,
              action: CityMap.Action.downloadComponent
            )
          )
        }

        Spacer()
      }
      .navigationTitle(viewStore.download.title)
      .padding()
    }
  }
}

<<<<<<< HEAD
struct MapApp: ReducerProtocol {
  struct State {
    var cityMaps: IdentifiedArrayOf<CityMap.State>
  }
=======
struct MapAppState: Equatable {
  var cityMaps: IdentifiedArrayOf<CityMapState>
}

enum MapAppAction {
  case cityMaps(id: CityMapState.ID, action: CityMapAction)
}
>>>>>>> 5b78fbcb

  enum Action {
    case cityMaps(id: CityMap.State.ID, action: CityMap.Action)
  }

  var body: some ReducerProtocol<State, Action> {
    EmptyReducer().forEach(\.cityMaps, action: /Action.cityMaps(id:action:)) {
      CityMap()
    }
  }
}

struct CitiesView: View {
  let store: StoreOf<MapApp>

  var body: some View {
    Form {
      Section {
        AboutView(readMe: readMe)
      }
      ForEachStore(
        self.store.scope(state: \.cityMaps, action: MapApp.Action.cityMaps(id:action:))
      ) { cityMapStore in
        CityMapRowView(store: cityMapStore)
          .buttonStyle(.borderless)
      }
    }
    .navigationTitle("Offline Downloads")
  }
}

struct DownloadList_Previews: PreviewProvider {
  static var previews: some View {
    Group {
      NavigationView {
        CitiesView(
          store: Store(
            initialState: MapApp.State(cityMaps: .mocks),
            reducer: MapApp()
          )
        )
      }

      NavigationView {
        CityMapDetailView(
          store: Store(
            initialState: IdentifiedArrayOf<CityMap.State>.mocks.first!,
            reducer: EmptyReducer()
          )
        )
      }
    }
  }
}

extension IdentifiedArray where ID == CityMap.State.ID, Element == CityMap.State {
  static let mocks: Self = [
    CityMap.State(
      download: CityMap.State.Download(
        blurb: """
          New York City (NYC), known colloquially as New York (NY) and officially as the City of \
          New York, is the most populous city in the United States. With an estimated 2018 \
          population of 8,398,748 distributed over about 302.6 square miles (784 km2), New York \
          is also the most densely populated major city in the United States.
          """,
        downloadVideoUrl: URL(string: "http://ipv4.download.thinkbroadband.com/50MB.zip")!,
        id: UUID(),
        title: "New York, NY"
      ),
      downloadMode: .notDownloaded
    ),
    CityMap.State(
      download: CityMap.State.Download(
        blurb: """
          Los Angeles, officially the City of Los Angeles and often known by its initials L.A., \
          is the largest city in the U.S. state of California. With an estimated population of \
          nearly four million people, it is the country's second most populous city (after New \
          York City) and the third most populous city in North America (after Mexico City and \
          New York City). Los Angeles is known for its Mediterranean climate, ethnic diversity, \
          Hollywood entertainment industry, and its sprawling metropolis.
          """,
        downloadVideoUrl: URL(string: "http://ipv4.download.thinkbroadband.com/50MB.zip")!,
        id: UUID(),
        title: "Los Angeles, LA"
      ),
      downloadMode: .notDownloaded
    ),
    CityMap.State(
      download: CityMap.State.Download(
        blurb: """
          Paris is the capital and most populous city of France, with a population of 2,148,271 \
          residents (official estimate, 1 January 2020) in an area of 105 square kilometres (41 \
          square miles). Since the 17th century, Paris has been one of Europe's major centres of \
          finance, diplomacy, commerce, fashion, science and arts.
          """,
        downloadVideoUrl: URL(string: "http://ipv4.download.thinkbroadband.com/50MB.zip")!,
        id: UUID(),
        title: "Paris, France"
      ),
      downloadMode: .notDownloaded
    ),
    CityMap.State(
      download: CityMap.State.Download(
        blurb: """
          Tokyo, officially Tokyo Metropolis (東京都, Tōkyō-to), is the capital of Japan and the \
          most populous of the country's 47 prefectures. Located at the head of Tokyo Bay, the \
          prefecture forms part of the Kantō region on the central Pacific coast of Japan's main \
          island, Honshu. Tokyo is the political, economic, and cultural center of Japan, and \
          houses the seat of the Emperor and the national government.
          """,
        downloadVideoUrl: URL(string: "http://ipv4.download.thinkbroadband.com/50MB.zip")!,
        id: UUID(),
        title: "Tokyo, Japan"
      ),
      downloadMode: .notDownloaded
    ),
    CityMap.State(
      download: CityMap.State.Download(
        blurb: """
          Buenos Aires is the capital and largest city of Argentina. The city is located on the \
          western shore of the estuary of the Río de la Plata, on the South American continent's \
          southeastern coast. "Buenos Aires" can be translated as "fair winds" or "good airs", \
          but the former was the meaning intended by the founders in the 16th century, by the \
          use of the original name "Real de Nuestra Señora Santa María del Buen Ayre", named \
          after the Madonna of Bonaria in Sardinia.
          """,
        downloadVideoUrl: URL(string: "http://ipv4.download.thinkbroadband.com/50MB.zip")!,
        id: UUID(),
        title: "Buenos Aires, Argentina"
      ),
      downloadMode: .notDownloaded
    ),
  ]
}<|MERGE_RESOLUTION|>--- conflicted
+++ resolved
@@ -142,20 +142,10 @@
   }
 }
 
-<<<<<<< HEAD
 struct MapApp: ReducerProtocol {
-  struct State {
+  struct State: Equatable {
     var cityMaps: IdentifiedArrayOf<CityMap.State>
   }
-=======
-struct MapAppState: Equatable {
-  var cityMaps: IdentifiedArrayOf<CityMapState>
-}
-
-enum MapAppAction {
-  case cityMaps(id: CityMapState.ID, action: CityMapAction)
-}
->>>>>>> 5b78fbcb
 
   enum Action {
     case cityMaps(id: CityMap.State.ID, action: CityMap.Action)
