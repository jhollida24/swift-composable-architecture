#if compiler(>=5.5)
  import ComposableArchitecture
  import SwiftUI

  private let readMe = """
    This demonstrates how to make use of SwiftUI's `@FocusState` in the Composable Architecture. \
    If you tap the "Sign in" button while a field is empty, the focus will be changed to that field.
    """

  struct FocusDemo: ReducerProtocol {
    struct State: Equatable {
      @BindableState var focusedField: Field? = nil
      @BindableState var password: String = ""
      @BindableState var username: String = ""

      enum Field: String, Hashable {
        case username, password
      }
    }

    enum Action: BindableAction, Equatable {
      case binding(BindingAction<State>)
      case signInButtonTapped
    }

    var body: some ReducerProtocol<State, Action> {
      Reduce { state, action in
        switch action {
        case .binding:
          return .none

        case .signInButtonTapped:
          if state.username.isEmpty {
            state.focusedField = .username
          } else if state.password.isEmpty {
            state.focusedField = .password
          }
          return .none
        }
      }
      .binding()
    }
  }

  struct FocusDemoView: View {
    let store: StoreOf<FocusDemo>
    @FocusState var focusedField: FocusDemo.State.Field?

    var body: some View {
      WithViewStore(self.store) { viewStore in
        VStack(alignment: .leading, spacing: 32) {
          Text(template: readMe, .caption)

          VStack {
            TextField("Username", text: viewStore.binding(\.$username))
              .focused($focusedField, equals: .username)

            SecureField("Password", text: viewStore.binding(\.$password))
              .focused($focusedField, equals: .password)

            Button("Sign In") {
              viewStore.send(.signInButtonTapped)
            }
          }

          Spacer()
        }
        .padding()
        .synchronize(viewStore.binding(\.$focusedField), self.$focusedField)
      }
      .navigationBarTitle("Focus demo")
    }
  }

  extension View {
    func synchronize<Value>(
      _ first: Binding<Value>,
      _ second: FocusState<Value>.Binding
    ) -> some View {
      self
        .onChange(of: first.wrappedValue) { second.wrappedValue = $0 }
        .onChange(of: second.wrappedValue) { first.wrappedValue = $0 }
    }
  }

  struct FocusDemo_Previews: PreviewProvider {
    static var previews: some View {
      NavigationView {
        FocusDemoView(
          store: Store(
<<<<<<< HEAD
            initialState: .init(),
            reducer: FocusDemo()
=======
            initialState: FocusDemoState(),
            reducer: focusDemoReducer,
            environment: FocusDemoEnvironment()
>>>>>>> 9f2f781c
          )
        )
      }
    }
  }
#endif<|MERGE_RESOLUTION|>--- conflicted
+++ resolved
@@ -88,14 +88,8 @@
       NavigationView {
         FocusDemoView(
           store: Store(
-<<<<<<< HEAD
-            initialState: .init(),
+            initialState: FocusDemo.State(),
             reducer: FocusDemo()
-=======
-            initialState: FocusDemoState(),
-            reducer: focusDemoReducer,
-            environment: FocusDemoEnvironment()
->>>>>>> 9f2f781c
           )
         )
       }
