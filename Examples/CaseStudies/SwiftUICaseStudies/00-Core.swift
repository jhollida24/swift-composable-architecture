import Combine
import ComposableArchitecture
import UIKit
import XCTestDynamicOverlay

struct RootState {
  var alertAndConfirmationDialog = AlertAndConfirmationDialogState()
  var animation = AnimationsState()
  var bindingBasics = BindingBasicsState()
  #if compiler(>=5.4)
    var bindingForm = BindingFormState()
  #endif
  var clock = ClockState()
  var counter = CounterState()
  var dieRoll = DieRollState()
  var effectsBasics = EffectsBasicsState()
  var effectsCancellation = EffectsCancellationState()
  var effectsTimers = TimersState()
  var episodes = EpisodesState(episodes: .mocks)
  #if compiler(>=5.5)
    var focusDemo = FocusDemoState()
  #endif
  var lifecycle = LifecycleDemoState()
  var loadThenNavigate = LoadThenNavigateState()
  var loadThenNavigateList = LoadThenNavigateListState()
  var loadThenPresent = LoadThenPresentState()
  var longLivingEffects = LongLivingEffectsState()
  var map = MapAppState(cityMaps: .mocks)
  var multipleDependencies = MultipleDependenciesState()
  var navigateAndLoad = NavigateAndLoadState()
  var navigateAndLoadList = NavigateAndLoadListState()
  var nested = NestedState.mock
  var optionalBasics = OptionalBasicsState()
  var presentAndLoad = PresentAndLoadState()
  var refreshable = RefreshableState()
  var shared = SharedState()
  var timers = TimersState()
  var twoCounters = TwoCountersState()
  var webSocket = WebSocketState()
}

enum RootAction {
  case alertAndConfirmationDialog(AlertAndConfirmationDialogAction)
  case animation(AnimationsAction)
  case bindingBasics(BindingBasicsAction)
  #if compiler(>=5.4)
    case bindingForm(BindingFormAction)
  #endif
  case clock(ClockAction)
  case counter(CounterAction)
  case dieRoll(DieRollAction)
  case effectsBasics(EffectsBasicsAction)
  case effectsCancellation(EffectsCancellationAction)
  case episodes(EpisodesAction)
  #if compiler(>=5.5)
    case focusDemo(FocusDemoAction)
  #endif
  case lifecycle(LifecycleDemoAction)
  case loadThenNavigate(LoadThenNavigateAction)
  case loadThenNavigateList(LoadThenNavigateListAction)
  case loadThenPresent(LoadThenPresentAction)
  case longLivingEffects(LongLivingEffectsAction)
  case map(MapAppAction)
  case multipleDependencies(MultipleDependenciesAction)
  case navigateAndLoad(NavigateAndLoadAction)
  case navigateAndLoadList(NavigateAndLoadListAction)
  case nested(NestedAction)
  case optionalBasics(OptionalBasicsAction)
  case onAppear
  case presentAndLoad(PresentAndLoadAction)
  case refreshable(RefreshableAction)
  case shared(SharedStateAction)
  case timers(TimersAction)
  case twoCounters(TwoCountersAction)
  case webSocket(WebSocketAction)
}

struct RootEnvironment {
  var date: () -> Date
  var downloadClient: DownloadClient
  var fact: FactClient
  var favorite: (UUID, Bool) async throws -> Bool
  var fetchNumber: () async -> Int
  var mainQueue: AnySchedulerOf<DispatchQueue>
  var notificationCenter: NotificationCenter
  var uuid: () -> UUID
  var webSocket: WebSocketClient

  static let live = Self(
    date: Date.init,
    downloadClient: .live,
    fact: .live,
    favorite: favorite(id:isFavorite:),
    fetchNumber: liveFetchNumber,
    mainQueue: .main,
    notificationCenter: .default,
    uuid: UUID.init,
    webSocket: .live
  )
}

let rootReducer = Reducer<RootState, RootAction, RootEnvironment>.combine(
  .init { state, action, _ in
    switch action {
    case .onAppear:
      state = .init()
      return .none

    default:
      return .none
    }
  },
  alertAndConfirmationDialogReducer
    .pullback(
      state: \.alertAndConfirmationDialog,
      action: /RootAction.alertAndConfirmationDialog,
      environment: { _ in .init() }
    ),
  animationsReducer
    .pullback(
      state: \.animation,
      action: /RootAction.animation,
      environment: { .init(mainQueue: $0.mainQueue) }
    ),
  bindingBasicsReducer
    .pullback(
      state: \.bindingBasics,
      action: /RootAction.bindingBasics,
      environment: { _ in .init() }
    ),
  .init { state, action, environment in
    #if compiler(>=5.4)
      return
        bindingFormReducer
        .pullback(
          state: \.bindingForm,
          action: /RootAction.bindingForm,
          environment: { _ in .init() }
        )
        .run(&state, action, environment)
    #else
      return .none
    #endif
  },
  clockReducer
    .pullback(
      state: \.clock,
      action: /RootAction.clock,
      environment: { .init(mainQueue: $0.mainQueue) }
    ),
  counterReducer
    .pullback(
      state: \.counter,
      action: /RootAction.counter,
      environment: { _ in .init() }
    ),
  dieRollReducer
    .pullback(
      state: \.dieRoll,
      action: /RootAction.dieRoll,
      environment: { _ in .init(rollDie: { .random(in: 1...6) }) }
    ),
  effectsBasicsReducer
    .pullback(
      state: \.effectsBasics,
      action: /RootAction.effectsBasics,
      environment: { .init(fact: $0.fact, mainQueue: $0.mainQueue) }
    ),
  effectsCancellationReducer
    .pullback(
      state: \.effectsCancellation,
      action: /RootAction.effectsCancellation,
      environment: { .init(fact: $0.fact) }
    ),
  episodesReducer
    .pullback(
      state: \.episodes,
      action: /RootAction.episodes,
      environment: { .init(favorite: $0.favorite) }
    ),
  .init { state, action, environment in
    #if compiler(>=5.5)
      return
        focusDemoReducer
        .pullback(
          state: \.focusDemo,
          action: /RootAction.focusDemo,
          environment: { _ in .init() }
        )
        .run(&state, action, environment)
    #else
      return .none
    #endif
  },
  lifecycleDemoReducer
    .pullback(
      state: \.lifecycle,
      action: /RootAction.lifecycle,
      environment: { .init(mainQueue: $0.mainQueue) }
    ),
  loadThenNavigateReducer
    .pullback(
      state: \.loadThenNavigate,
      action: /RootAction.loadThenNavigate,
      environment: { .init(mainQueue: $0.mainQueue) }
    ),
  loadThenNavigateListReducer
    .pullback(
      state: \.loadThenNavigateList,
      action: /RootAction.loadThenNavigateList,
      environment: { .init(mainQueue: $0.mainQueue) }
    ),
  loadThenPresentReducer
    .pullback(
      state: \.loadThenPresent,
      action: /RootAction.loadThenPresent,
      environment: { .init(mainQueue: $0.mainQueue) }
    ),
  longLivingEffectsReducer
    .pullback(
      state: \.longLivingEffects,
      action: /RootAction.longLivingEffects,
      environment: { .init(notificationCenter: $0.notificationCenter) }
    ),
  mapAppReducer
    .pullback(
      state: \.map,
      action: /RootAction.map,
      environment: { .init(downloadClient: $0.downloadClient, mainQueue: $0.mainQueue) }
    ),
  multipleDependenciesReducer
    .pullback(
      state: \.multipleDependencies,
      action: /RootAction.multipleDependencies,
      environment: { env in
        .init(
          date: env.date,
          environment: .init(fetchNumber: env.fetchNumber),
          mainQueue: env.mainQueue,
          uuid: env.uuid
        )
      }
    ),
  navigateAndLoadReducer
    .pullback(
      state: \.navigateAndLoad,
      action: /RootAction.navigateAndLoad,
      environment: { .init(mainQueue: $0.mainQueue) }
    ),
  navigateAndLoadListReducer
    .pullback(
      state: \.navigateAndLoadList,
      action: /RootAction.navigateAndLoadList,
      environment: { .init(mainQueue: $0.mainQueue) }
    ),
  nestedReducer
    .pullback(
      state: \.nested,
      action: /RootAction.nested,
      environment: { .init(uuid: $0.uuid) }
    ),
  optionalBasicsReducer
    .pullback(
      state: \.optionalBasics,
      action: /RootAction.optionalBasics,
      environment: { _ in .init() }
    ),
  presentAndLoadReducer
    .pullback(
      state: \.presentAndLoad,
      action: /RootAction.presentAndLoad,
      environment: { .init(mainQueue: $0.mainQueue) }
    ),
  refreshableReducer
    .pullback(
      state: \.refreshable,
      action: /RootAction.refreshable,
      environment: {
        .init(fact: $0.fact, mainQueue: $0.mainQueue)
      }
    ),
  sharedStateReducer
    .pullback(
      state: \.shared,
      action: /RootAction.shared,
      environment: { _ in () }
    ),
  timersReducer
    .pullback(
      state: \.timers,
      action: /RootAction.timers,
      environment: { .init(mainQueue: $0.mainQueue) }
    ),
  twoCountersReducer
    .pullback(
      state: \.twoCounters,
      action: /RootAction.twoCounters,
      environment: { _ in .init() }
    ),
  webSocketReducer
    .pullback(
      state: \.webSocket,
      action: /RootAction.webSocket,
      environment: { .init(mainQueue: $0.mainQueue, webSocket: $0.webSocket) }
    )
)
.debug()
.signpost()

<<<<<<< HEAD
private func liveFetchNumber() async -> Int {
  try? await Task.sleep(nanoseconds: NSEC_PER_SEC)
  return Int.random(in: 1...1_000)
}

@MainActor
private let liveUserDidTakeScreenshot = NotificationCenter.default
  .publisher(for: UIApplication.userDidTakeScreenshotNotification)
  .map { _ in () }
  .eraseToEffect()
=======
private func liveFetchNumber() -> Effect<Int, Never> {
  Deferred { Just(Int.random(in: 1...1_000)) }
    .delay(for: 1, scheduler: DispatchQueue.main)
    .eraseToEffect()
}
>>>>>>> c3075413
<|MERGE_RESOLUTION|>--- conflicted
+++ resolved
@@ -307,21 +307,7 @@
 .debug()
 .signpost()
 
-<<<<<<< HEAD
 private func liveFetchNumber() async -> Int {
   try? await Task.sleep(nanoseconds: NSEC_PER_SEC)
   return Int.random(in: 1...1_000)
-}
-
-@MainActor
-private let liveUserDidTakeScreenshot = NotificationCenter.default
-  .publisher(for: UIApplication.userDidTakeScreenshotNotification)
-  .map { _ in () }
-  .eraseToEffect()
-=======
-private func liveFetchNumber() -> Effect<Int, Never> {
-  Deferred { Just(Int.random(in: 1...1_000)) }
-    .delay(for: 1, scheduler: DispatchQueue.main)
-    .eraseToEffect()
-}
->>>>>>> c3075413
+}