--- conflicted
+++ resolved
@@ -163,14 +163,10 @@
     Scope(state: \.navigateAndLoadList, action: /Action.navigateAndLoadList) {
       NavigateAndLoadList()
     }
-<<<<<<< HEAD
-    Pullback(state: \.navigationStack, action: /Action.navigationStack) {
+    Scope(state: \.navigationStack, action: /Action.navigationStack) {
       NavigationDemo()
     }
-    Pullback(state: \.nested, action: /Action.nested) {
-=======
     Scope(state: \.nested, action: /Action.nested) {
->>>>>>> 60bda5d9
       Nested()
     }
     Scope(state: \.optionalBasics, action: /Action.optionalBasics) {
