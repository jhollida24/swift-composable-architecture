import Combine
import ComposableArchitecture
import XCTest

@testable import SwiftUICaseStudies

<<<<<<< HEAD
  class BindingFormTests: XCTestCase {
    func testBasics() {
      let store = TestStore(
        initialState: BindingForm.State(),
        reducer: BindingForm()
      )

      store.send(.set(\.$sliderValue, 2)) {
        $0.sliderValue = 2
      }
      store.send(.set(\.$stepCount, 1)) {
        $0.sliderValue = 1
        $0.stepCount = 1
      }
      store.send(.set(\.$text, "Blob")) {
        $0.text = "Blob"
      }
      store.send(.set(\.$toggleIsOn, true)) {
        $0.toggleIsOn = true
      }
      store.send(.resetButtonTapped) {
        $0 = BindingForm.State(sliderValue: 5, stepCount: 10, text: "", toggleIsOn: false)
      }
=======
class BindingFormTests: XCTestCase {
  func testBasics() {
    let store = TestStore(
      initialState: BindingFormState(),
      reducer: bindingFormReducer,
      environment: BindingFormEnvironment()
    )

    store.send(.set(\.$sliderValue, 2)) {
      $0.sliderValue = 2
    }
    store.send(.set(\.$stepCount, 1)) {
      $0.sliderValue = 1
      $0.stepCount = 1
    }
    store.send(.set(\.$text, "Blob")) {
      $0.text = "Blob"
    }
    store.send(.set(\.$toggleIsOn, true)) {
      $0.toggleIsOn = true
    }
    store.send(.resetButtonTapped) {
      $0 = BindingFormState(sliderValue: 5, stepCount: 10, text: "", toggleIsOn: false)
>>>>>>> e595fdda
    }
  }
}<|MERGE_RESOLUTION|>--- conflicted
+++ resolved
@@ -4,37 +4,11 @@
 
 @testable import SwiftUICaseStudies
 
-<<<<<<< HEAD
-  class BindingFormTests: XCTestCase {
-    func testBasics() {
-      let store = TestStore(
-        initialState: BindingForm.State(),
-        reducer: BindingForm()
-      )
-
-      store.send(.set(\.$sliderValue, 2)) {
-        $0.sliderValue = 2
-      }
-      store.send(.set(\.$stepCount, 1)) {
-        $0.sliderValue = 1
-        $0.stepCount = 1
-      }
-      store.send(.set(\.$text, "Blob")) {
-        $0.text = "Blob"
-      }
-      store.send(.set(\.$toggleIsOn, true)) {
-        $0.toggleIsOn = true
-      }
-      store.send(.resetButtonTapped) {
-        $0 = BindingForm.State(sliderValue: 5, stepCount: 10, text: "", toggleIsOn: false)
-      }
-=======
 class BindingFormTests: XCTestCase {
   func testBasics() {
     let store = TestStore(
-      initialState: BindingFormState(),
-      reducer: bindingFormReducer,
-      environment: BindingFormEnvironment()
+      initialState: BindingForm.State(),
+      reducer: BindingForm()
     )
 
     store.send(.set(\.$sliderValue, 2)) {
@@ -51,8 +25,7 @@
       $0.toggleIsOn = true
     }
     store.send(.resetButtonTapped) {
-      $0 = BindingFormState(sliderValue: 5, stepCount: 10, text: "", toggleIsOn: false)
->>>>>>> e595fdda
+      $0 = BindingForm.State(sliderValue: 5, stepCount: 10, text: "", toggleIsOn: false)
     }
   }
 }