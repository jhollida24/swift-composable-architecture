--- conflicted
+++ resolved
@@ -126,7 +126,6 @@
     store.send(.connectButtonTapped) {
       $0.connectivityState = .connecting
     }
-<<<<<<< HEAD
     actions.continuation.yield(.didOpen(protocol: nil))
     await store.receive(.webSocket(.didOpen(protocol: nil))) {
       $0.connectivityState = .connected
@@ -135,22 +134,9 @@
     // Wait for ping
     let before = await pingsCount.value
     XCTAssertEqual(before, 0)
-    await scheduler.advance(by: .seconds(10))
+    await mainQueue.advance(by: .seconds(10))
     let after = await pingsCount.value
     XCTAssertEqual(after, 1)
-=======
-
-    socketSubject.send(.didOpenWithProtocol(nil))
-    mainQueue.advance()
-    store.receive(.webSocket(.didOpenWithProtocol(nil))) {
-      $0.connectivityState = .connected
-    }
-
-    pingSubject.send(nil)
-    mainQueue.advance(by: .seconds(5))
-    mainQueue.advance(by: .seconds(5))
-    store.receive(.pingResponse(nil))
->>>>>>> abaf0ce9
 
     // Disconnect from the socket
     store.send(.connectButtonTapped) {
