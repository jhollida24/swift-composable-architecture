--- conflicted
+++ resolved
@@ -7,24 +7,15 @@
 @MainActor
 class AnimationTests: XCTestCase {
   func testRainbow() async {
-<<<<<<< HEAD
-=======
-    let mainQueue = DispatchQueue.test
-
->>>>>>> 1fbe9d07
     let store = TestStore(
       initialState: Animations.State(),
       reducer: Animations()
     )
 
-<<<<<<< HEAD
     let mainQueue = DispatchQueue.test
     store.dependencies.mainQueue = mainQueue.eraseToAnyScheduler()
 
-=======
->>>>>>> 1fbe9d07
     await store.send(.rainbowButtonTapped)
-
     await store.receive(.setColor(.red)) {
       $0.circleColor = .red
     }
@@ -64,17 +55,8 @@
       $0.circleColor = .black
     }
 
-<<<<<<< HEAD
-
-    await mainQueue.advance(by: .seconds(1))
+    await mainQueue.run()
   }
-=======
-    await mainQueue.advance(by: .seconds(1))
-  }
-
-  func testReset() async {
-    let mainQueue = DispatchQueue.test
->>>>>>> 1fbe9d07
 
   func testReset() async {
     let store = TestStore(
@@ -82,14 +64,10 @@
       reducer: Animations()
     )
 
-<<<<<<< HEAD
     let mainQueue = DispatchQueue.test
     store.dependencies.mainQueue = mainQueue.eraseToAnyScheduler()
 
-=======
->>>>>>> 1fbe9d07
     await store.send(.rainbowButtonTapped)
-
     await store.receive(.setColor(.red)) {
       $0.circleColor = .red
     }
@@ -111,11 +89,7 @@
     }
 
     await store.send(.resetConfirmationButtonTapped) {
-<<<<<<< HEAD
       $0 = Animations.State()
-=======
-      $0 = AnimationsState()
->>>>>>> 1fbe9d07
     }
   }
 }