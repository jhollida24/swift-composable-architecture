--- conflicted
+++ resolved
@@ -9,17 +9,10 @@
     let store = TestStore(
       initialState: RefreshableState(),
       reducer: refreshableReducer,
-<<<<<<< HEAD
-      environment: RefreshableEnvironment(
-        fact: FactClient(fetch: { "\($0) is a good number." }),
-        mainQueue: .immediate
-      )
-=======
       environment: .unimplemented
->>>>>>> 73c2b2f8
     )
 
-    store.environment.fact.fetch = { Effect(value: "\($0) is a good number.") }
+    store.environment.fact.fetch = { "\($0) is a good number." }
     store.environment.mainQueue = .immediate
 
     store.send(.incrementButtonTapped) {
@@ -39,17 +32,10 @@
     let store = TestStore(
       initialState: RefreshableState(),
       reducer: refreshableReducer,
-<<<<<<< HEAD
-      environment: RefreshableEnvironment(
-        fact: FactClient(fetch: { _ in throw FactError() }),
-        mainQueue: .immediate
-      )
-=======
       environment: .unimplemented
->>>>>>> 73c2b2f8
     )
 
-    store.environment.fact.fetch = { _ in Effect(error: FactClient.Failure()) }
+    store.environment.fact.fetch = { _ in throw FactError() }
     store.environment.mainQueue = .immediate
 
     store.send(.incrementButtonTapped) {
@@ -58,11 +44,7 @@
     store.send(.refresh) {
       $0.isLoading = true
     }
-<<<<<<< HEAD
     await store.receive(.factResponse(.failure(FactError()))) {
-=======
-    store.receive(.factResponse(.failure(FactClient.Failure()))) {
->>>>>>> 73c2b2f8
       $0.isLoading = false
     }
   }
@@ -71,21 +53,10 @@
     let store = TestStore(
       initialState: RefreshableState(),
       reducer: refreshableReducer,
-<<<<<<< HEAD
-      environment: RefreshableEnvironment(
-        fact: .init {
-          try await Task.sleep(nanoseconds: NSEC_PER_SEC)
-          return "\($0) is a good number."
-        },
-        mainQueue: .immediate
-      )
-=======
       environment: .unimplemented
->>>>>>> 73c2b2f8
     )
 
-    store.environment.fact.fetch = { Effect(value: "\($0) is a good number.") }
-    store.environment.mainQueue = mainQueue.eraseToAnyScheduler()
+    store.environment.fact.fetch = { "\($0) is a good number." }
 
     store.send(.incrementButtonTapped) {
       $0.count = 1
