// !$*UTF8*$!
{
	archiveVersion = 1;
	classes = {
	};
	objectVersion = 52;
	objects = {

/* Begin PBXBuildFile section */
		4F5AC11F24ECC7E4009DC50B /* 01-GettingStarted-SharedStateTests.swift in Sources */ = {isa = PBXBuildFile; fileRef = 4F5AC11E24ECC7E4009DC50B /* 01-GettingStarted-SharedStateTests.swift */; };
		CA0C0C4724B89BEC00CBDD8A /* 04-HigherOrderReducers-LifecycleTests.swift in Sources */ = {isa = PBXBuildFile; fileRef = CA0C0C4624B89BEC00CBDD8A /* 04-HigherOrderReducers-LifecycleTests.swift */; };
		CA0C51FB245389CC00A04EAB /* 04-HigherOrderReducers-ReusableOfflineDownloadsTests.swift in Sources */ = {isa = PBXBuildFile; fileRef = CA0C51FA245389CC00A04EAB /* 04-HigherOrderReducers-ReusableOfflineDownloadsTests.swift */; };
		CA0DAAC6267807BA00AABCAA /* 01-GettingStarted-FocusState.swift in Sources */ = {isa = PBXBuildFile; fileRef = CA0DAAC5267807BA00AABCAA /* 01-GettingStarted-FocusState.swift */; };
		CA25E5D224463AD700DA666A /* 01-GettingStarted-Bindings-Basics.swift in Sources */ = {isa = PBXBuildFile; fileRef = CA25E5D124463AD700DA666A /* 01-GettingStarted-Bindings-Basics.swift */; };
		CA27C0B7245780CE00CB1E59 /* 03-Effects-SystemEnvironment.swift in Sources */ = {isa = PBXBuildFile; fileRef = CA27C0B6245780CE00CB1E59 /* 03-Effects-SystemEnvironment.swift */; };
		CA34170824A4E89500FAF950 /* 01-GettingStarted-AnimationsTests.swift in Sources */ = {isa = PBXBuildFile; fileRef = CA34170724A4E89500FAF950 /* 01-GettingStarted-AnimationsTests.swift */; };
		CA3E4C5B24B4FA0E00447C0B /* 04-HigherOrderReducers-Lifecycle.swift in Sources */ = {isa = PBXBuildFile; fileRef = CA3E4C5A24B4FA0E00447C0B /* 04-HigherOrderReducers-Lifecycle.swift */; };
		CA410EE0247A15FE00E41798 /* 02-Effects-WebSocket.swift in Sources */ = {isa = PBXBuildFile; fileRef = CA410EDF247A15FE00E41798 /* 02-Effects-WebSocket.swift */; };
		CA410EE2247C73B400E41798 /* 02-Effects-WebSocketTests.swift in Sources */ = {isa = PBXBuildFile; fileRef = CA410EE1247C73B400E41798 /* 02-Effects-WebSocketTests.swift */; };
		CA50BE6024A8F46500FE7DBA /* 01-GettingStarted-AlertsAndActionSheetsTests.swift in Sources */ = {isa = PBXBuildFile; fileRef = CA50BE5F24A8F46500FE7DBA /* 01-GettingStarted-AlertsAndActionSheetsTests.swift */; };
		CA5ECF92267A79F0002067FF /* FactClient.swift in Sources */ = {isa = PBXBuildFile; fileRef = CA5ECF91267A79F0002067FF /* FactClient.swift */; };
		CA6AC2642451135C00C71CB3 /* ReusableComponents-Download.swift in Sources */ = {isa = PBXBuildFile; fileRef = CA6AC2602451135C00C71CB3 /* ReusableComponents-Download.swift */; };
		CA6AC2652451135C00C71CB3 /* CircularProgressView.swift in Sources */ = {isa = PBXBuildFile; fileRef = CA6AC2612451135C00C71CB3 /* CircularProgressView.swift */; };
		CA6AC2662451135C00C71CB3 /* DownloadComponent.swift in Sources */ = {isa = PBXBuildFile; fileRef = CA6AC2622451135C00C71CB3 /* DownloadComponent.swift */; };
		CA6AC2672451135C00C71CB3 /* DownloadClient.swift in Sources */ = {isa = PBXBuildFile; fileRef = CA6AC2632451135C00C71CB3 /* DownloadClient.swift */; };
		CA7BC8EE245CCFE4001FB69F /* 01-GettingStarted-SharedState.swift in Sources */ = {isa = PBXBuildFile; fileRef = CA7BC8ED245CCFE4001FB69F /* 01-GettingStarted-SharedState.swift */; };
		CAA9ADC22446587C0003A984 /* 02-Effects-Basics.swift in Sources */ = {isa = PBXBuildFile; fileRef = CAA9ADC12446587C0003A984 /* 02-Effects-Basics.swift */; };
		CAA9ADC424465AB00003A984 /* 02-Effects-BasicsTests.swift in Sources */ = {isa = PBXBuildFile; fileRef = CAA9ADC324465AB00003A984 /* 02-Effects-BasicsTests.swift */; };
		CAA9ADC624465C810003A984 /* 02-Effects-Cancellation.swift in Sources */ = {isa = PBXBuildFile; fileRef = CAA9ADC524465C810003A984 /* 02-Effects-Cancellation.swift */; };
		CAA9ADC824465D950003A984 /* 02-Effects-CancellationTests.swift in Sources */ = {isa = PBXBuildFile; fileRef = CAA9ADC724465D950003A984 /* 02-Effects-CancellationTests.swift */; };
		CAA9ADCA2446605B0003A984 /* 02-Effects-LongLiving.swift in Sources */ = {isa = PBXBuildFile; fileRef = CAA9ADC92446605B0003A984 /* 02-Effects-LongLiving.swift */; };
		CAA9ADCC2446615B0003A984 /* 02-Effects-LongLivingTests.swift in Sources */ = {isa = PBXBuildFile; fileRef = CAA9ADCB2446615B0003A984 /* 02-Effects-LongLivingTests.swift */; };
		CAC7EBA92677FE4700F6D7D7 /* 02-Effects-PullToRefresh.swift in Sources */ = {isa = PBXBuildFile; fileRef = CAC7EBA82677FE4700F6D7D7 /* 02-Effects-PullToRefresh.swift */; };
		CAE962FD24A7F7BE00EFC025 /* 01-GettingStarted-AlertsAndActionSheets.swift in Sources */ = {isa = PBXBuildFile; fileRef = CAE962FC24A7F7BE00EFC025 /* 01-GettingStarted-AlertsAndActionSheets.swift */; };
		CAF069D024ACC5AF00A1AAEF /* 00-Core.swift in Sources */ = {isa = PBXBuildFile; fileRef = CAF069CF24ACC5AF00A1AAEF /* 00-Core.swift */; };
		CAF56D3C2683AC640054C3ED /* RefreshableTests.swift in Sources */ = {isa = PBXBuildFile; fileRef = CAF56D3B2683AC640054C3ED /* RefreshableTests.swift */; };
		CAF88E7324B8E26D00539345 /* AppDelegate.swift in Sources */ = {isa = PBXBuildFile; fileRef = CAF88E7224B8E26D00539345 /* AppDelegate.swift */; };
		CAF88E7524B8E26D00539345 /* RootView.swift in Sources */ = {isa = PBXBuildFile; fileRef = CAF88E7424B8E26D00539345 /* RootView.swift */; };
		CAF88E7724B8E26E00539345 /* Assets.xcassets in Resources */ = {isa = PBXBuildFile; fileRef = CAF88E7624B8E26E00539345 /* Assets.xcassets */; };
		CAF88E8824B8E26E00539345 /* tvOSCaseStudiesTests.swift in Sources */ = {isa = PBXBuildFile; fileRef = CAF88E8724B8E26E00539345 /* tvOSCaseStudiesTests.swift */; };
		CAF88E9124B8E3AF00539345 /* ComposableArchitecture in Frameworks */ = {isa = PBXBuildFile; productRef = CAF88E9024B8E3AF00539345 /* ComposableArchitecture */; };
		CAF88E9324B8E3D000539345 /* Core.swift in Sources */ = {isa = PBXBuildFile; fileRef = CAF88E9224B8E3D000539345 /* Core.swift */; };
		CAF88E9524B8E4D500539345 /* FocusView.swift in Sources */ = {isa = PBXBuildFile; fileRef = CAF88E9424B8E4D500539345 /* FocusView.swift */; };
		DC07231724465D1E003A8B65 /* 02-Effects-TimersTests.swift in Sources */ = {isa = PBXBuildFile; fileRef = DC07231624465D1E003A8B65 /* 02-Effects-TimersTests.swift */; };
		DC072322244663B1003A8B65 /* 03-Navigation-Sheet-LoadThenPresent.swift in Sources */ = {isa = PBXBuildFile; fileRef = DC072321244663B1003A8B65 /* 03-Navigation-Sheet-LoadThenPresent.swift */; };
		DC13940E2469E25C00EE1157 /* ComposableArchitecture in Frameworks */ = {isa = PBXBuildFile; productRef = DC13940D2469E25C00EE1157 /* ComposableArchitecture */; };
		DC1394102469E27300EE1157 /* ComposableArchitecture in Frameworks */ = {isa = PBXBuildFile; productRef = DC13940F2469E27300EE1157 /* ComposableArchitecture */; };
		DC25DC5F2450F13200082E81 /* IfLetStoreController.swift in Sources */ = {isa = PBXBuildFile; fileRef = DC25DC5E2450F13200082E81 /* IfLetStoreController.swift */; };
		DC25DC612450F2B000082E81 /* LoadThenNavigate.swift in Sources */ = {isa = PBXBuildFile; fileRef = DC25DC602450F2B000082E81 /* LoadThenNavigate.swift */; };
		DC25DC642450F2DF00082E81 /* ActivityIndicatorViewController.swift in Sources */ = {isa = PBXBuildFile; fileRef = DC25DC632450F2DF00082E81 /* ActivityIndicatorViewController.swift */; };
		DC27215625BF84FC00D9C8DB /* 01-GettingStarted-BindingBasicsTests.swift in Sources */ = {isa = PBXBuildFile; fileRef = DC27215525BF84FC00D9C8DB /* 01-GettingStarted-BindingBasicsTests.swift */; };
		DC2E370D24573ACB00B94699 /* 04-HigherOrderReducers-StrictReducers.swift in Sources */ = {isa = PBXBuildFile; fileRef = DC2E370C24573ACB00B94699 /* 04-HigherOrderReducers-StrictReducers.swift */; };
		DC4C6EAC2450DD380066A05D /* SceneDelegate.swift in Sources */ = {isa = PBXBuildFile; fileRef = DC4C6EAB2450DD380066A05D /* SceneDelegate.swift */; };
		DC4C6EAE2450DD380066A05D /* RootViewController.swift in Sources */ = {isa = PBXBuildFile; fileRef = DC4C6EAD2450DD380066A05D /* RootViewController.swift */; };
		DC4C6EB02450DD380066A05D /* Assets.xcassets in Resources */ = {isa = PBXBuildFile; fileRef = DC4C6EAF2450DD380066A05D /* Assets.xcassets */; };
		DC4C6EB32450DD380066A05D /* Preview Assets.xcassets in Resources */ = {isa = PBXBuildFile; fileRef = DC4C6EB22450DD380066A05D /* Preview Assets.xcassets */; };
		DC4C6EB62450DD380066A05D /* LaunchScreen.storyboard in Resources */ = {isa = PBXBuildFile; fileRef = DC4C6EB42450DD380066A05D /* LaunchScreen.storyboard */; };
		DC4C6EC12450DD390066A05D /* UIKitCaseStudiesTests.swift in Sources */ = {isa = PBXBuildFile; fileRef = DC4C6EC02450DD390066A05D /* UIKitCaseStudiesTests.swift */; };
		DC4C6ED62450E1050066A05D /* CounterViewController.swift in Sources */ = {isa = PBXBuildFile; fileRef = DC4C6ED52450E1050066A05D /* CounterViewController.swift */; };
		DC4C6ED82450E4570066A05D /* UIViewRepresented.swift in Sources */ = {isa = PBXBuildFile; fileRef = DC4C6ED72450E4570066A05D /* UIViewRepresented.swift */; };
		DC4C6EDA2450E6050066A05D /* NavigateAndLoad.swift in Sources */ = {isa = PBXBuildFile; fileRef = DC4C6ED92450E6050066A05D /* NavigateAndLoad.swift */; };
		DC5B505125C86EBC000D8DFD /* 01-GettingStarted-Bindings-Forms.swift in Sources */ = {isa = PBXBuildFile; fileRef = DC5B505025C86EBC000D8DFD /* 01-GettingStarted-Bindings-Forms.swift */; };
		DC630FDA2451016B00BAECBA /* ListsOfState.swift in Sources */ = {isa = PBXBuildFile; fileRef = DC630FD92451016B00BAECBA /* ListsOfState.swift */; };
		DC634B252448D15B00DAA016 /* 04-HigherOrderReducers-ReusableFavoritingTests.swift in Sources */ = {isa = PBXBuildFile; fileRef = DC634B242448D15B00DAA016 /* 04-HigherOrderReducers-ReusableFavoritingTests.swift */; };
		DC88D8A6245341EC0077F427 /* 01-GettingStarted-Animations.swift in Sources */ = {isa = PBXBuildFile; fileRef = DC88D8A5245341EC0077F427 /* 01-GettingStarted-Animations.swift */; };
		DC89C41924460F95006900B9 /* SceneDelegate.swift in Sources */ = {isa = PBXBuildFile; fileRef = DC89C41824460F95006900B9 /* SceneDelegate.swift */; };
		DC89C41B24460F95006900B9 /* 00-RootView.swift in Sources */ = {isa = PBXBuildFile; fileRef = DC89C41A24460F95006900B9 /* 00-RootView.swift */; };
		DC89C41D24460F96006900B9 /* Assets.xcassets in Resources */ = {isa = PBXBuildFile; fileRef = DC89C41C24460F96006900B9 /* Assets.xcassets */; };
		DC89C4442446111B006900B9 /* 01-GettingStarted-Counter.swift in Sources */ = {isa = PBXBuildFile; fileRef = DC89C4432446111B006900B9 /* 01-GettingStarted-Counter.swift */; };
		DC89C44724461431006900B9 /* ActivityIndicator.swift in Sources */ = {isa = PBXBuildFile; fileRef = DC89C44624461431006900B9 /* ActivityIndicator.swift */; };
		DC89C449244618D5006900B9 /* 03-Navigation-LoadThenNavigate.swift in Sources */ = {isa = PBXBuildFile; fileRef = DC89C448244618D5006900B9 /* 03-Navigation-LoadThenNavigate.swift */; };
		DC89C44D244621A5006900B9 /* 03-Navigation-NavigateAndLoad.swift in Sources */ = {isa = PBXBuildFile; fileRef = DC89C44C244621A5006900B9 /* 03-Navigation-NavigateAndLoad.swift */; };
		DC89C45124462DE7006900B9 /* 03-Navigation-Lists-LoadThenNavigate.swift in Sources */ = {isa = PBXBuildFile; fileRef = DC89C45024462DE7006900B9 /* 03-Navigation-Lists-LoadThenNavigate.swift */; };
		DC89C45324465452006900B9 /* 03-Navigation-Lists-NavigateAndLoad.swift in Sources */ = {isa = PBXBuildFile; fileRef = DC89C45224465451006900B9 /* 03-Navigation-Lists-NavigateAndLoad.swift */; };
		DC89C45524465C44006900B9 /* 02-Effects-Timers.swift in Sources */ = {isa = PBXBuildFile; fileRef = DC89C45424465C44006900B9 /* 02-Effects-Timers.swift */; };
		DC9EB4172450CBD2005F413B /* UIViewRepresented.swift in Sources */ = {isa = PBXBuildFile; fileRef = DC9EB4162450CBD2005F413B /* UIViewRepresented.swift */; };
		DCAC2A4F2452352E0094DEF5 /* 04-HigherOrderReducers-ElmLikeSubscriptions.swift in Sources */ = {isa = PBXBuildFile; fileRef = DCAC2A4E2452352E0094DEF5 /* 04-HigherOrderReducers-ElmLikeSubscriptions.swift */; };
		DCC68EAB244666AF0037F998 /* 03-Navigation-Sheet-PresentAndLoad.swift in Sources */ = {isa = PBXBuildFile; fileRef = DCC68EAA244666AF0037F998 /* 03-Navigation-Sheet-PresentAndLoad.swift */; };
		DCC68EDD2447A5B00037F998 /* 01-GettingStarted-OptionalState.swift in Sources */ = {isa = PBXBuildFile; fileRef = DCC68EDC2447A5B00037F998 /* 01-GettingStarted-OptionalState.swift */; };
		DCC68EDF2447BC810037F998 /* TemplateText.swift in Sources */ = {isa = PBXBuildFile; fileRef = DCC68EDE2447BC810037F998 /* TemplateText.swift */; };
		DCC68EE12447C4630037F998 /* 01-GettingStarted-Composition-TwoCounters.swift in Sources */ = {isa = PBXBuildFile; fileRef = DCC68EE02447C4630037F998 /* 01-GettingStarted-Composition-TwoCounters.swift */; };
		DCC68EE32447C8540037F998 /* 04-HigherOrderReducers-ReusableFavoriting.swift in Sources */ = {isa = PBXBuildFile; fileRef = DCC68EE22447C8540037F998 /* 04-HigherOrderReducers-ReusableFavoriting.swift */; };
		DCE63B71245CC0B90080A23D /* 04-HigherOrderReducers-Recursion.swift in Sources */ = {isa = PBXBuildFile; fileRef = DCE63B70245CC0B90080A23D /* 04-HigherOrderReducers-Recursion.swift */; };
/* End PBXBuildFile section */

/* Begin PBXContainerItemProxy section */
		CAF88E8424B8E26E00539345 /* PBXContainerItemProxy */ = {
			isa = PBXContainerItemProxy;
			containerPortal = DC89C40B24460F95006900B9 /* Project object */;
			proxyType = 1;
			remoteGlobalIDString = CAF88E6F24B8E26D00539345;
			remoteInfo = tvOSCaseStudies;
		};
		DC4C6EBD2450DD390066A05D /* PBXContainerItemProxy */ = {
			isa = PBXContainerItemProxy;
			containerPortal = DC89C40B24460F95006900B9 /* Project object */;
			proxyType = 1;
			remoteGlobalIDString = DC4C6EA62450DD380066A05D;
			remoteInfo = UIKitCaseStudies;
		};
		DC89C42A24460F96006900B9 /* PBXContainerItemProxy */ = {
			isa = PBXContainerItemProxy;
			containerPortal = DC89C40B24460F95006900B9 /* Project object */;
			proxyType = 1;
			remoteGlobalIDString = DC89C41224460F95006900B9;
			remoteInfo = CaseStudies;
		};
/* End PBXContainerItemProxy section */

/* Begin PBXCopyFilesBuildPhase section */
		DC4C6ECD2450E0B30066A05D /* Embed Frameworks */ = {
			isa = PBXCopyFilesBuildPhase;
			buildActionMask = 2147483647;
			dstPath = "";
			dstSubfolderSpec = 10;
			files = (
			);
			name = "Embed Frameworks";
			runOnlyForDeploymentPostprocessing = 0;
		};
		DC4C6ED32450E0BA0066A05D /* Embed Frameworks */ = {
			isa = PBXCopyFilesBuildPhase;
			buildActionMask = 2147483647;
			dstPath = "";
			dstSubfolderSpec = 10;
			files = (
			);
			name = "Embed Frameworks";
			runOnlyForDeploymentPostprocessing = 0;
		};
		DC89C43D2446106D006900B9 /* Embed Frameworks */ = {
			isa = PBXCopyFilesBuildPhase;
			buildActionMask = 2147483647;
			dstPath = "";
			dstSubfolderSpec = 10;
			files = (
			);
			name = "Embed Frameworks";
			runOnlyForDeploymentPostprocessing = 0;
		};
		DC89C44124461077006900B9 /* Embed Frameworks */ = {
			isa = PBXCopyFilesBuildPhase;
			buildActionMask = 2147483647;
			dstPath = "";
			dstSubfolderSpec = 10;
			files = (
			);
			name = "Embed Frameworks";
			runOnlyForDeploymentPostprocessing = 0;
		};
/* End PBXCopyFilesBuildPhase section */

/* Begin PBXFileReference section */
		4F5AC11E24ECC7E4009DC50B /* 01-GettingStarted-SharedStateTests.swift */ = {isa = PBXFileReference; lastKnownFileType = sourcecode.swift; path = "01-GettingStarted-SharedStateTests.swift"; sourceTree = "<group>"; };
		CA0C0C4624B89BEC00CBDD8A /* 04-HigherOrderReducers-LifecycleTests.swift */ = {isa = PBXFileReference; lastKnownFileType = sourcecode.swift; path = "04-HigherOrderReducers-LifecycleTests.swift"; sourceTree = "<group>"; };
		CA0C51FA245389CC00A04EAB /* 04-HigherOrderReducers-ReusableOfflineDownloadsTests.swift */ = {isa = PBXFileReference; lastKnownFileType = sourcecode.swift; path = "04-HigherOrderReducers-ReusableOfflineDownloadsTests.swift"; sourceTree = "<group>"; };
		CA0DAAC5267807BA00AABCAA /* 01-GettingStarted-FocusState.swift */ = {isa = PBXFileReference; lastKnownFileType = sourcecode.swift; path = "01-GettingStarted-FocusState.swift"; sourceTree = "<group>"; };
		CA25E5D124463AD700DA666A /* 01-GettingStarted-Bindings-Basics.swift */ = {isa = PBXFileReference; lastKnownFileType = sourcecode.swift; path = "01-GettingStarted-Bindings-Basics.swift"; sourceTree = "<group>"; };
		CA27C0B6245780CE00CB1E59 /* 03-Effects-SystemEnvironment.swift */ = {isa = PBXFileReference; lastKnownFileType = sourcecode.swift; path = "03-Effects-SystemEnvironment.swift"; sourceTree = "<group>"; };
		CA34170724A4E89500FAF950 /* 01-GettingStarted-AnimationsTests.swift */ = {isa = PBXFileReference; lastKnownFileType = sourcecode.swift; path = "01-GettingStarted-AnimationsTests.swift"; sourceTree = "<group>"; };
		CA3E4C5A24B4FA0E00447C0B /* 04-HigherOrderReducers-Lifecycle.swift */ = {isa = PBXFileReference; lastKnownFileType = sourcecode.swift; path = "04-HigherOrderReducers-Lifecycle.swift"; sourceTree = "<group>"; };
		CA410EDF247A15FE00E41798 /* 02-Effects-WebSocket.swift */ = {isa = PBXFileReference; lastKnownFileType = sourcecode.swift; path = "02-Effects-WebSocket.swift"; sourceTree = "<group>"; };
		CA410EE1247C73B400E41798 /* 02-Effects-WebSocketTests.swift */ = {isa = PBXFileReference; lastKnownFileType = sourcecode.swift; path = "02-Effects-WebSocketTests.swift"; sourceTree = "<group>"; };
		CA50BE5F24A8F46500FE7DBA /* 01-GettingStarted-AlertsAndActionSheetsTests.swift */ = {isa = PBXFileReference; lastKnownFileType = sourcecode.swift; path = "01-GettingStarted-AlertsAndActionSheetsTests.swift"; sourceTree = "<group>"; };
		CA5ECF91267A79F0002067FF /* FactClient.swift */ = {isa = PBXFileReference; lastKnownFileType = sourcecode.swift; path = FactClient.swift; sourceTree = "<group>"; };
		CA6AC2602451135C00C71CB3 /* ReusableComponents-Download.swift */ = {isa = PBXFileReference; fileEncoding = 4; lastKnownFileType = sourcecode.swift; path = "ReusableComponents-Download.swift"; sourceTree = "<group>"; };
		CA6AC2612451135C00C71CB3 /* CircularProgressView.swift */ = {isa = PBXFileReference; fileEncoding = 4; lastKnownFileType = sourcecode.swift; path = CircularProgressView.swift; sourceTree = "<group>"; };
		CA6AC2622451135C00C71CB3 /* DownloadComponent.swift */ = {isa = PBXFileReference; fileEncoding = 4; lastKnownFileType = sourcecode.swift; path = DownloadComponent.swift; sourceTree = "<group>"; };
		CA6AC2632451135C00C71CB3 /* DownloadClient.swift */ = {isa = PBXFileReference; fileEncoding = 4; lastKnownFileType = sourcecode.swift; path = DownloadClient.swift; sourceTree = "<group>"; };
		CA7BC8ED245CCFE4001FB69F /* 01-GettingStarted-SharedState.swift */ = {isa = PBXFileReference; lastKnownFileType = sourcecode.swift; path = "01-GettingStarted-SharedState.swift"; sourceTree = "<group>"; };
		CAA9ADC12446587C0003A984 /* 02-Effects-Basics.swift */ = {isa = PBXFileReference; lastKnownFileType = sourcecode.swift; path = "02-Effects-Basics.swift"; sourceTree = "<group>"; };
		CAA9ADC324465AB00003A984 /* 02-Effects-BasicsTests.swift */ = {isa = PBXFileReference; lastKnownFileType = sourcecode.swift; path = "02-Effects-BasicsTests.swift"; sourceTree = "<group>"; };
		CAA9ADC524465C810003A984 /* 02-Effects-Cancellation.swift */ = {isa = PBXFileReference; lastKnownFileType = sourcecode.swift; path = "02-Effects-Cancellation.swift"; sourceTree = "<group>"; };
		CAA9ADC724465D950003A984 /* 02-Effects-CancellationTests.swift */ = {isa = PBXFileReference; lastKnownFileType = sourcecode.swift; path = "02-Effects-CancellationTests.swift"; sourceTree = "<group>"; };
		CAA9ADC92446605B0003A984 /* 02-Effects-LongLiving.swift */ = {isa = PBXFileReference; lastKnownFileType = sourcecode.swift; path = "02-Effects-LongLiving.swift"; sourceTree = "<group>"; };
		CAA9ADCB2446615B0003A984 /* 02-Effects-LongLivingTests.swift */ = {isa = PBXFileReference; lastKnownFileType = sourcecode.swift; path = "02-Effects-LongLivingTests.swift"; sourceTree = "<group>"; };
		CAC7EBA82677FE4700F6D7D7 /* 02-Effects-PullToRefresh.swift */ = {isa = PBXFileReference; lastKnownFileType = sourcecode.swift; path = "02-Effects-PullToRefresh.swift"; sourceTree = "<group>"; };
		CAE962FC24A7F7BE00EFC025 /* 01-GettingStarted-AlertsAndActionSheets.swift */ = {isa = PBXFileReference; lastKnownFileType = sourcecode.swift; path = "01-GettingStarted-AlertsAndActionSheets.swift"; sourceTree = "<group>"; };
		CAF069CF24ACC5AF00A1AAEF /* 00-Core.swift */ = {isa = PBXFileReference; lastKnownFileType = sourcecode.swift; path = "00-Core.swift"; sourceTree = "<group>"; };
		CAF56D3B2683AC640054C3ED /* RefreshableTests.swift */ = {isa = PBXFileReference; lastKnownFileType = sourcecode.swift; path = RefreshableTests.swift; sourceTree = "<group>"; };
		CAF88E7024B8E26D00539345 /* tvOSCaseStudies.app */ = {isa = PBXFileReference; explicitFileType = wrapper.application; includeInIndex = 0; path = tvOSCaseStudies.app; sourceTree = BUILT_PRODUCTS_DIR; };
		CAF88E7224B8E26D00539345 /* AppDelegate.swift */ = {isa = PBXFileReference; lastKnownFileType = sourcecode.swift; path = AppDelegate.swift; sourceTree = "<group>"; };
		CAF88E7424B8E26D00539345 /* RootView.swift */ = {isa = PBXFileReference; lastKnownFileType = sourcecode.swift; path = RootView.swift; sourceTree = "<group>"; };
		CAF88E7624B8E26E00539345 /* Assets.xcassets */ = {isa = PBXFileReference; lastKnownFileType = folder.assetcatalog; path = Assets.xcassets; sourceTree = "<group>"; };
		CAF88E7E24B8E26E00539345 /* Info.plist */ = {isa = PBXFileReference; lastKnownFileType = text.plist.xml; path = Info.plist; sourceTree = "<group>"; };
		CAF88E8324B8E26E00539345 /* tvOSCaseStudiesTests.xctest */ = {isa = PBXFileReference; explicitFileType = wrapper.cfbundle; includeInIndex = 0; path = tvOSCaseStudiesTests.xctest; sourceTree = BUILT_PRODUCTS_DIR; };
		CAF88E8724B8E26E00539345 /* tvOSCaseStudiesTests.swift */ = {isa = PBXFileReference; lastKnownFileType = sourcecode.swift; path = tvOSCaseStudiesTests.swift; sourceTree = "<group>"; };
		CAF88E9224B8E3D000539345 /* Core.swift */ = {isa = PBXFileReference; lastKnownFileType = sourcecode.swift; path = Core.swift; sourceTree = "<group>"; };
		CAF88E9424B8E4D500539345 /* FocusView.swift */ = {isa = PBXFileReference; lastKnownFileType = sourcecode.swift; path = FocusView.swift; sourceTree = "<group>"; };
		DC07231624465D1E003A8B65 /* 02-Effects-TimersTests.swift */ = {isa = PBXFileReference; lastKnownFileType = sourcecode.swift; path = "02-Effects-TimersTests.swift"; sourceTree = "<group>"; };
		DC072321244663B1003A8B65 /* 03-Navigation-Sheet-LoadThenPresent.swift */ = {isa = PBXFileReference; lastKnownFileType = sourcecode.swift; path = "03-Navigation-Sheet-LoadThenPresent.swift"; sourceTree = "<group>"; };
		DC25DC5E2450F13200082E81 /* IfLetStoreController.swift */ = {isa = PBXFileReference; lastKnownFileType = sourcecode.swift; path = IfLetStoreController.swift; sourceTree = "<group>"; };
		DC25DC602450F2B000082E81 /* LoadThenNavigate.swift */ = {isa = PBXFileReference; lastKnownFileType = sourcecode.swift; path = LoadThenNavigate.swift; sourceTree = "<group>"; };
		DC25DC632450F2DF00082E81 /* ActivityIndicatorViewController.swift */ = {isa = PBXFileReference; lastKnownFileType = sourcecode.swift; path = ActivityIndicatorViewController.swift; sourceTree = "<group>"; };
		DC27215525BF84FC00D9C8DB /* 01-GettingStarted-BindingBasicsTests.swift */ = {isa = PBXFileReference; lastKnownFileType = sourcecode.swift; path = "01-GettingStarted-BindingBasicsTests.swift"; sourceTree = "<group>"; };
		DC2E370C24573ACB00B94699 /* 04-HigherOrderReducers-StrictReducers.swift */ = {isa = PBXFileReference; lastKnownFileType = sourcecode.swift; path = "04-HigherOrderReducers-StrictReducers.swift"; sourceTree = "<group>"; };
		DC4C6EA72450DD380066A05D /* UIKitCaseStudies.app */ = {isa = PBXFileReference; explicitFileType = wrapper.application; includeInIndex = 0; path = UIKitCaseStudies.app; sourceTree = BUILT_PRODUCTS_DIR; };
		DC4C6EAB2450DD380066A05D /* SceneDelegate.swift */ = {isa = PBXFileReference; lastKnownFileType = sourcecode.swift; path = SceneDelegate.swift; sourceTree = "<group>"; };
		DC4C6EAD2450DD380066A05D /* RootViewController.swift */ = {isa = PBXFileReference; lastKnownFileType = sourcecode.swift; path = RootViewController.swift; sourceTree = "<group>"; };
		DC4C6EAF2450DD380066A05D /* Assets.xcassets */ = {isa = PBXFileReference; lastKnownFileType = folder.assetcatalog; path = Assets.xcassets; sourceTree = "<group>"; };
		DC4C6EB22450DD380066A05D /* Preview Assets.xcassets */ = {isa = PBXFileReference; lastKnownFileType = folder.assetcatalog; path = "Preview Assets.xcassets"; sourceTree = "<group>"; };
		DC4C6EB52450DD380066A05D /* Base */ = {isa = PBXFileReference; lastKnownFileType = file.storyboard; name = Base; path = Base.lproj/LaunchScreen.storyboard; sourceTree = "<group>"; };
		DC4C6EB72450DD380066A05D /* Info.plist */ = {isa = PBXFileReference; lastKnownFileType = text.plist.xml; path = Info.plist; sourceTree = "<group>"; };
		DC4C6EBC2450DD390066A05D /* UIKitCaseStudiesTests.xctest */ = {isa = PBXFileReference; explicitFileType = wrapper.cfbundle; includeInIndex = 0; path = UIKitCaseStudiesTests.xctest; sourceTree = BUILT_PRODUCTS_DIR; };
		DC4C6EC02450DD390066A05D /* UIKitCaseStudiesTests.swift */ = {isa = PBXFileReference; lastKnownFileType = sourcecode.swift; path = UIKitCaseStudiesTests.swift; sourceTree = "<group>"; };
		DC4C6EC22450DD390066A05D /* Info.plist */ = {isa = PBXFileReference; lastKnownFileType = text.plist.xml; path = Info.plist; sourceTree = "<group>"; };
		DC4C6ED52450E1050066A05D /* CounterViewController.swift */ = {isa = PBXFileReference; lastKnownFileType = sourcecode.swift; path = CounterViewController.swift; sourceTree = "<group>"; };
		DC4C6ED72450E4570066A05D /* UIViewRepresented.swift */ = {isa = PBXFileReference; lastKnownFileType = sourcecode.swift; path = UIViewRepresented.swift; sourceTree = "<group>"; };
		DC4C6ED92450E6050066A05D /* NavigateAndLoad.swift */ = {isa = PBXFileReference; lastKnownFileType = sourcecode.swift; path = NavigateAndLoad.swift; sourceTree = "<group>"; };
		DC5B505025C86EBC000D8DFD /* 01-GettingStarted-Bindings-Forms.swift */ = {isa = PBXFileReference; lastKnownFileType = sourcecode.swift; path = "01-GettingStarted-Bindings-Forms.swift"; sourceTree = "<group>"; };
		DC630FD92451016B00BAECBA /* ListsOfState.swift */ = {isa = PBXFileReference; lastKnownFileType = sourcecode.swift; path = ListsOfState.swift; sourceTree = "<group>"; };
		DC634B242448D15B00DAA016 /* 04-HigherOrderReducers-ReusableFavoritingTests.swift */ = {isa = PBXFileReference; lastKnownFileType = sourcecode.swift; path = "04-HigherOrderReducers-ReusableFavoritingTests.swift"; sourceTree = "<group>"; };
		DC88D8A5245341EC0077F427 /* 01-GettingStarted-Animations.swift */ = {isa = PBXFileReference; lastKnownFileType = sourcecode.swift; path = "01-GettingStarted-Animations.swift"; sourceTree = "<group>"; };
		DC89C41324460F95006900B9 /* SwiftUICaseStudies.app */ = {isa = PBXFileReference; explicitFileType = wrapper.application; includeInIndex = 0; path = SwiftUICaseStudies.app; sourceTree = BUILT_PRODUCTS_DIR; };
		DC89C41824460F95006900B9 /* SceneDelegate.swift */ = {isa = PBXFileReference; lastKnownFileType = sourcecode.swift; path = SceneDelegate.swift; sourceTree = "<group>"; };
		DC89C41A24460F95006900B9 /* 00-RootView.swift */ = {isa = PBXFileReference; lastKnownFileType = sourcecode.swift; path = "00-RootView.swift"; sourceTree = "<group>"; };
		DC89C41C24460F96006900B9 /* Assets.xcassets */ = {isa = PBXFileReference; lastKnownFileType = folder.assetcatalog; path = Assets.xcassets; sourceTree = "<group>"; };
		DC89C42424460F96006900B9 /* Info.plist */ = {isa = PBXFileReference; lastKnownFileType = text.plist.xml; path = Info.plist; sourceTree = "<group>"; };
		DC89C42924460F96006900B9 /* SwiftUICaseStudiesTests.xctest */ = {isa = PBXFileReference; explicitFileType = wrapper.cfbundle; includeInIndex = 0; path = SwiftUICaseStudiesTests.xctest; sourceTree = BUILT_PRODUCTS_DIR; };
		DC89C43824460FC7006900B9 /* swift-composable-architecture */ = {isa = PBXFileReference; lastKnownFileType = folder; name = "swift-composable-architecture"; path = ../..; sourceTree = "<group>"; };
		DC89C43924460FFF006900B9 /* README.md */ = {isa = PBXFileReference; lastKnownFileType = net.daringfireball.markdown; path = README.md; sourceTree = "<group>"; };
		DC89C4432446111B006900B9 /* 01-GettingStarted-Counter.swift */ = {isa = PBXFileReference; lastKnownFileType = sourcecode.swift; path = "01-GettingStarted-Counter.swift"; sourceTree = "<group>"; };
		DC89C44624461431006900B9 /* ActivityIndicator.swift */ = {isa = PBXFileReference; fileEncoding = 4; lastKnownFileType = sourcecode.swift; path = ActivityIndicator.swift; sourceTree = "<group>"; };
		DC89C448244618D5006900B9 /* 03-Navigation-LoadThenNavigate.swift */ = {isa = PBXFileReference; lastKnownFileType = sourcecode.swift; path = "03-Navigation-LoadThenNavigate.swift"; sourceTree = "<group>"; };
		DC89C44C244621A5006900B9 /* 03-Navigation-NavigateAndLoad.swift */ = {isa = PBXFileReference; lastKnownFileType = sourcecode.swift; path = "03-Navigation-NavigateAndLoad.swift"; sourceTree = "<group>"; };
		DC89C45024462DE7006900B9 /* 03-Navigation-Lists-LoadThenNavigate.swift */ = {isa = PBXFileReference; lastKnownFileType = sourcecode.swift; path = "03-Navigation-Lists-LoadThenNavigate.swift"; sourceTree = "<group>"; };
		DC89C45224465451006900B9 /* 03-Navigation-Lists-NavigateAndLoad.swift */ = {isa = PBXFileReference; lastKnownFileType = sourcecode.swift; path = "03-Navigation-Lists-NavigateAndLoad.swift"; sourceTree = "<group>"; };
		DC89C45424465C44006900B9 /* 02-Effects-Timers.swift */ = {isa = PBXFileReference; lastKnownFileType = sourcecode.swift; path = "02-Effects-Timers.swift"; sourceTree = "<group>"; };
		DC9EB4162450CBD2005F413B /* UIViewRepresented.swift */ = {isa = PBXFileReference; fileEncoding = 4; lastKnownFileType = sourcecode.swift; path = UIViewRepresented.swift; sourceTree = "<group>"; };
		DCAC2A4E2452352E0094DEF5 /* 04-HigherOrderReducers-ElmLikeSubscriptions.swift */ = {isa = PBXFileReference; lastKnownFileType = sourcecode.swift; path = "04-HigherOrderReducers-ElmLikeSubscriptions.swift"; sourceTree = "<group>"; };
		DCC68EAA244666AF0037F998 /* 03-Navigation-Sheet-PresentAndLoad.swift */ = {isa = PBXFileReference; lastKnownFileType = sourcecode.swift; path = "03-Navigation-Sheet-PresentAndLoad.swift"; sourceTree = "<group>"; };
		DCC68EDC2447A5B00037F998 /* 01-GettingStarted-OptionalState.swift */ = {isa = PBXFileReference; lastKnownFileType = sourcecode.swift; path = "01-GettingStarted-OptionalState.swift"; sourceTree = "<group>"; };
		DCC68EDE2447BC810037F998 /* TemplateText.swift */ = {isa = PBXFileReference; lastKnownFileType = sourcecode.swift; path = TemplateText.swift; sourceTree = "<group>"; };
		DCC68EE02447C4630037F998 /* 01-GettingStarted-Composition-TwoCounters.swift */ = {isa = PBXFileReference; lastKnownFileType = sourcecode.swift; path = "01-GettingStarted-Composition-TwoCounters.swift"; sourceTree = "<group>"; };
		DCC68EE22447C8540037F998 /* 04-HigherOrderReducers-ReusableFavoriting.swift */ = {isa = PBXFileReference; lastKnownFileType = sourcecode.swift; path = "04-HigherOrderReducers-ReusableFavoriting.swift"; sourceTree = "<group>"; };
		DCE63B70245CC0B90080A23D /* 04-HigherOrderReducers-Recursion.swift */ = {isa = PBXFileReference; lastKnownFileType = sourcecode.swift; path = "04-HigherOrderReducers-Recursion.swift"; sourceTree = "<group>"; };
/* End PBXFileReference section */

/* Begin PBXFrameworksBuildPhase section */
		CAF88E6D24B8E26D00539345 /* Frameworks */ = {
			isa = PBXFrameworksBuildPhase;
			buildActionMask = 2147483647;
			files = (
				CAF88E9124B8E3AF00539345 /* ComposableArchitecture in Frameworks */,
			);
			runOnlyForDeploymentPostprocessing = 0;
		};
		CAF88E8024B8E26E00539345 /* Frameworks */ = {
			isa = PBXFrameworksBuildPhase;
			buildActionMask = 2147483647;
			files = (
			);
			runOnlyForDeploymentPostprocessing = 0;
		};
		DC4C6EA42450DD380066A05D /* Frameworks */ = {
			isa = PBXFrameworksBuildPhase;
			buildActionMask = 2147483647;
			files = (
				DC1394102469E27300EE1157 /* ComposableArchitecture in Frameworks */,
			);
			runOnlyForDeploymentPostprocessing = 0;
		};
		DC4C6EB92450DD390066A05D /* Frameworks */ = {
			isa = PBXFrameworksBuildPhase;
			buildActionMask = 2147483647;
			files = (
			);
			runOnlyForDeploymentPostprocessing = 0;
		};
		DC89C41024460F95006900B9 /* Frameworks */ = {
			isa = PBXFrameworksBuildPhase;
			buildActionMask = 2147483647;
			files = (
				DC13940E2469E25C00EE1157 /* ComposableArchitecture in Frameworks */,
			);
			runOnlyForDeploymentPostprocessing = 0;
		};
		DC89C42624460F96006900B9 /* Frameworks */ = {
			isa = PBXFrameworksBuildPhase;
			buildActionMask = 2147483647;
			files = (
			);
			runOnlyForDeploymentPostprocessing = 0;
		};
/* End PBXFrameworksBuildPhase section */

/* Begin PBXGroup section */
		CA6AC25F2451131C00C71CB3 /* 04-HigherOrderReducers-ResuableOfflineDownloads */ = {
			isa = PBXGroup;
			children = (
				CA6AC2632451135C00C71CB3 /* DownloadClient.swift */,
				CA6AC2622451135C00C71CB3 /* DownloadComponent.swift */,
				CA6AC2602451135C00C71CB3 /* ReusableComponents-Download.swift */,
			);
			path = "04-HigherOrderReducers-ResuableOfflineDownloads";
			sourceTree = "<group>";
		};
		CAF88E7124B8E26D00539345 /* tvOSCaseStudies */ = {
			isa = PBXGroup;
			children = (
				CAF88E7E24B8E26E00539345 /* Info.plist */,
				CAF88E7224B8E26D00539345 /* AppDelegate.swift */,
				CAF88E9424B8E4D500539345 /* FocusView.swift */,
				CAF88E9224B8E3D000539345 /* Core.swift */,
				CAF88E7424B8E26D00539345 /* RootView.swift */,
				CAF88E7624B8E26E00539345 /* Assets.xcassets */,
			);
			path = tvOSCaseStudies;
			sourceTree = "<group>";
		};
		CAF88E8624B8E26E00539345 /* tvOSCaseStudiesTests */ = {
			isa = PBXGroup;
			children = (
				CAF88E8724B8E26E00539345 /* tvOSCaseStudiesTests.swift */,
			);
			path = tvOSCaseStudiesTests;
			sourceTree = "<group>";
		};
		DC25DC622450F2D100082E81 /* Internal */ = {
			isa = PBXGroup;
			children = (
				DC25DC632450F2DF00082E81 /* ActivityIndicatorViewController.swift */,
				DC25DC5E2450F13200082E81 /* IfLetStoreController.swift */,
				DC4C6ED72450E4570066A05D /* UIViewRepresented.swift */,
			);
			path = Internal;
			sourceTree = "<group>";
		};
		DC4C6EA82450DD380066A05D /* UIKitCaseStudies */ = {
			isa = PBXGroup;
			children = (
				DC4C6EAB2450DD380066A05D /* SceneDelegate.swift */,
				DC4C6EAD2450DD380066A05D /* RootViewController.swift */,
				DC4C6ED52450E1050066A05D /* CounterViewController.swift */,
				DC630FD92451016B00BAECBA /* ListsOfState.swift */,
				DC4C6ED92450E6050066A05D /* NavigateAndLoad.swift */,
				DC25DC602450F2B000082E81 /* LoadThenNavigate.swift */,
				DC25DC622450F2D100082E81 /* Internal */,
				DC4C6EAF2450DD380066A05D /* Assets.xcassets */,
				DC4C6EB42450DD380066A05D /* LaunchScreen.storyboard */,
				DC4C6EB72450DD380066A05D /* Info.plist */,
				DC4C6EB12450DD380066A05D /* Preview Content */,
			);
			path = UIKitCaseStudies;
			sourceTree = "<group>";
		};
		DC4C6EB12450DD380066A05D /* Preview Content */ = {
			isa = PBXGroup;
			children = (
				DC4C6EB22450DD380066A05D /* Preview Assets.xcassets */,
			);
			path = "Preview Content";
			sourceTree = "<group>";
		};
		DC4C6EBF2450DD390066A05D /* UIKitCaseStudiesTests */ = {
			isa = PBXGroup;
			children = (
				DC4C6EC02450DD390066A05D /* UIKitCaseStudiesTests.swift */,
				DC4C6EC22450DD390066A05D /* Info.plist */,
			);
			path = UIKitCaseStudiesTests;
			sourceTree = "<group>";
		};
		DC89C40A24460F95006900B9 = {
			isa = PBXGroup;
			children = (
				DC89C43824460FC7006900B9 /* swift-composable-architecture */,
				DC89C43924460FFF006900B9 /* README.md */,
				DC89C43A2446106D006900B9 /* Frameworks */,
				DC89C41424460F95006900B9 /* Products */,
				DC89C41524460F95006900B9 /* SwiftUICaseStudies */,
				DC89C42C24460F96006900B9 /* SwiftUICaseStudiesTests */,
				CAF88E7124B8E26D00539345 /* tvOSCaseStudies */,
				CAF88E8624B8E26E00539345 /* tvOSCaseStudiesTests */,
				DC4C6EA82450DD380066A05D /* UIKitCaseStudies */,
				DC4C6EBF2450DD390066A05D /* UIKitCaseStudiesTests */,
			);
			sourceTree = "<group>";
		};
		DC89C41424460F95006900B9 /* Products */ = {
			isa = PBXGroup;
			children = (
				DC89C41324460F95006900B9 /* SwiftUICaseStudies.app */,
				DC89C42924460F96006900B9 /* SwiftUICaseStudiesTests.xctest */,
				DC4C6EA72450DD380066A05D /* UIKitCaseStudies.app */,
				DC4C6EBC2450DD390066A05D /* UIKitCaseStudiesTests.xctest */,
				CAF88E7024B8E26D00539345 /* tvOSCaseStudies.app */,
				CAF88E8324B8E26E00539345 /* tvOSCaseStudiesTests.xctest */,
			);
			name = Products;
			sourceTree = "<group>";
		};
		DC89C41524460F95006900B9 /* SwiftUICaseStudies */ = {
			isa = PBXGroup;
			children = (
				DC89C42424460F96006900B9 /* Info.plist */,
				CAF069CF24ACC5AF00A1AAEF /* 00-Core.swift */,
				DC89C41A24460F95006900B9 /* 00-RootView.swift */,
				CAE962FC24A7F7BE00EFC025 /* 01-GettingStarted-AlertsAndActionSheets.swift */,
				DC88D8A5245341EC0077F427 /* 01-GettingStarted-Animations.swift */,
				CA25E5D124463AD700DA666A /* 01-GettingStarted-Bindings-Basics.swift */,
				DC5B505025C86EBC000D8DFD /* 01-GettingStarted-Bindings-Forms.swift */,
				DCC68EE02447C4630037F998 /* 01-GettingStarted-Composition-TwoCounters.swift */,
				DC89C4432446111B006900B9 /* 01-GettingStarted-Counter.swift */,
				CA0DAAC5267807BA00AABCAA /* 01-GettingStarted-FocusState.swift */,
				DCC68EDC2447A5B00037F998 /* 01-GettingStarted-OptionalState.swift */,
				CA7BC8ED245CCFE4001FB69F /* 01-GettingStarted-SharedState.swift */,
				CAA9ADC12446587C0003A984 /* 02-Effects-Basics.swift */,
				CAA9ADC524465C810003A984 /* 02-Effects-Cancellation.swift */,
				CAA9ADC92446605B0003A984 /* 02-Effects-LongLiving.swift */,
				CAC7EBA82677FE4700F6D7D7 /* 02-Effects-PullToRefresh.swift */,
				DC89C45424465C44006900B9 /* 02-Effects-Timers.swift */,
				CA410EDF247A15FE00E41798 /* 02-Effects-WebSocket.swift */,
				CA27C0B6245780CE00CB1E59 /* 03-Effects-SystemEnvironment.swift */,
				DC89C45024462DE7006900B9 /* 03-Navigation-Lists-LoadThenNavigate.swift */,
				DC89C45224465451006900B9 /* 03-Navigation-Lists-NavigateAndLoad.swift */,
				DC89C448244618D5006900B9 /* 03-Navigation-LoadThenNavigate.swift */,
				DC89C44C244621A5006900B9 /* 03-Navigation-NavigateAndLoad.swift */,
				DC072321244663B1003A8B65 /* 03-Navigation-Sheet-LoadThenPresent.swift */,
				DCC68EAA244666AF0037F998 /* 03-Navigation-Sheet-PresentAndLoad.swift */,
				DCAC2A4E2452352E0094DEF5 /* 04-HigherOrderReducers-ElmLikeSubscriptions.swift */,
				CA3E4C5A24B4FA0E00447C0B /* 04-HigherOrderReducers-Lifecycle.swift */,
				DCE63B70245CC0B90080A23D /* 04-HigherOrderReducers-Recursion.swift */,
				DCC68EE22447C8540037F998 /* 04-HigherOrderReducers-ReusableFavoriting.swift */,
				DC2E370C24573ACB00B94699 /* 04-HigherOrderReducers-StrictReducers.swift */,
				CA5ECF91267A79F0002067FF /* FactClient.swift */,
				DC89C41824460F95006900B9 /* SceneDelegate.swift */,
				DC89C41C24460F96006900B9 /* Assets.xcassets */,
				CA6AC25F2451131C00C71CB3 /* 04-HigherOrderReducers-ResuableOfflineDownloads */,
				DC89C44524461416006900B9 /* Internal */,
			);
			path = SwiftUICaseStudies;
			sourceTree = "<group>";
		};
		DC89C42C24460F96006900B9 /* SwiftUICaseStudiesTests */ = {
			isa = PBXGroup;
			children = (
				CA50BE5F24A8F46500FE7DBA /* 01-GettingStarted-AlertsAndActionSheetsTests.swift */,
				CA34170724A4E89500FAF950 /* 01-GettingStarted-AnimationsTests.swift */,
				DC27215525BF84FC00D9C8DB /* 01-GettingStarted-BindingBasicsTests.swift */,
				4F5AC11E24ECC7E4009DC50B /* 01-GettingStarted-SharedStateTests.swift */,
				CAA9ADC324465AB00003A984 /* 02-Effects-BasicsTests.swift */,
				CAA9ADC724465D950003A984 /* 02-Effects-CancellationTests.swift */,
				CAA9ADCB2446615B0003A984 /* 02-Effects-LongLivingTests.swift */,
				DC07231624465D1E003A8B65 /* 02-Effects-TimersTests.swift */,
				CA410EE1247C73B400E41798 /* 02-Effects-WebSocketTests.swift */,
				DC634B242448D15B00DAA016 /* 04-HigherOrderReducers-ReusableFavoritingTests.swift */,
				CA0C51FA245389CC00A04EAB /* 04-HigherOrderReducers-ReusableOfflineDownloadsTests.swift */,
				CA0C0C4624B89BEC00CBDD8A /* 04-HigherOrderReducers-LifecycleTests.swift */,
				CAF56D3B2683AC640054C3ED /* RefreshableTests.swift */,
			);
			path = SwiftUICaseStudiesTests;
			sourceTree = "<group>";
		};
		DC89C43A2446106D006900B9 /* Frameworks */ = {
			isa = PBXGroup;
			children = (
			);
			name = Frameworks;
			sourceTree = "<group>";
		};
		DC89C44524461416006900B9 /* Internal */ = {
			isa = PBXGroup;
			children = (
				DC89C44624461431006900B9 /* ActivityIndicator.swift */,
				CA6AC2612451135C00C71CB3 /* CircularProgressView.swift */,
				DCC68EDE2447BC810037F998 /* TemplateText.swift */,
				DC9EB4162450CBD2005F413B /* UIViewRepresented.swift */,
			);
			path = Internal;
			sourceTree = "<group>";
		};
/* End PBXGroup section */

/* Begin PBXNativeTarget section */
		CAF88E6F24B8E26D00539345 /* tvOSCaseStudies */ = {
			isa = PBXNativeTarget;
			buildConfigurationList = CAF88E8E24B8E26E00539345 /* Build configuration list for PBXNativeTarget "tvOSCaseStudies" */;
			buildPhases = (
				CAF88E6C24B8E26D00539345 /* Sources */,
				CAF88E6D24B8E26D00539345 /* Frameworks */,
				CAF88E6E24B8E26D00539345 /* Resources */,
			);
			buildRules = (
			);
			dependencies = (
			);
			name = tvOSCaseStudies;
			packageProductDependencies = (
				CAF88E9024B8E3AF00539345 /* ComposableArchitecture */,
			);
			productName = tvOSCaseStudies;
			productReference = CAF88E7024B8E26D00539345 /* tvOSCaseStudies.app */;
			productType = "com.apple.product-type.application";
		};
		CAF88E8224B8E26E00539345 /* tvOSCaseStudiesTests */ = {
			isa = PBXNativeTarget;
			buildConfigurationList = CAF88E8F24B8E26E00539345 /* Build configuration list for PBXNativeTarget "tvOSCaseStudiesTests" */;
			buildPhases = (
				CAF88E7F24B8E26E00539345 /* Sources */,
				CAF88E8024B8E26E00539345 /* Frameworks */,
				CAF88E8124B8E26E00539345 /* Resources */,
			);
			buildRules = (
			);
			dependencies = (
				CAF88E8524B8E26E00539345 /* PBXTargetDependency */,
			);
			name = tvOSCaseStudiesTests;
			productName = tvOSCaseStudiesTests;
			productReference = CAF88E8324B8E26E00539345 /* tvOSCaseStudiesTests.xctest */;
			productType = "com.apple.product-type.bundle.unit-test";
		};
		DC4C6EA62450DD380066A05D /* UIKitCaseStudies */ = {
			isa = PBXNativeTarget;
			buildConfigurationList = DC4C6EC32450DD390066A05D /* Build configuration list for PBXNativeTarget "UIKitCaseStudies" */;
			buildPhases = (
				DC4C6EA32450DD380066A05D /* Sources */,
				DC4C6EA42450DD380066A05D /* Frameworks */,
				DC4C6EA52450DD380066A05D /* Resources */,
				DC4C6ECD2450E0B30066A05D /* Embed Frameworks */,
			);
			buildRules = (
			);
			dependencies = (
			);
			name = UIKitCaseStudies;
			packageProductDependencies = (
				DC13940F2469E27300EE1157 /* ComposableArchitecture */,
			);
			productName = UIKitCaseStudies;
			productReference = DC4C6EA72450DD380066A05D /* UIKitCaseStudies.app */;
			productType = "com.apple.product-type.application";
		};
		DC4C6EBB2450DD390066A05D /* UIKitCaseStudiesTests */ = {
			isa = PBXNativeTarget;
			buildConfigurationList = DC4C6EC62450DD390066A05D /* Build configuration list for PBXNativeTarget "UIKitCaseStudiesTests" */;
			buildPhases = (
				DC4C6EB82450DD390066A05D /* Sources */,
				DC4C6EB92450DD390066A05D /* Frameworks */,
				DC4C6EBA2450DD390066A05D /* Resources */,
				DC4C6ED32450E0BA0066A05D /* Embed Frameworks */,
			);
			buildRules = (
			);
			dependencies = (
				DC4C6EBE2450DD390066A05D /* PBXTargetDependency */,
			);
			name = UIKitCaseStudiesTests;
			packageProductDependencies = (
			);
			productName = UIKitCaseStudiesTests;
			productReference = DC4C6EBC2450DD390066A05D /* UIKitCaseStudiesTests.xctest */;
			productType = "com.apple.product-type.bundle.unit-test";
		};
		DC89C41224460F95006900B9 /* SwiftUICaseStudies */ = {
			isa = PBXNativeTarget;
			buildConfigurationList = DC89C43224460F96006900B9 /* Build configuration list for PBXNativeTarget "SwiftUICaseStudies" */;
			buildPhases = (
				DC89C40F24460F95006900B9 /* Sources */,
				DC89C41024460F95006900B9 /* Frameworks */,
				DC89C41124460F95006900B9 /* Resources */,
				DC89C43D2446106D006900B9 /* Embed Frameworks */,
			);
			buildRules = (
			);
			dependencies = (
			);
			name = SwiftUICaseStudies;
			packageProductDependencies = (
				DC13940D2469E25C00EE1157 /* ComposableArchitecture */,
			);
			productName = CaseStudies;
			productReference = DC89C41324460F95006900B9 /* SwiftUICaseStudies.app */;
			productType = "com.apple.product-type.application";
		};
		DC89C42824460F96006900B9 /* SwiftUICaseStudiesTests */ = {
			isa = PBXNativeTarget;
			buildConfigurationList = DC89C43524460F96006900B9 /* Build configuration list for PBXNativeTarget "SwiftUICaseStudiesTests" */;
			buildPhases = (
				DC89C42524460F96006900B9 /* Sources */,
				DC89C42624460F96006900B9 /* Frameworks */,
				DC89C42724460F96006900B9 /* Resources */,
				DC89C44124461077006900B9 /* Embed Frameworks */,
			);
			buildRules = (
			);
			dependencies = (
				DC89C42B24460F96006900B9 /* PBXTargetDependency */,
			);
			name = SwiftUICaseStudiesTests;
			packageProductDependencies = (
			);
			productName = CaseStudiesTests;
			productReference = DC89C42924460F96006900B9 /* SwiftUICaseStudiesTests.xctest */;
			productType = "com.apple.product-type.bundle.unit-test";
		};
/* End PBXNativeTarget section */

/* Begin PBXProject section */
		DC89C40B24460F95006900B9 /* Project object */ = {
			isa = PBXProject;
			attributes = {
				LastSwiftUpdateCheck = 1150;
				LastUpgradeCheck = 1240;
				ORGANIZATIONNAME = "Point-Free";
				TargetAttributes = {
					CAF88E6F24B8E26D00539345 = {
						CreatedOnToolsVersion = 11.5;
					};
					CAF88E8224B8E26E00539345 = {
						CreatedOnToolsVersion = 11.5;
						TestTargetID = CAF88E6F24B8E26D00539345;
					};
					DC4C6EA62450DD380066A05D = {
						CreatedOnToolsVersion = 11.4.1;
					};
					DC4C6EBB2450DD390066A05D = {
						CreatedOnToolsVersion = 11.4.1;
						TestTargetID = DC4C6EA62450DD380066A05D;
					};
					DC89C41224460F95006900B9 = {
						CreatedOnToolsVersion = 11.4;
					};
					DC89C42824460F96006900B9 = {
						CreatedOnToolsVersion = 11.4;
						TestTargetID = DC89C41224460F95006900B9;
					};
				};
			};
			buildConfigurationList = DC89C40E24460F95006900B9 /* Build configuration list for PBXProject "CaseStudies" */;
			compatibilityVersion = "Xcode 9.3";
			developmentRegion = en;
			hasScannedForEncodings = 0;
			knownRegions = (
				en,
				Base,
			);
			mainGroup = DC89C40A24460F95006900B9;
			productRefGroup = DC89C41424460F95006900B9 /* Products */;
			projectDirPath = "";
			projectRoot = "";
			targets = (
				DC89C41224460F95006900B9 /* SwiftUICaseStudies */,
				DC89C42824460F96006900B9 /* SwiftUICaseStudiesTests */,
				DC4C6EA62450DD380066A05D /* UIKitCaseStudies */,
				DC4C6EBB2450DD390066A05D /* UIKitCaseStudiesTests */,
				CAF88E6F24B8E26D00539345 /* tvOSCaseStudies */,
				CAF88E8224B8E26E00539345 /* tvOSCaseStudiesTests */,
			);
		};
/* End PBXProject section */

/* Begin PBXResourcesBuildPhase section */
		CAF88E6E24B8E26D00539345 /* Resources */ = {
			isa = PBXResourcesBuildPhase;
			buildActionMask = 2147483647;
			files = (
				CAF88E7724B8E26E00539345 /* Assets.xcassets in Resources */,
			);
			runOnlyForDeploymentPostprocessing = 0;
		};
		CAF88E8124B8E26E00539345 /* Resources */ = {
			isa = PBXResourcesBuildPhase;
			buildActionMask = 2147483647;
			files = (
			);
			runOnlyForDeploymentPostprocessing = 0;
		};
		DC4C6EA52450DD380066A05D /* Resources */ = {
			isa = PBXResourcesBuildPhase;
			buildActionMask = 2147483647;
			files = (
				DC4C6EB62450DD380066A05D /* LaunchScreen.storyboard in Resources */,
				DC4C6EB32450DD380066A05D /* Preview Assets.xcassets in Resources */,
				DC4C6EB02450DD380066A05D /* Assets.xcassets in Resources */,
			);
			runOnlyForDeploymentPostprocessing = 0;
		};
		DC4C6EBA2450DD390066A05D /* Resources */ = {
			isa = PBXResourcesBuildPhase;
			buildActionMask = 2147483647;
			files = (
			);
			runOnlyForDeploymentPostprocessing = 0;
		};
		DC89C41124460F95006900B9 /* Resources */ = {
			isa = PBXResourcesBuildPhase;
			buildActionMask = 2147483647;
			files = (
				DC89C41D24460F96006900B9 /* Assets.xcassets in Resources */,
			);
			runOnlyForDeploymentPostprocessing = 0;
		};
		DC89C42724460F96006900B9 /* Resources */ = {
			isa = PBXResourcesBuildPhase;
			buildActionMask = 2147483647;
			files = (
			);
			runOnlyForDeploymentPostprocessing = 0;
		};
/* End PBXResourcesBuildPhase section */

/* Begin PBXSourcesBuildPhase section */
		CAF88E6C24B8E26D00539345 /* Sources */ = {
			isa = PBXSourcesBuildPhase;
			buildActionMask = 2147483647;
			files = (
				CAF88E9324B8E3D000539345 /* Core.swift in Sources */,
				CAF88E9524B8E4D500539345 /* FocusView.swift in Sources */,
				CAF88E7524B8E26D00539345 /* RootView.swift in Sources */,
				CAF88E7324B8E26D00539345 /* AppDelegate.swift in Sources */,
			);
			runOnlyForDeploymentPostprocessing = 0;
		};
		CAF88E7F24B8E26E00539345 /* Sources */ = {
			isa = PBXSourcesBuildPhase;
			buildActionMask = 2147483647;
			files = (
				CAF88E8824B8E26E00539345 /* tvOSCaseStudiesTests.swift in Sources */,
			);
			runOnlyForDeploymentPostprocessing = 0;
		};
		DC4C6EA32450DD380066A05D /* Sources */ = {
			isa = PBXSourcesBuildPhase;
			buildActionMask = 2147483647;
			files = (
				DC4C6ED82450E4570066A05D /* UIViewRepresented.swift in Sources */,
				DC25DC642450F2DF00082E81 /* ActivityIndicatorViewController.swift in Sources */,
				DC4C6ED62450E1050066A05D /* CounterViewController.swift in Sources */,
				DC4C6EDA2450E6050066A05D /* NavigateAndLoad.swift in Sources */,
				DC4C6EAC2450DD380066A05D /* SceneDelegate.swift in Sources */,
				DC25DC612450F2B000082E81 /* LoadThenNavigate.swift in Sources */,
				DC25DC5F2450F13200082E81 /* IfLetStoreController.swift in Sources */,
				DC4C6EAE2450DD380066A05D /* RootViewController.swift in Sources */,
				DC630FDA2451016B00BAECBA /* ListsOfState.swift in Sources */,
			);
			runOnlyForDeploymentPostprocessing = 0;
		};
		DC4C6EB82450DD390066A05D /* Sources */ = {
			isa = PBXSourcesBuildPhase;
			buildActionMask = 2147483647;
			files = (
				DC4C6EC12450DD390066A05D /* UIKitCaseStudiesTests.swift in Sources */,
			);
			runOnlyForDeploymentPostprocessing = 0;
		};
		DC89C40F24460F95006900B9 /* Sources */ = {
			isa = PBXSourcesBuildPhase;
			buildActionMask = 2147483647;
			files = (
				DC89C449244618D5006900B9 /* 03-Navigation-LoadThenNavigate.swift in Sources */,
				DCC68EE12447C4630037F998 /* 01-GettingStarted-Composition-TwoCounters.swift in Sources */,
				DC072322244663B1003A8B65 /* 03-Navigation-Sheet-LoadThenPresent.swift in Sources */,
				DC89C45324465452006900B9 /* 03-Navigation-Lists-NavigateAndLoad.swift in Sources */,
				CAF069D024ACC5AF00A1AAEF /* 00-Core.swift in Sources */,
				DCC68EE32447C8540037F998 /* 04-HigherOrderReducers-ReusableFavoriting.swift in Sources */,
				DCC68EDF2447BC810037F998 /* TemplateText.swift in Sources */,
				DCAC2A4F2452352E0094DEF5 /* 04-HigherOrderReducers-ElmLikeSubscriptions.swift in Sources */,
				CA6AC2672451135C00C71CB3 /* DownloadClient.swift in Sources */,
				DC89C44724461431006900B9 /* ActivityIndicator.swift in Sources */,
				CAA9ADC624465C810003A984 /* 02-Effects-Cancellation.swift in Sources */,
				DC2E370D24573ACB00B94699 /* 04-HigherOrderReducers-StrictReducers.swift in Sources */,
<<<<<<< HEAD
				CA0DAAC6267807BA00AABCAA /* 01-GettingStarted-FocusState.swift in Sources */,
=======
				CA5ECF92267A79F0002067FF /* FactClient.swift in Sources */,
>>>>>>> 07c63486
				DC9EB4172450CBD2005F413B /* UIViewRepresented.swift in Sources */,
				DC89C41924460F95006900B9 /* SceneDelegate.swift in Sources */,
				CA6AC2652451135C00C71CB3 /* CircularProgressView.swift in Sources */,
				CA6AC2642451135C00C71CB3 /* ReusableComponents-Download.swift in Sources */,
				CA6AC2662451135C00C71CB3 /* DownloadComponent.swift in Sources */,
				CA3E4C5B24B4FA0E00447C0B /* 04-HigherOrderReducers-Lifecycle.swift in Sources */,
				DC5B505125C86EBC000D8DFD /* 01-GettingStarted-Bindings-Forms.swift in Sources */,
				CAA9ADC22446587C0003A984 /* 02-Effects-Basics.swift in Sources */,
				DC89C41B24460F95006900B9 /* 00-RootView.swift in Sources */,
				DCC68EDD2447A5B00037F998 /* 01-GettingStarted-OptionalState.swift in Sources */,
				DCC68EAB244666AF0037F998 /* 03-Navigation-Sheet-PresentAndLoad.swift in Sources */,
				CAE962FD24A7F7BE00EFC025 /* 01-GettingStarted-AlertsAndActionSheets.swift in Sources */,
				CA25E5D224463AD700DA666A /* 01-GettingStarted-Bindings-Basics.swift in Sources */,
				DC88D8A6245341EC0077F427 /* 01-GettingStarted-Animations.swift in Sources */,
				CAC7EBA92677FE4700F6D7D7 /* 02-Effects-PullToRefresh.swift in Sources */,
				DC89C44D244621A5006900B9 /* 03-Navigation-NavigateAndLoad.swift in Sources */,
				DC89C4442446111B006900B9 /* 01-GettingStarted-Counter.swift in Sources */,
				DCE63B71245CC0B90080A23D /* 04-HigherOrderReducers-Recursion.swift in Sources */,
				CA27C0B7245780CE00CB1E59 /* 03-Effects-SystemEnvironment.swift in Sources */,
				CAA9ADCA2446605B0003A984 /* 02-Effects-LongLiving.swift in Sources */,
				DC89C45124462DE7006900B9 /* 03-Navigation-Lists-LoadThenNavigate.swift in Sources */,
				DC89C45524465C44006900B9 /* 02-Effects-Timers.swift in Sources */,
				CA410EE0247A15FE00E41798 /* 02-Effects-WebSocket.swift in Sources */,
				CA7BC8EE245CCFE4001FB69F /* 01-GettingStarted-SharedState.swift in Sources */,
			);
			runOnlyForDeploymentPostprocessing = 0;
		};
		DC89C42524460F96006900B9 /* Sources */ = {
			isa = PBXSourcesBuildPhase;
			buildActionMask = 2147483647;
			files = (
				DC27215625BF84FC00D9C8DB /* 01-GettingStarted-BindingBasicsTests.swift in Sources */,
				CA0C51FB245389CC00A04EAB /* 04-HigherOrderReducers-ReusableOfflineDownloadsTests.swift in Sources */,
				DC634B252448D15B00DAA016 /* 04-HigherOrderReducers-ReusableFavoritingTests.swift in Sources */,
				CAA9ADC824465D950003A984 /* 02-Effects-CancellationTests.swift in Sources */,
				CA410EE2247C73B400E41798 /* 02-Effects-WebSocketTests.swift in Sources */,
				CA34170824A4E89500FAF950 /* 01-GettingStarted-AnimationsTests.swift in Sources */,
				CA0C0C4724B89BEC00CBDD8A /* 04-HigherOrderReducers-LifecycleTests.swift in Sources */,
				DC07231724465D1E003A8B65 /* 02-Effects-TimersTests.swift in Sources */,
				CA50BE6024A8F46500FE7DBA /* 01-GettingStarted-AlertsAndActionSheetsTests.swift in Sources */,
				CAA9ADC424465AB00003A984 /* 02-Effects-BasicsTests.swift in Sources */,
				4F5AC11F24ECC7E4009DC50B /* 01-GettingStarted-SharedStateTests.swift in Sources */,
				CAA9ADCC2446615B0003A984 /* 02-Effects-LongLivingTests.swift in Sources */,
				CAF56D3C2683AC640054C3ED /* RefreshableTests.swift in Sources */,
			);
			runOnlyForDeploymentPostprocessing = 0;
		};
/* End PBXSourcesBuildPhase section */

/* Begin PBXTargetDependency section */
		CAF88E8524B8E26E00539345 /* PBXTargetDependency */ = {
			isa = PBXTargetDependency;
			target = CAF88E6F24B8E26D00539345 /* tvOSCaseStudies */;
			targetProxy = CAF88E8424B8E26E00539345 /* PBXContainerItemProxy */;
		};
		DC4C6EBE2450DD390066A05D /* PBXTargetDependency */ = {
			isa = PBXTargetDependency;
			target = DC4C6EA62450DD380066A05D /* UIKitCaseStudies */;
			targetProxy = DC4C6EBD2450DD390066A05D /* PBXContainerItemProxy */;
		};
		DC89C42B24460F96006900B9 /* PBXTargetDependency */ = {
			isa = PBXTargetDependency;
			target = DC89C41224460F95006900B9 /* SwiftUICaseStudies */;
			targetProxy = DC89C42A24460F96006900B9 /* PBXContainerItemProxy */;
		};
/* End PBXTargetDependency section */

/* Begin PBXVariantGroup section */
		DC4C6EB42450DD380066A05D /* LaunchScreen.storyboard */ = {
			isa = PBXVariantGroup;
			children = (
				DC4C6EB52450DD380066A05D /* Base */,
			);
			name = LaunchScreen.storyboard;
			sourceTree = "<group>";
		};
/* End PBXVariantGroup section */

/* Begin XCBuildConfiguration section */
		CAF88E8A24B8E26E00539345 /* Debug */ = {
			isa = XCBuildConfiguration;
			buildSettings = {
				ASSETCATALOG_COMPILER_APPICON_NAME = "App Icon & Top Shelf Image";
				CODE_SIGN_STYLE = Automatic;
				ENABLE_PREVIEWS = YES;
				INFOPLIST_FILE = tvOSCaseStudies/Info.plist;
				LD_RUNPATH_SEARCH_PATHS = (
					"$(inherited)",
					"@executable_path/Frameworks",
				);
				PRODUCT_BUNDLE_IDENTIFIER = co.pointfree.tvOSCaseStudies;
				PRODUCT_NAME = "$(TARGET_NAME)";
				SDKROOT = appletvos;
				SWIFT_VERSION = 5.0;
				TARGETED_DEVICE_FAMILY = 3;
				TVOS_DEPLOYMENT_TARGET = 13.3;
			};
			name = Debug;
		};
		CAF88E8B24B8E26E00539345 /* Release */ = {
			isa = XCBuildConfiguration;
			buildSettings = {
				ASSETCATALOG_COMPILER_APPICON_NAME = "App Icon & Top Shelf Image";
				CODE_SIGN_STYLE = Automatic;
				ENABLE_PREVIEWS = YES;
				INFOPLIST_FILE = tvOSCaseStudies/Info.plist;
				LD_RUNPATH_SEARCH_PATHS = (
					"$(inherited)",
					"@executable_path/Frameworks",
				);
				PRODUCT_BUNDLE_IDENTIFIER = co.pointfree.tvOSCaseStudies;
				PRODUCT_NAME = "$(TARGET_NAME)";
				SDKROOT = appletvos;
				SWIFT_VERSION = 5.0;
				TARGETED_DEVICE_FAMILY = 3;
				TVOS_DEPLOYMENT_TARGET = 13.3;
			};
			name = Release;
		};
		CAF88E8C24B8E26E00539345 /* Debug */ = {
			isa = XCBuildConfiguration;
			buildSettings = {
				ALWAYS_EMBED_SWIFT_STANDARD_LIBRARIES = YES;
				BUNDLE_LOADER = "$(TEST_HOST)";
				CODE_SIGN_STYLE = Automatic;
				INFOPLIST_FILE = tvOSCaseStudies/Info.plist;
				LD_RUNPATH_SEARCH_PATHS = (
					"$(inherited)",
					"@executable_path/Frameworks",
					"@loader_path/Frameworks",
				);
				PRODUCT_BUNDLE_IDENTIFIER = co.pointfree.tvOSCaseStudiesTests;
				PRODUCT_NAME = "$(TARGET_NAME)";
				SDKROOT = appletvos;
				SWIFT_VERSION = 5.0;
				TARGETED_DEVICE_FAMILY = 3;
				TEST_HOST = "$(BUILT_PRODUCTS_DIR)/tvOSCaseStudies.app/tvOSCaseStudies";
				TVOS_DEPLOYMENT_TARGET = 13.3;
			};
			name = Debug;
		};
		CAF88E8D24B8E26E00539345 /* Release */ = {
			isa = XCBuildConfiguration;
			buildSettings = {
				ALWAYS_EMBED_SWIFT_STANDARD_LIBRARIES = YES;
				BUNDLE_LOADER = "$(TEST_HOST)";
				CODE_SIGN_STYLE = Automatic;
				INFOPLIST_FILE = tvOSCaseStudies/Info.plist;
				LD_RUNPATH_SEARCH_PATHS = (
					"$(inherited)",
					"@executable_path/Frameworks",
					"@loader_path/Frameworks",
				);
				PRODUCT_BUNDLE_IDENTIFIER = co.pointfree.tvOSCaseStudiesTests;
				PRODUCT_NAME = "$(TARGET_NAME)";
				SDKROOT = appletvos;
				SWIFT_VERSION = 5.0;
				TARGETED_DEVICE_FAMILY = 3;
				TEST_HOST = "$(BUILT_PRODUCTS_DIR)/tvOSCaseStudies.app/tvOSCaseStudies";
				TVOS_DEPLOYMENT_TARGET = 13.3;
			};
			name = Release;
		};
		DC4C6EC42450DD390066A05D /* Debug */ = {
			isa = XCBuildConfiguration;
			buildSettings = {
				ASSETCATALOG_COMPILER_APPICON_NAME = AppIcon;
				CODE_SIGN_STYLE = Automatic;
				DEVELOPMENT_ASSET_PATHS = "\"UIKitCaseStudies/Preview Content\"";
				ENABLE_PREVIEWS = YES;
				INFOPLIST_FILE = UIKitCaseStudies/Info.plist;
				LD_RUNPATH_SEARCH_PATHS = (
					"$(inherited)",
					"@executable_path/Frameworks",
				);
				PRODUCT_BUNDLE_IDENTIFIER = co.pointfree.UIKitCaseStudies;
				PRODUCT_NAME = "$(TARGET_NAME)";
				SWIFT_VERSION = 5.0;
				TARGETED_DEVICE_FAMILY = "1,2";
			};
			name = Debug;
		};
		DC4C6EC52450DD390066A05D /* Release */ = {
			isa = XCBuildConfiguration;
			buildSettings = {
				ASSETCATALOG_COMPILER_APPICON_NAME = AppIcon;
				CODE_SIGN_STYLE = Automatic;
				DEVELOPMENT_ASSET_PATHS = "\"UIKitCaseStudies/Preview Content\"";
				ENABLE_PREVIEWS = YES;
				INFOPLIST_FILE = UIKitCaseStudies/Info.plist;
				LD_RUNPATH_SEARCH_PATHS = (
					"$(inherited)",
					"@executable_path/Frameworks",
				);
				PRODUCT_BUNDLE_IDENTIFIER = co.pointfree.UIKitCaseStudies;
				PRODUCT_NAME = "$(TARGET_NAME)";
				SWIFT_VERSION = 5.0;
				TARGETED_DEVICE_FAMILY = "1,2";
			};
			name = Release;
		};
		DC4C6EC72450DD390066A05D /* Debug */ = {
			isa = XCBuildConfiguration;
			buildSettings = {
				ALWAYS_EMBED_SWIFT_STANDARD_LIBRARIES = YES;
				BUNDLE_LOADER = "$(TEST_HOST)";
				CODE_SIGN_STYLE = Automatic;
				INFOPLIST_FILE = UIKitCaseStudiesTests/Info.plist;
				LD_RUNPATH_SEARCH_PATHS = (
					"$(inherited)",
					"@executable_path/Frameworks",
					"@loader_path/Frameworks",
				);
				PRODUCT_BUNDLE_IDENTIFIER = co.pointfree.UIKitCaseStudiesTests;
				PRODUCT_NAME = "$(TARGET_NAME)";
				SWIFT_VERSION = 5.0;
				TARGETED_DEVICE_FAMILY = "1,2";
				TEST_HOST = "$(BUILT_PRODUCTS_DIR)/UIKitCaseStudies.app/UIKitCaseStudies";
			};
			name = Debug;
		};
		DC4C6EC82450DD390066A05D /* Release */ = {
			isa = XCBuildConfiguration;
			buildSettings = {
				ALWAYS_EMBED_SWIFT_STANDARD_LIBRARIES = YES;
				BUNDLE_LOADER = "$(TEST_HOST)";
				CODE_SIGN_STYLE = Automatic;
				INFOPLIST_FILE = UIKitCaseStudiesTests/Info.plist;
				LD_RUNPATH_SEARCH_PATHS = (
					"$(inherited)",
					"@executable_path/Frameworks",
					"@loader_path/Frameworks",
				);
				PRODUCT_BUNDLE_IDENTIFIER = co.pointfree.UIKitCaseStudiesTests;
				PRODUCT_NAME = "$(TARGET_NAME)";
				SWIFT_VERSION = 5.0;
				TARGETED_DEVICE_FAMILY = "1,2";
				TEST_HOST = "$(BUILT_PRODUCTS_DIR)/UIKitCaseStudies.app/UIKitCaseStudies";
			};
			name = Release;
		};
		DC89C43024460F96006900B9 /* Debug */ = {
			isa = XCBuildConfiguration;
			buildSettings = {
				ALWAYS_SEARCH_USER_PATHS = NO;
				CLANG_ANALYZER_NONNULL = YES;
				CLANG_ANALYZER_NUMBER_OBJECT_CONVERSION = YES_AGGRESSIVE;
				CLANG_CXX_LANGUAGE_STANDARD = "gnu++14";
				CLANG_CXX_LIBRARY = "libc++";
				CLANG_ENABLE_MODULES = YES;
				CLANG_ENABLE_OBJC_ARC = YES;
				CLANG_ENABLE_OBJC_WEAK = YES;
				CLANG_WARN_BLOCK_CAPTURE_AUTORELEASING = YES;
				CLANG_WARN_BOOL_CONVERSION = YES;
				CLANG_WARN_COMMA = YES;
				CLANG_WARN_CONSTANT_CONVERSION = YES;
				CLANG_WARN_DEPRECATED_OBJC_IMPLEMENTATIONS = YES;
				CLANG_WARN_DIRECT_OBJC_ISA_USAGE = YES_ERROR;
				CLANG_WARN_DOCUMENTATION_COMMENTS = YES;
				CLANG_WARN_EMPTY_BODY = YES;
				CLANG_WARN_ENUM_CONVERSION = YES;
				CLANG_WARN_INFINITE_RECURSION = YES;
				CLANG_WARN_INT_CONVERSION = YES;
				CLANG_WARN_NON_LITERAL_NULL_CONVERSION = YES;
				CLANG_WARN_OBJC_IMPLICIT_RETAIN_SELF = YES;
				CLANG_WARN_OBJC_LITERAL_CONVERSION = YES;
				CLANG_WARN_OBJC_ROOT_CLASS = YES_ERROR;
				CLANG_WARN_QUOTED_INCLUDE_IN_FRAMEWORK_HEADER = YES;
				CLANG_WARN_RANGE_LOOP_ANALYSIS = YES;
				CLANG_WARN_STRICT_PROTOTYPES = YES;
				CLANG_WARN_SUSPICIOUS_MOVE = YES;
				CLANG_WARN_UNGUARDED_AVAILABILITY = YES_AGGRESSIVE;
				CLANG_WARN_UNREACHABLE_CODE = YES;
				CLANG_WARN__DUPLICATE_METHOD_MATCH = YES;
				COPY_PHASE_STRIP = NO;
				DEBUG_INFORMATION_FORMAT = dwarf;
				ENABLE_STRICT_OBJC_MSGSEND = YES;
				ENABLE_TESTABILITY = YES;
				GCC_C_LANGUAGE_STANDARD = gnu11;
				GCC_DYNAMIC_NO_PIC = NO;
				GCC_NO_COMMON_BLOCKS = YES;
				GCC_OPTIMIZATION_LEVEL = 0;
				GCC_PREPROCESSOR_DEFINITIONS = (
					"DEBUG=1",
					"$(inherited)",
				);
				GCC_WARN_64_TO_32_BIT_CONVERSION = YES;
				GCC_WARN_ABOUT_RETURN_TYPE = YES_ERROR;
				GCC_WARN_UNDECLARED_SELECTOR = YES;
				GCC_WARN_UNINITIALIZED_AUTOS = YES_AGGRESSIVE;
				GCC_WARN_UNUSED_FUNCTION = YES;
				GCC_WARN_UNUSED_VARIABLE = YES;
				MTL_ENABLE_DEBUG_INFO = INCLUDE_SOURCE;
				MTL_FAST_MATH = YES;
				ONLY_ACTIVE_ARCH = YES;
				SDKROOT = iphoneos;
				SWIFT_ACTIVE_COMPILATION_CONDITIONS = DEBUG;
				SWIFT_OPTIMIZATION_LEVEL = "-Onone";
			};
			name = Debug;
		};
		DC89C43124460F96006900B9 /* Release */ = {
			isa = XCBuildConfiguration;
			buildSettings = {
				ALWAYS_SEARCH_USER_PATHS = NO;
				CLANG_ANALYZER_NONNULL = YES;
				CLANG_ANALYZER_NUMBER_OBJECT_CONVERSION = YES_AGGRESSIVE;
				CLANG_CXX_LANGUAGE_STANDARD = "gnu++14";
				CLANG_CXX_LIBRARY = "libc++";
				CLANG_ENABLE_MODULES = YES;
				CLANG_ENABLE_OBJC_ARC = YES;
				CLANG_ENABLE_OBJC_WEAK = YES;
				CLANG_WARN_BLOCK_CAPTURE_AUTORELEASING = YES;
				CLANG_WARN_BOOL_CONVERSION = YES;
				CLANG_WARN_COMMA = YES;
				CLANG_WARN_CONSTANT_CONVERSION = YES;
				CLANG_WARN_DEPRECATED_OBJC_IMPLEMENTATIONS = YES;
				CLANG_WARN_DIRECT_OBJC_ISA_USAGE = YES_ERROR;
				CLANG_WARN_DOCUMENTATION_COMMENTS = YES;
				CLANG_WARN_EMPTY_BODY = YES;
				CLANG_WARN_ENUM_CONVERSION = YES;
				CLANG_WARN_INFINITE_RECURSION = YES;
				CLANG_WARN_INT_CONVERSION = YES;
				CLANG_WARN_NON_LITERAL_NULL_CONVERSION = YES;
				CLANG_WARN_OBJC_IMPLICIT_RETAIN_SELF = YES;
				CLANG_WARN_OBJC_LITERAL_CONVERSION = YES;
				CLANG_WARN_OBJC_ROOT_CLASS = YES_ERROR;
				CLANG_WARN_QUOTED_INCLUDE_IN_FRAMEWORK_HEADER = YES;
				CLANG_WARN_RANGE_LOOP_ANALYSIS = YES;
				CLANG_WARN_STRICT_PROTOTYPES = YES;
				CLANG_WARN_SUSPICIOUS_MOVE = YES;
				CLANG_WARN_UNGUARDED_AVAILABILITY = YES_AGGRESSIVE;
				CLANG_WARN_UNREACHABLE_CODE = YES;
				CLANG_WARN__DUPLICATE_METHOD_MATCH = YES;
				COPY_PHASE_STRIP = NO;
				DEBUG_INFORMATION_FORMAT = "dwarf-with-dsym";
				ENABLE_NS_ASSERTIONS = NO;
				ENABLE_STRICT_OBJC_MSGSEND = YES;
				GCC_C_LANGUAGE_STANDARD = gnu11;
				GCC_NO_COMMON_BLOCKS = YES;
				GCC_WARN_64_TO_32_BIT_CONVERSION = YES;
				GCC_WARN_ABOUT_RETURN_TYPE = YES_ERROR;
				GCC_WARN_UNDECLARED_SELECTOR = YES;
				GCC_WARN_UNINITIALIZED_AUTOS = YES_AGGRESSIVE;
				GCC_WARN_UNUSED_FUNCTION = YES;
				GCC_WARN_UNUSED_VARIABLE = YES;
				MTL_ENABLE_DEBUG_INFO = NO;
				MTL_FAST_MATH = YES;
				SDKROOT = iphoneos;
				SWIFT_COMPILATION_MODE = wholemodule;
				SWIFT_OPTIMIZATION_LEVEL = "-O";
				VALIDATE_PRODUCT = YES;
			};
			name = Release;
		};
		DC89C43324460F96006900B9 /* Debug */ = {
			isa = XCBuildConfiguration;
			buildSettings = {
				ASSETCATALOG_COMPILER_APPICON_NAME = AppIcon;
				CODE_SIGN_STYLE = Automatic;
				ENABLE_PREVIEWS = YES;
				INFOPLIST_FILE = SwiftUICaseStudies/Info.plist;
				LD_RUNPATH_SEARCH_PATHS = (
					"$(inherited)",
					"@executable_path/Frameworks",
				);
				PRODUCT_BUNDLE_IDENTIFIER = co.pointfree.SwiftUICaseStudies;
				PRODUCT_NAME = "$(TARGET_NAME)";
				SWIFT_VERSION = 5.0;
				TARGETED_DEVICE_FAMILY = "1,2";
			};
			name = Debug;
		};
		DC89C43424460F96006900B9 /* Release */ = {
			isa = XCBuildConfiguration;
			buildSettings = {
				ASSETCATALOG_COMPILER_APPICON_NAME = AppIcon;
				CODE_SIGN_STYLE = Automatic;
				ENABLE_PREVIEWS = YES;
				INFOPLIST_FILE = SwiftUICaseStudies/Info.plist;
				LD_RUNPATH_SEARCH_PATHS = (
					"$(inherited)",
					"@executable_path/Frameworks",
				);
				PRODUCT_BUNDLE_IDENTIFIER = co.pointfree.SwiftUICaseStudies;
				PRODUCT_NAME = "$(TARGET_NAME)";
				SWIFT_VERSION = 5.0;
				TARGETED_DEVICE_FAMILY = "1,2";
			};
			name = Release;
		};
		DC89C43624460F96006900B9 /* Debug */ = {
			isa = XCBuildConfiguration;
			buildSettings = {
				ALWAYS_EMBED_SWIFT_STANDARD_LIBRARIES = YES;
				BUNDLE_LOADER = "$(TEST_HOST)";
				CODE_SIGN_STYLE = Automatic;
				LD_RUNPATH_SEARCH_PATHS = (
					"$(inherited)",
					"@executable_path/Frameworks",
					"@loader_path/Frameworks",
				);
				PRODUCT_BUNDLE_IDENTIFIER = co.pointfree.SwiftUICaseStudiesTests;
				PRODUCT_NAME = "$(TARGET_NAME)";
				SWIFT_VERSION = 5.0;
				TARGETED_DEVICE_FAMILY = "1,2";
				TEST_HOST = "$(BUILT_PRODUCTS_DIR)/SwiftUICaseStudies.app/SwiftUICaseStudies";
			};
			name = Debug;
		};
		DC89C43724460F96006900B9 /* Release */ = {
			isa = XCBuildConfiguration;
			buildSettings = {
				ALWAYS_EMBED_SWIFT_STANDARD_LIBRARIES = YES;
				BUNDLE_LOADER = "$(TEST_HOST)";
				CODE_SIGN_STYLE = Automatic;
				LD_RUNPATH_SEARCH_PATHS = (
					"$(inherited)",
					"@executable_path/Frameworks",
					"@loader_path/Frameworks",
				);
				PRODUCT_BUNDLE_IDENTIFIER = co.pointfree.SwiftUICaseStudiesTests;
				PRODUCT_NAME = "$(TARGET_NAME)";
				SWIFT_VERSION = 5.0;
				TARGETED_DEVICE_FAMILY = "1,2";
				TEST_HOST = "$(BUILT_PRODUCTS_DIR)/SwiftUICaseStudies.app/SwiftUICaseStudies";
			};
			name = Release;
		};
/* End XCBuildConfiguration section */

/* Begin XCConfigurationList section */
		CAF88E8E24B8E26E00539345 /* Build configuration list for PBXNativeTarget "tvOSCaseStudies" */ = {
			isa = XCConfigurationList;
			buildConfigurations = (
				CAF88E8A24B8E26E00539345 /* Debug */,
				CAF88E8B24B8E26E00539345 /* Release */,
			);
			defaultConfigurationIsVisible = 0;
			defaultConfigurationName = Release;
		};
		CAF88E8F24B8E26E00539345 /* Build configuration list for PBXNativeTarget "tvOSCaseStudiesTests" */ = {
			isa = XCConfigurationList;
			buildConfigurations = (
				CAF88E8C24B8E26E00539345 /* Debug */,
				CAF88E8D24B8E26E00539345 /* Release */,
			);
			defaultConfigurationIsVisible = 0;
			defaultConfigurationName = Release;
		};
		DC4C6EC32450DD390066A05D /* Build configuration list for PBXNativeTarget "UIKitCaseStudies" */ = {
			isa = XCConfigurationList;
			buildConfigurations = (
				DC4C6EC42450DD390066A05D /* Debug */,
				DC4C6EC52450DD390066A05D /* Release */,
			);
			defaultConfigurationIsVisible = 0;
			defaultConfigurationName = Release;
		};
		DC4C6EC62450DD390066A05D /* Build configuration list for PBXNativeTarget "UIKitCaseStudiesTests" */ = {
			isa = XCConfigurationList;
			buildConfigurations = (
				DC4C6EC72450DD390066A05D /* Debug */,
				DC4C6EC82450DD390066A05D /* Release */,
			);
			defaultConfigurationIsVisible = 0;
			defaultConfigurationName = Release;
		};
		DC89C40E24460F95006900B9 /* Build configuration list for PBXProject "CaseStudies" */ = {
			isa = XCConfigurationList;
			buildConfigurations = (
				DC89C43024460F96006900B9 /* Debug */,
				DC89C43124460F96006900B9 /* Release */,
			);
			defaultConfigurationIsVisible = 0;
			defaultConfigurationName = Release;
		};
		DC89C43224460F96006900B9 /* Build configuration list for PBXNativeTarget "SwiftUICaseStudies" */ = {
			isa = XCConfigurationList;
			buildConfigurations = (
				DC89C43324460F96006900B9 /* Debug */,
				DC89C43424460F96006900B9 /* Release */,
			);
			defaultConfigurationIsVisible = 0;
			defaultConfigurationName = Release;
		};
		DC89C43524460F96006900B9 /* Build configuration list for PBXNativeTarget "SwiftUICaseStudiesTests" */ = {
			isa = XCConfigurationList;
			buildConfigurations = (
				DC89C43624460F96006900B9 /* Debug */,
				DC89C43724460F96006900B9 /* Release */,
			);
			defaultConfigurationIsVisible = 0;
			defaultConfigurationName = Release;
		};
/* End XCConfigurationList section */

/* Begin XCSwiftPackageProductDependency section */
		CAF88E9024B8E3AF00539345 /* ComposableArchitecture */ = {
			isa = XCSwiftPackageProductDependency;
			productName = ComposableArchitecture;
		};
		DC13940D2469E25C00EE1157 /* ComposableArchitecture */ = {
			isa = XCSwiftPackageProductDependency;
			productName = ComposableArchitecture;
		};
		DC13940F2469E27300EE1157 /* ComposableArchitecture */ = {
			isa = XCSwiftPackageProductDependency;
			productName = ComposableArchitecture;
		};
/* End XCSwiftPackageProductDependency section */
	};
	rootObject = DC89C40B24460F95006900B9 /* Project object */;
}<|MERGE_RESOLUTION|>--- conflicted
+++ resolved
@@ -761,11 +761,8 @@
 				DC89C44724461431006900B9 /* ActivityIndicator.swift in Sources */,
 				CAA9ADC624465C810003A984 /* 02-Effects-Cancellation.swift in Sources */,
 				DC2E370D24573ACB00B94699 /* 04-HigherOrderReducers-StrictReducers.swift in Sources */,
-<<<<<<< HEAD
 				CA0DAAC6267807BA00AABCAA /* 01-GettingStarted-FocusState.swift in Sources */,
-=======
 				CA5ECF92267A79F0002067FF /* FactClient.swift in Sources */,
->>>>>>> 07c63486
 				DC9EB4172450CBD2005F413B /* UIViewRepresented.swift in Sources */,
 				DC89C41924460F95006900B9 /* SceneDelegate.swift in Sources */,
 				CA6AC2652451135C00C71CB3 /* CircularProgressView.swift in Sources */,
