--- conflicted
+++ resolved
@@ -22,13 +22,10 @@
     store.send(.searchQueryChanged("S")) {
       $0.searchQuery = "S"
     }
-<<<<<<< HEAD
-    await self.scheduler.advance(by: 0.3)
+    await self.mainQueue.advance(by: 0.3)
     await store.receive(.searchResponse(.success(.mock))) {
-=======
     self.mainQueue.advance(by: 0.3)
     store.receive(.searchResponse(.success(.mock))) {
->>>>>>> a35359c4
       $0.results = Search.mock.results
     }
     store.send(.searchQueryChanged("")) {
@@ -51,13 +48,8 @@
     store.send(.searchQueryChanged("S")) {
       $0.searchQuery = "S"
     }
-<<<<<<< HEAD
-    await self.scheduler.advance(by: 0.3)
+    await self.mainQueue.advance(by: 0.3)
     await store.receive(.searchResponse(.failure(SomethingWentWrong())))
-=======
-    self.mainQueue.advance(by: 0.3)
-    store.receive(.searchResponse(.failure(WeatherClient.Failure())))
->>>>>>> a35359c4
   }
 
   func testClearQueryCancelsInFlightSearchRequest() async {
@@ -76,19 +68,11 @@
     store.send(.searchQueryChanged("S")) {
       $0.searchQuery = "S"
     }
-<<<<<<< HEAD
-    await self.scheduler.advance(by: 0.2)
+    await self.mainQueue.advance(by: 0.2)
     store.send(.searchQueryChanged("")) {
       $0.searchQuery = ""
     }
-    await self.scheduler.run()
-=======
-    self.mainQueue.advance(by: 0.2)
-    store.send(.searchQueryChanged("")) {
-      $0.searchQuery = ""
-    }
-    self.mainQueue.run()
->>>>>>> a35359c4
+    await self.mainQueue.run()
   }
 
   func testTapOnLocation() async {
@@ -118,13 +102,8 @@
     store.send(.searchResultTapped(specialResult)) {
       $0.resultForecastRequestInFlight = specialResult
     }
-<<<<<<< HEAD
-    await self.scheduler.advance()
+    await self.mainQueue.advance()
     await store.receive(.forecastResponse(42, .success(.mock))) {
-=======
-    self.mainQueue.advance()
-    store.receive(.forecastResponse(42, .success(.mock))) {
->>>>>>> a35359c4
       $0.resultForecastRequestInFlight = nil
       $0.weather = SearchState.Weather(
         id: 42,
@@ -185,13 +164,8 @@
     store.send(.searchResultTapped(specialResult)) {
       $0.resultForecastRequestInFlight = specialResult
     }
-<<<<<<< HEAD
-    await self.scheduler.advance()
+    await self.mainQueue.advance()
     await store.receive(.forecastResponse(42, .success(.mock))) {
-=======
-    self.mainQueue.advance()
-    store.receive(.forecastResponse(42, .success(.mock))) {
->>>>>>> a35359c4
       $0.resultForecastRequestInFlight = nil
       $0.weather = SearchState.Weather(
         id: 42,
@@ -240,13 +214,8 @@
     store.send(.searchResultTapped(results.first!)) {
       $0.resultForecastRequestInFlight = results.first!
     }
-<<<<<<< HEAD
-    await self.scheduler.advance()
+    await self.mainQueue.advance()
     await store.receive(.forecastResponse(1, .failure(SomethingWentWrong()))) {
-=======
-    self.mainQueue.advance()
-    store.receive(.forecastResponse(1, .failure(WeatherClient.Failure()))) {
->>>>>>> a35359c4
       $0.resultForecastRequestInFlight = nil
     }
   }
