import Combine
import ComposableArchitecture
import XCTest

@testable import Search

@MainActor
class SearchTests: XCTestCase {
  let mainQueue = DispatchQueue.test

  func testSearchAndClearQuery() async {
    let store = TestStore(
<<<<<<< HEAD
      initialState: SearchReducer.State(),
      reducer: SearchReducer()
        .dependency(\.mainQueue, self.mainQueue.eraseToAnyScheduler())
        .dependency(\.weatherClient.search) { _ in .mock }
=======
      initialState: SearchState(),
      reducer: searchReducer,
      environment: SearchEnvironment(
        weatherClient: .unimplemented,
        mainQueue: self.mainQueue.eraseToAnyScheduler()
      )
>>>>>>> e595fdda
    )

    store.send(.searchQueryChanged("S")) {
      $0.searchQuery = "S"
    }
    await self.mainQueue.advance(by: 0.3)
    await store.receive(.searchResponse(.success(.mock))) {
    self.mainQueue.advance(by: 0.3)
    store.receive(.searchResponse(.success(.mock))) {
      $0.results = Search.mock.results
    }
    store.send(.searchQueryChanged("")) {
      $0.results = []
      $0.searchQuery = ""
    }
  }

  func testSearchFailure() async {
    let store = TestStore(
<<<<<<< HEAD
      initialState: SearchReducer.State(),
      reducer: SearchReducer()
        .dependency(\.mainQueue, self.mainQueue.eraseToAnyScheduler())
        .dependency(\.weatherClient.search) { _ in throw SomethingWentWrong() }
=======
      initialState: SearchState(),
      reducer: searchReducer,
      environment: SearchEnvironment(
        weatherClient: .unimplemented,
        mainQueue: self.mainQueue.eraseToAnyScheduler()
      )
>>>>>>> e595fdda
    )

    store.send(.searchQueryChanged("S")) {
      $0.searchQuery = "S"
    }
    await self.mainQueue.advance(by: 0.3)
    await store.receive(.searchResponse(.failure(SomethingWentWrong())))
  }

  func testClearQueryCancelsInFlightSearchRequest() async {
<<<<<<< HEAD
    let store = TestStore(
      initialState: SearchReducer.State(),
      reducer: SearchReducer()
        .dependency(\.mainQueue, self.mainQueue.eraseToAnyScheduler())
        .dependency(\.weatherClient.search) { _ in .mock }
=======
    var weatherClient = WeatherClient.unimplemented
    weatherClient.search = { _ in .mock }

    let store = TestStore(
      initialState: SearchState(),
      reducer: searchReducer,
      environment: SearchEnvironment(
        weatherClient: weatherClient,
        mainQueue: self.mainQueue.eraseToAnyScheduler()
      )
>>>>>>> e595fdda
    )

    store.send(.searchQueryChanged("S")) {
      $0.searchQuery = "S"
    }
    await self.mainQueue.advance(by: 0.2)
    store.send(.searchQueryChanged("")) {
      $0.searchQuery = ""
    }
    await self.mainQueue.run()
  }

  func testTapOnLocation() async {
    let specialResult = Search.Result(
      country: "Special Country",
      latitude: 0,
      longitude: 0,
      id: 42,
      name: "Special Place"
    )

    var results = Search.mock.results
    results.append(specialResult)

<<<<<<< HEAD
    let store = TestStore(
      initialState: SearchReducer.State(results: results),
      reducer: SearchReducer()
        .dependency(\.mainQueue, self.mainQueue.eraseToAnyScheduler())
        .dependency(\.weatherClient.forecast) { _ in .mock }
=======
    var weatherClient = WeatherClient.unimplemented
    weatherClient.forecast = { _ in .mock }

    let store = TestStore(
      initialState: SearchState(results: results),
      reducer: searchReducer,
      environment: SearchEnvironment(
        weatherClient: weatherClient,
        mainQueue: self.mainQueue.eraseToAnyScheduler()
      )
>>>>>>> e595fdda
    )

    store.send(.searchResultTapped(specialResult)) {
      $0.resultForecastRequestInFlight = specialResult
    }
    await self.mainQueue.advance()
    await store.receive(.forecastResponse(42, .success(.mock))) {
      $0.resultForecastRequestInFlight = nil
      $0.weather = SearchReducer.State.Weather(
        id: 42,
        days: [
          SearchReducer.State.Weather.Day(
            date: Date(timeIntervalSince1970: 0),
            temperatureMax: 90,
            temperatureMaxUnit: "°F",
            temperatureMin: 70,
            temperatureMinUnit: "°F"
          ),
          SearchReducer.State.Weather.Day(
            date: Date(timeIntervalSince1970: 86_400),
            temperatureMax: 70,
            temperatureMaxUnit: "°F",
            temperatureMin: 50,
            temperatureMinUnit: "°F"
          ),
          SearchReducer.State.Weather.Day(
            date: Date(timeIntervalSince1970: 172_800),
            temperatureMax: 100,
            temperatureMaxUnit: "°F",
            temperatureMin: 80,
            temperatureMinUnit: "°F"
          ),
        ]
      )
    }
  }

  func testTapOnLocationCancelsInFlightRequest() async {
    let specialResult = Search.Result(
      country: "Special Country",
      latitude: 0,
      longitude: 0,
      id: 42,
      name: "Special Place"
    )

    var results = Search.mock.results
    results.append(specialResult)

<<<<<<< HEAD
    let store = TestStore(
      initialState: SearchReducer.State(results: results),
      reducer: SearchReducer()
        .dependency(\.mainQueue, self.mainQueue.eraseToAnyScheduler())
        .dependency(\.weatherClient.forecast) { _ in .mock }
=======
    var weatherClient = WeatherClient.unimplemented
    weatherClient.forecast = { _ in .mock }

    let store = TestStore(
      initialState: SearchState(results: results),
      reducer: searchReducer,
      environment: SearchEnvironment(
        weatherClient: weatherClient,
        mainQueue: self.mainQueue.eraseToAnyScheduler()
      )
>>>>>>> e595fdda
    )

    store.send(.searchResultTapped(results.first!)) {
      $0.resultForecastRequestInFlight = results.first!
    }
    store.send(.searchResultTapped(specialResult)) {
      $0.resultForecastRequestInFlight = specialResult
    }
    await self.mainQueue.advance()
    await store.receive(.forecastResponse(42, .success(.mock))) {
      $0.resultForecastRequestInFlight = nil
      $0.weather = SearchReducer.State.Weather(
        id: 42,
        days: [
          SearchReducer.State.Weather.Day(
            date: Date(timeIntervalSince1970: 0),
            temperatureMax: 90,
            temperatureMaxUnit: "°F",
            temperatureMin: 70,
            temperatureMinUnit: "°F"
          ),
          SearchReducer.State.Weather.Day(
            date: Date(timeIntervalSince1970: 86_400),
            temperatureMax: 70,
            temperatureMaxUnit: "°F",
            temperatureMin: 50,
            temperatureMinUnit: "°F"
          ),
          SearchReducer.State.Weather.Day(
            date: Date(timeIntervalSince1970: 172_800),
            temperatureMax: 100,
            temperatureMaxUnit: "°F",
            temperatureMin: 80,
            temperatureMinUnit: "°F"
          ),
        ]
      )
    }
  }

  func testTapOnLocationFailure() async {
<<<<<<< HEAD
    let results = Search.mock.results

    let store = TestStore(
      initialState: SearchReducer.State(results: results),
      reducer: SearchReducer()
        .dependency(\.mainQueue, self.mainQueue.eraseToAnyScheduler())
        .dependency(\.weatherClient.forecast) { _ in throw SomethingWentWrong() }
=======
    var weatherClient = WeatherClient.unimplemented
    weatherClient.forecast = { _ in throw SomethingWentWrong() }

    let results = Search.mock.results

    let store = TestStore(
      initialState: SearchState(results: results),
      reducer: searchReducer,
      environment: SearchEnvironment(
        weatherClient: weatherClient,
        mainQueue: self.mainQueue.eraseToAnyScheduler()
      )
>>>>>>> e595fdda
    )

    store.send(.searchResultTapped(results.first!)) {
      $0.resultForecastRequestInFlight = results.first!
    }
    await self.mainQueue.advance()
    await store.receive(.forecastResponse(1, .failure(SomethingWentWrong()))) {
      $0.resultForecastRequestInFlight = nil
    }
  }
}

private struct SomethingWentWrong: Equatable, Error {}<|MERGE_RESOLUTION|>--- conflicted
+++ resolved
@@ -10,19 +10,10 @@
 
   func testSearchAndClearQuery() async {
     let store = TestStore(
-<<<<<<< HEAD
       initialState: SearchReducer.State(),
       reducer: SearchReducer()
         .dependency(\.mainQueue, self.mainQueue.eraseToAnyScheduler())
         .dependency(\.weatherClient.search) { _ in .mock }
-=======
-      initialState: SearchState(),
-      reducer: searchReducer,
-      environment: SearchEnvironment(
-        weatherClient: .unimplemented,
-        mainQueue: self.mainQueue.eraseToAnyScheduler()
-      )
->>>>>>> e595fdda
     )
 
     store.send(.searchQueryChanged("S")) {
@@ -42,19 +33,10 @@
 
   func testSearchFailure() async {
     let store = TestStore(
-<<<<<<< HEAD
       initialState: SearchReducer.State(),
       reducer: SearchReducer()
         .dependency(\.mainQueue, self.mainQueue.eraseToAnyScheduler())
         .dependency(\.weatherClient.search) { _ in throw SomethingWentWrong() }
-=======
-      initialState: SearchState(),
-      reducer: searchReducer,
-      environment: SearchEnvironment(
-        weatherClient: .unimplemented,
-        mainQueue: self.mainQueue.eraseToAnyScheduler()
-      )
->>>>>>> e595fdda
     )
 
     store.send(.searchQueryChanged("S")) {
@@ -65,24 +47,11 @@
   }
 
   func testClearQueryCancelsInFlightSearchRequest() async {
-<<<<<<< HEAD
     let store = TestStore(
       initialState: SearchReducer.State(),
       reducer: SearchReducer()
         .dependency(\.mainQueue, self.mainQueue.eraseToAnyScheduler())
         .dependency(\.weatherClient.search) { _ in .mock }
-=======
-    var weatherClient = WeatherClient.unimplemented
-    weatherClient.search = { _ in .mock }
-
-    let store = TestStore(
-      initialState: SearchState(),
-      reducer: searchReducer,
-      environment: SearchEnvironment(
-        weatherClient: weatherClient,
-        mainQueue: self.mainQueue.eraseToAnyScheduler()
-      )
->>>>>>> e595fdda
     )
 
     store.send(.searchQueryChanged("S")) {
@@ -107,24 +76,14 @@
     var results = Search.mock.results
     results.append(specialResult)
 
-<<<<<<< HEAD
-    let store = TestStore(
-      initialState: SearchReducer.State(results: results),
-      reducer: SearchReducer()
-        .dependency(\.mainQueue, self.mainQueue.eraseToAnyScheduler())
-        .dependency(\.weatherClient.forecast) { _ in .mock }
-=======
     var weatherClient = WeatherClient.unimplemented
     weatherClient.forecast = { _ in .mock }
 
     let store = TestStore(
-      initialState: SearchState(results: results),
-      reducer: searchReducer,
-      environment: SearchEnvironment(
-        weatherClient: weatherClient,
-        mainQueue: self.mainQueue.eraseToAnyScheduler()
-      )
->>>>>>> e595fdda
+      initialState: SearchReducer.State(results: results),
+      reducer: SearchReducer()
+        .dependency(\.mainQueue, self.mainQueue.eraseToAnyScheduler())
+        .dependency(\.weatherClient.forecast) { _ in .mock }
     )
 
     store.send(.searchResultTapped(specialResult)) {
@@ -174,24 +133,11 @@
     var results = Search.mock.results
     results.append(specialResult)
 
-<<<<<<< HEAD
     let store = TestStore(
       initialState: SearchReducer.State(results: results),
       reducer: SearchReducer()
         .dependency(\.mainQueue, self.mainQueue.eraseToAnyScheduler())
         .dependency(\.weatherClient.forecast) { _ in .mock }
-=======
-    var weatherClient = WeatherClient.unimplemented
-    weatherClient.forecast = { _ in .mock }
-
-    let store = TestStore(
-      initialState: SearchState(results: results),
-      reducer: searchReducer,
-      environment: SearchEnvironment(
-        weatherClient: weatherClient,
-        mainQueue: self.mainQueue.eraseToAnyScheduler()
-      )
->>>>>>> e595fdda
     )
 
     store.send(.searchResultTapped(results.first!)) {
@@ -233,7 +179,6 @@
   }
 
   func testTapOnLocationFailure() async {
-<<<<<<< HEAD
     let results = Search.mock.results
 
     let store = TestStore(
@@ -241,20 +186,6 @@
       reducer: SearchReducer()
         .dependency(\.mainQueue, self.mainQueue.eraseToAnyScheduler())
         .dependency(\.weatherClient.forecast) { _ in throw SomethingWentWrong() }
-=======
-    var weatherClient = WeatherClient.unimplemented
-    weatherClient.forecast = { _ in throw SomethingWentWrong() }
-
-    let results = Search.mock.results
-
-    let store = TestStore(
-      initialState: SearchState(results: results),
-      reducer: searchReducer,
-      environment: SearchEnvironment(
-        weatherClient: weatherClient,
-        mainQueue: self.mainQueue.eraseToAnyScheduler()
-      )
->>>>>>> e595fdda
     )
 
     store.send(.searchResultTapped(results.first!)) {
