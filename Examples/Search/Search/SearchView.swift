import ComposableArchitecture
import SwiftUI

private let readMe = """
  This application demonstrates live-searching with the Composable Architecture. As you type the \
  events are debounced for 300ms, and when you stop typing an API request is made to load \
  locations. Then tapping on a location will load weather.
  """

// MARK: - Search feature domain

struct Search: ReducerProtocol {
  struct State: Equatable {
    var results: [GeocodingSearch.Result] = []
    var resultForecastRequestInFlight: GeocodingSearch.Result?
    var searchQuery = ""
    var weather: Weather?

    struct Weather: Equatable {
      var id: GeocodingSearch.Result.ID
      var days: [Day]

      struct Day: Equatable {
        var date: Date
        var temperatureMax: Double
        var temperatureMaxUnit: String
        var temperatureMin: Double
        var temperatureMinUnit: String
      }
    }
  }

<<<<<<< HEAD
  enum Action: Equatable {
    case forecastResponse(GeocodingSearch.Result.ID, TaskResult<Forecast>)
    case searchQueryChanged(String)
    case searchResponse(TaskResult<GeocodingSearch>)
    case searchResultTapped(GeocodingSearch.Result)
  }
=======
enum SearchAction: Equatable {
  case forecastResponse(Search.Result.ID, TaskResult<Forecast>)
  case searchQueryChanged(String)
  case searchResponse(TaskResult<Search>)
  case searchResultTapped(Search.Result)
}
>>>>>>> 1fbe9d07

  @Dependency(\.mainQueue) var mainQueue
  @Dependency(\.weatherClient) var weatherClient

  func reduce(into state: inout State, action: Action) -> Effect<Action, Never> {
    switch action {
    case .forecastResponse(_, .failure):
      state.weather = nil
      state.resultForecastRequestInFlight = nil
      return .none

    case let .forecastResponse(id, .success(forecast)):
      state.weather = State.Weather(
        id: id,
        days: forecast.daily.time.indices.map {
          State.Weather.Day(
            date: forecast.daily.time[$0],
            temperatureMax: forecast.daily.temperatureMax[$0],
            temperatureMaxUnit: forecast.dailyUnits.temperatureMax,
            temperatureMin: forecast.daily.temperatureMin[$0],
            temperatureMinUnit: forecast.dailyUnits.temperatureMin
          )
        }
      )
      state.resultForecastRequestInFlight = nil
      return .none

<<<<<<< HEAD
    case let .searchQueryChanged(query):
      enum SearchLocationID {}
=======
  case let .searchQueryChanged(query):
    enum SearchLocationID {}
>>>>>>> 1fbe9d07

      state.searchQuery = query

<<<<<<< HEAD
      // When the query is cleared we can clear the search results, but we have to make sure to cancel
      // any in-flight search requests too, otherwise we may get data coming in later.
      guard !query.isEmpty else {
        state.results = []
        state.weather = nil
        return .cancel(id: SearchLocationID.self)
      }

      return .task {
        await .searchResponse(TaskResult { try await self.weatherClient.search(query) })
      }
      .debounce(id: SearchLocationID.self, for: 0.3, scheduler: self.mainQueue)
=======
    // When the query is cleared we can clear the search results, but we have to make sure to cancel
    // any in-flight search requests too, otherwise we may get data coming in later.
    guard !query.isEmpty else {
      state.results = []
      state.weather = nil
      return .cancel(id: SearchLocationID.self)
    }

    return .task {
      await .searchResponse(TaskResult { try await environment.weatherClient.search(query) })
    }
    .debounce(id: SearchLocationID.self, for: 0.3, scheduler: environment.mainQueue)
>>>>>>> 1fbe9d07

    case .searchResponse(.failure):
      state.results = []
      return .none

    case let .searchResponse(.success(response)):
      state.results = response.results
      return .none

<<<<<<< HEAD
    case let .searchResultTapped(location):
      enum SearchWeatherID {}
=======
  case let .searchResultTapped(location):
    enum SearchWeatherID {}
>>>>>>> 1fbe9d07

      state.resultForecastRequestInFlight = location

<<<<<<< HEAD
      return .task {
        await .forecastResponse(
          location.id,
          TaskResult { try await self.weatherClient.forecast(location) }
        )
      }
      .cancellable(id: SearchWeatherID.self, cancelInFlight: true)
    }
=======
    return .task {
      await .forecastResponse(
        location.id,
        TaskResult { try await environment.weatherClient.forecast(location) }
      )
    }
    .cancellable(id: SearchWeatherID.self, cancelInFlight: true)
>>>>>>> 1fbe9d07
  }
}

// MARK: - Search feature view

struct SearchView: View {
  let store: StoreOf<Search>

  var body: some View {
    WithViewStore(self.store) { viewStore in
      NavigationView {
        VStack(alignment: .leading) {
          Text(readMe)
            .padding()

          HStack {
            Image(systemName: "magnifyingglass")
            TextField(
              "New York, San Francisco, ...",
              text: viewStore.binding(
                get: \.searchQuery, send: Search.Action.searchQueryChanged
              )
            )
            .textFieldStyle(.roundedBorder)
            .autocapitalization(.none)
            .disableAutocorrection(true)
          }
          .padding(.horizontal, 16)

          List {
            ForEach(viewStore.results) { location in
              VStack(alignment: .leading) {
                Button(action: { viewStore.send(.searchResultTapped(location)) }) {
                  HStack {
                    Text(location.name)

                    if viewStore.resultForecastRequestInFlight?.id == location.id {
                      ProgressView()
                    }
                  }
                }

                if location.id == viewStore.weather?.id {
                  self.weatherView(locationWeather: viewStore.weather)
                }
              }
            }
          }

          Button("Weather API provided by Open-Meteo") {
            UIApplication.shared.open(URL(string: "https://open-meteo.com/en")!)
          }
          .foregroundColor(.gray)
          .padding(.all, 16)
        }
        .navigationTitle("Search")
      }
      .navigationViewStyle(.stack)
    }
  }

  func weatherView(locationWeather: Search.State.Weather?) -> some View {
    guard let locationWeather = locationWeather else {
      return AnyView(EmptyView())
    }

    let days = locationWeather.days
      .enumerated()
      .map { idx, weather in formattedWeatherDay(weather, isToday: idx == 0) }

    return AnyView(
      VStack(alignment: .leading) {
        ForEach(days, id: \.self) { day in
          Text(day)
        }
      }
      .padding(.leading, 16)
    )
  }
}

// MARK: - Private helpers

private func formattedWeatherDay(_ day: Search.State.Weather.Day, isToday: Bool)
  -> String
{
  let date =
    isToday
    ? "Today"
    : dateFormatter.string(from: day.date).capitalized
  let min = "\(day.temperatureMin)\(day.temperatureMinUnit)"
  let max = "\(day.temperatureMax)\(day.temperatureMaxUnit)"

  return "\(date), \(min) – \(max)"
}

private let dateFormatter: DateFormatter = {
  let formatter = DateFormatter()
  formatter.dateFormat = "EEEE"
  return formatter
}()

// MARK: - SwiftUI previews

struct SearchView_Previews: PreviewProvider {
  static var previews: some View {
<<<<<<< HEAD
    let store = Store(
      initialState: Search.State(),
      reducer: Search()
        .dependency(\.weatherClient.forecast) { _ in .mock }
        .dependency(\.weatherClient.search) { _ in .mock }
=======
    SearchView(
      store: Store(
        initialState: SearchState(),
        reducer: searchReducer,
        environment: SearchEnvironment(
          weatherClient: WeatherClient(
            forecast: { _ in .mock },
            search: { _ in .mock }
          ),
          mainQueue: .main
        )
      )
>>>>>>> 1fbe9d07
    )
  }
}<|MERGE_RESOLUTION|>--- conflicted
+++ resolved
@@ -30,21 +30,12 @@
     }
   }
 
-<<<<<<< HEAD
   enum Action: Equatable {
     case forecastResponse(GeocodingSearch.Result.ID, TaskResult<Forecast>)
     case searchQueryChanged(String)
     case searchResponse(TaskResult<GeocodingSearch>)
     case searchResultTapped(GeocodingSearch.Result)
   }
-=======
-enum SearchAction: Equatable {
-  case forecastResponse(Search.Result.ID, TaskResult<Forecast>)
-  case searchQueryChanged(String)
-  case searchResponse(TaskResult<Search>)
-  case searchResultTapped(Search.Result)
-}
->>>>>>> 1fbe9d07
 
   @Dependency(\.mainQueue) var mainQueue
   @Dependency(\.weatherClient) var weatherClient
@@ -72,17 +63,11 @@
       state.resultForecastRequestInFlight = nil
       return .none
 
-<<<<<<< HEAD
     case let .searchQueryChanged(query):
       enum SearchLocationID {}
-=======
-  case let .searchQueryChanged(query):
-    enum SearchLocationID {}
->>>>>>> 1fbe9d07
 
       state.searchQuery = query
 
-<<<<<<< HEAD
       // When the query is cleared we can clear the search results, but we have to make sure to cancel
       // any in-flight search requests too, otherwise we may get data coming in later.
       guard !query.isEmpty else {
@@ -95,20 +80,6 @@
         await .searchResponse(TaskResult { try await self.weatherClient.search(query) })
       }
       .debounce(id: SearchLocationID.self, for: 0.3, scheduler: self.mainQueue)
-=======
-    // When the query is cleared we can clear the search results, but we have to make sure to cancel
-    // any in-flight search requests too, otherwise we may get data coming in later.
-    guard !query.isEmpty else {
-      state.results = []
-      state.weather = nil
-      return .cancel(id: SearchLocationID.self)
-    }
-
-    return .task {
-      await .searchResponse(TaskResult { try await environment.weatherClient.search(query) })
-    }
-    .debounce(id: SearchLocationID.self, for: 0.3, scheduler: environment.mainQueue)
->>>>>>> 1fbe9d07
 
     case .searchResponse(.failure):
       state.results = []
@@ -118,17 +89,11 @@
       state.results = response.results
       return .none
 
-<<<<<<< HEAD
     case let .searchResultTapped(location):
       enum SearchWeatherID {}
-=======
-  case let .searchResultTapped(location):
-    enum SearchWeatherID {}
->>>>>>> 1fbe9d07
 
       state.resultForecastRequestInFlight = location
 
-<<<<<<< HEAD
       return .task {
         await .forecastResponse(
           location.id,
@@ -137,15 +102,6 @@
       }
       .cancellable(id: SearchWeatherID.self, cancelInFlight: true)
     }
-=======
-    return .task {
-      await .forecastResponse(
-        location.id,
-        TaskResult { try await environment.weatherClient.forecast(location) }
-      )
-    }
-    .cancellable(id: SearchWeatherID.self, cancelInFlight: true)
->>>>>>> 1fbe9d07
   }
 }
 
@@ -252,26 +208,11 @@
 
 struct SearchView_Previews: PreviewProvider {
   static var previews: some View {
-<<<<<<< HEAD
     let store = Store(
       initialState: Search.State(),
       reducer: Search()
         .dependency(\.weatherClient.forecast) { _ in .mock }
         .dependency(\.weatherClient.search) { _ in .mock }
-=======
-    SearchView(
-      store: Store(
-        initialState: SearchState(),
-        reducer: searchReducer,
-        environment: SearchEnvironment(
-          weatherClient: WeatherClient(
-            forecast: { _ in .mock },
-            search: { _ in .mock }
-          ),
-          mainQueue: .main
-        )
-      )
->>>>>>> 1fbe9d07
     )
   }
 }