--- conflicted
+++ resolved
@@ -30,13 +30,7 @@
 }
 
 enum SearchAction: Equatable {
-<<<<<<< HEAD
-  case locationsResponse(TaskResult<[Location]>)
-  case locationTapped(Location)
-  case locationWeatherResponse(TaskResult<LocationWeather>)
-=======
   case forecastResponse(Search.Result.ID, Result<Forecast, WeatherClient.Failure>)
->>>>>>> db890996
   case searchQueryChanged(String)
   case searchResponse(Result<Search, WeatherClient.Failure>)
   case searchResultTapped(Search.Result)
@@ -73,23 +67,6 @@
     state.resultForecastRequestInFlight = nil
     return .none
 
-<<<<<<< HEAD
-  case let .locationTapped(location):
-    enum SearchWeatherId {}
-
-    state.locationWeatherRequestInFlight = location
-
-    return .task { [id = location.id] in
-      .locationWeatherResponse(
-        await .init {
-          try await environment.weatherClient.weather(id)
-        }
-      )
-    }
-    .cancellable(id: SearchWeatherId.self, cancelInFlight: true)
-
-=======
->>>>>>> db890996
   case let .searchQueryChanged(query):
     enum SearchLocationId {}
 
@@ -103,21 +80,10 @@
       return .cancel(id: SearchLocationId.self)
     }
 
-<<<<<<< HEAD
-    return .task {
-      .locationsResponse(
-        await .init {
-          try await environment.weatherClient.searchLocation(query)
-        }
-      )
-    }
-    .debounce(id: SearchLocationId.self, for: 0.3, scheduler: environment.mainQueue)
-=======
     return environment.weatherClient
       .search(query)
       .debounce(id: SearchLocationId.self, for: 0.3, scheduler: environment.mainQueue)
       .catchToEffect(SearchAction.searchResponse)
->>>>>>> db890996
 
   case .searchResponse(.failure):
     state.results = []
@@ -249,46 +215,8 @@
       reducer: searchReducer,
       environment: SearchEnvironment(
         weatherClient: WeatherClient(
-<<<<<<< HEAD
-          searchLocation: { _ in
-            [
-              Location(id: 1, title: "Brooklyn"),
-              Location(id: 2, title: "Los Angeles"),
-              Location(id: 3, title: "San Francisco"),
-            ]
-          },
-          weather: { id in
-            LocationWeather(
-              consolidatedWeather: [
-                .init(
-                  applicableDate: Date(timeIntervalSince1970: 0),
-                  maxTemp: 90,
-                  minTemp: 70,
-                  theTemp: 80,
-                  weatherStateName: "Clear"
-                ),
-                .init(
-                  applicableDate: Date(timeIntervalSince1970: 86_400),
-                  maxTemp: 70,
-                  minTemp: 50,
-                  theTemp: 60,
-                  weatherStateName: "Rain"
-                ),
-                .init(
-                  applicableDate: Date(timeIntervalSince1970: 172_800),
-                  maxTemp: 100,
-                  minTemp: 80,
-                  theTemp: 90,
-                  weatherStateName: "Cloudy"
-                ),
-              ],
-              id: id
-            )
-          }
-=======
           forecast: { _ in Effect(value: .mock) },
           search: { _ in Effect(value: .mock) }
->>>>>>> db890996
         ),
         mainQueue: .main
       )
