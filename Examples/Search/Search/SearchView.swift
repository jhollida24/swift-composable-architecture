import ComposableArchitecture
import SwiftUI

private let readMe = """
  This application demonstrates live-searching with the Composable Architecture. As you type the \
  events are debounced for 300ms, and when you stop typing an API request is made to load \
  locations. Then tapping on a location will load weather.
  """

// MARK: - Search feature domain

struct SearchState: Equatable {
  var locations: [Location] = []
  var locationWeather: LocationWeather?
  var locationWeatherRequestInFlight: Location?
  var searchQuery = ""
}

enum SearchAction: Equatable {
  case locationsResponse(TaskResult<[Location]>)
  case locationTapped(Location)
  case locationWeatherResponse(TaskResult<LocationWeather>)
  case searchQueryChanged(String)
}

struct SearchEnvironment {
  var weatherClient: WeatherClient
  var mainQueue: AnySchedulerOf<DispatchQueue>
}

// MARK: - Search feature reducer

let searchReducer = Reducer<SearchState, SearchAction, SearchEnvironment> {
  state, action, environment in
  switch action {
  case .locationsResponse(.failure):
    state.locations = []
    return .none

  case let .locationsResponse(.success(response)):
    state.locations = response
    return .none

  case let .locationTapped(location):
    enum SearchWeatherId {}

    state.locationWeatherRequestInFlight = location

<<<<<<< HEAD
    return .task { @MainActor [id = location.id] in
      .locationWeatherResponse(
        await .init {
          try await environment.weatherClient.weather(id)
        }
      )
    }
    .cancellable(id: SearchWeatherId(), cancelInFlight: true)
=======
    return environment.weatherClient
      .weather(location.id)
      .receive(on: environment.mainQueue)
      .catchToEffect(SearchAction.locationWeatherResponse)
      .cancellable(id: SearchWeatherId.self, cancelInFlight: true)
>>>>>>> 07cd0c2c

  case let .searchQueryChanged(query):
    enum SearchLocationId {}

    state.searchQuery = query

    // When the query is cleared we can clear the search results, but we have to make sure to cancel
    // any in-flight search requests too, otherwise we may get data coming in later.
    guard !query.isEmpty else {
      state.locations = []
      state.locationWeather = nil
      return .cancel(id: SearchLocationId.self)
    }

<<<<<<< HEAD
    return .task {
      .locationsResponse(
        await .init {
          try await environment.weatherClient.searchLocation(query)
        }
      )
    }
    .debounce(id: SearchLocationId(), for: 0.3, scheduler: environment.mainQueue)
=======
    return environment.weatherClient
      .searchLocation(query)
      .debounce(id: SearchLocationId.self, for: 0.3, scheduler: environment.mainQueue)
      .catchToEffect(SearchAction.locationsResponse)
>>>>>>> 07cd0c2c

  case let .locationWeatherResponse(.failure(locationWeather)):
    state.locationWeather = nil
    state.locationWeatherRequestInFlight = nil
    return .none

  case let .locationWeatherResponse(.success(locationWeather)):
    state.locationWeather = locationWeather
    state.locationWeatherRequestInFlight = nil
    return .none
  }
}

// MARK: - Search feature view

struct SearchView: View {
  let store: Store<SearchState, SearchAction>

  var body: some View {
    WithViewStore(self.store) { viewStore in
      NavigationView {
        VStack(alignment: .leading) {
          Text(readMe)
            .padding()

          HStack {
            Image(systemName: "magnifyingglass")
            TextField(
              "New York, San Francisco, ...",
              text: viewStore.binding(
                get: \.searchQuery, send: SearchAction.searchQueryChanged
              )
            )
            .textFieldStyle(.roundedBorder)
            .autocapitalization(.none)
            .disableAutocorrection(true)
          }
          .padding(.horizontal, 16)

          List {
            ForEach(viewStore.locations, id: \.id) { location in
              VStack(alignment: .leading) {
                Button(action: { viewStore.send(.locationTapped(location)) }) {
                  HStack {
                    Text(location.title)

                    if viewStore.locationWeatherRequestInFlight?.id == location.id {
                      ProgressView()
                    }
                  }
                }

                if location.id == viewStore.locationWeather?.id {
                  self.weatherView(locationWeather: viewStore.locationWeather)
                }
              }
            }
          }

          Button("Weather API provided by MetaWeather.com") {
            UIApplication.shared.open(URL(string: "http://www.MetaWeather.com")!)
          }
          .foregroundColor(.gray)
          .padding(.all, 16)
        }
        .navigationBarTitle("Search")
      }
      .navigationViewStyle(.stack)
    }
  }

  func weatherView(locationWeather: LocationWeather?) -> some View {
    guard let locationWeather = locationWeather else {
      return AnyView(EmptyView())
    }

    let days = locationWeather.consolidatedWeather
      .enumerated()
      .map { idx, weather in formattedWeatherDay(weather, isToday: idx == 0) }

    return AnyView(
      VStack(alignment: .leading) {
        ForEach(days, id: \.self) { day in
          Text(day)
        }
      }
      .padding(.leading, 16)
    )
  }
}

// MARK: - Private helpers

private func formattedWeatherDay(_ data: LocationWeather.ConsolidatedWeather, isToday: Bool)
  -> String
{
  let date =
    isToday
    ? "Today"
    : dateFormatter.string(from: data.applicableDate).capitalized

  return [
    date,
    "\(Int(round(data.theTemp)))℃",
    data.weatherStateName,
  ]
  .compactMap { $0 }
  .joined(separator: ", ")
}

private let dateFormatter: DateFormatter = {
  let formatter = DateFormatter()
  formatter.dateFormat = "EEEE"
  return formatter
}()

// MARK: - SwiftUI previews

struct SearchView_Previews: PreviewProvider {
  static var previews: some View {
    let store = Store(
      initialState: SearchState(),
      reducer: searchReducer,
      environment: SearchEnvironment(
        weatherClient: WeatherClient(
          searchLocation: { _ in
            [
              Location(id: 1, title: "Brooklyn"),
              Location(id: 2, title: "Los Angeles"),
              Location(id: 3, title: "San Francisco"),
            ]
          },
          weather: { id in
            LocationWeather(
              consolidatedWeather: [
                .init(
                  applicableDate: Date(timeIntervalSince1970: 0),
                  maxTemp: 90,
                  minTemp: 70,
                  theTemp: 80,
                  weatherStateName: "Clear"
                ),
                .init(
                  applicableDate: Date(timeIntervalSince1970: 86_400),
                  maxTemp: 70,
                  minTemp: 50,
                  theTemp: 60,
                  weatherStateName: "Rain"
                ),
                .init(
                  applicableDate: Date(timeIntervalSince1970: 172_800),
                  maxTemp: 100,
                  minTemp: 80,
                  theTemp: 90,
                  weatherStateName: "Cloudy"
                ),
              ],
              id: id
            )
          }
        ),
        mainQueue: .main
      )
    )

    return Group {
      SearchView(store: store)

      SearchView(store: store)
        .environment(\.colorScheme, .dark)
    }
  }
}<|MERGE_RESOLUTION|>--- conflicted
+++ resolved
@@ -46,7 +46,6 @@
 
     state.locationWeatherRequestInFlight = location
 
-<<<<<<< HEAD
     return .task { @MainActor [id = location.id] in
       .locationWeatherResponse(
         await .init {
@@ -54,14 +53,7 @@
         }
       )
     }
-    .cancellable(id: SearchWeatherId(), cancelInFlight: true)
-=======
-    return environment.weatherClient
-      .weather(location.id)
-      .receive(on: environment.mainQueue)
-      .catchToEffect(SearchAction.locationWeatherResponse)
-      .cancellable(id: SearchWeatherId.self, cancelInFlight: true)
->>>>>>> 07cd0c2c
+    .cancellable(id: SearchWeatherId.self, cancelInFlight: true)
 
   case let .searchQueryChanged(query):
     enum SearchLocationId {}
@@ -76,7 +68,6 @@
       return .cancel(id: SearchLocationId.self)
     }
 
-<<<<<<< HEAD
     return .task {
       .locationsResponse(
         await .init {
@@ -84,13 +75,7 @@
         }
       )
     }
-    .debounce(id: SearchLocationId(), for: 0.3, scheduler: environment.mainQueue)
-=======
-    return environment.weatherClient
-      .searchLocation(query)
-      .debounce(id: SearchLocationId.self, for: 0.3, scheduler: environment.mainQueue)
-      .catchToEffect(SearchAction.locationsResponse)
->>>>>>> 07cd0c2c
+    .debounce(id: SearchLocationId.self, for: 0.3, scheduler: environment.mainQueue)
 
   case let .locationWeatherResponse(.failure(locationWeather)):
     state.locationWeather = nil
