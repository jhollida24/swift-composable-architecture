--- conflicted
+++ resolved
@@ -35,7 +35,6 @@
 		CAA1CAFC296DEE79000665B1 /* Preview Assets.xcassets in Resources */ = {isa = PBXBuildFile; fileRef = CAA1CAFB296DEE79000665B1 /* Preview Assets.xcassets */; };
 		CAA1CB10296DEE79000665B1 /* ForEachBindingTests.swift in Sources */ = {isa = PBXBuildFile; fileRef = CAA1CB0F296DEE79000665B1 /* ForEachBindingTests.swift */; };
 		CAA1CB1F296DEEAC000665B1 /* ForEachBindingTestCase.swift in Sources */ = {isa = PBXBuildFile; fileRef = CAA1CB1E296DEEAC000665B1 /* ForEachBindingTestCase.swift */; };
-<<<<<<< HEAD
 		CAA6BEAE2ADADE5900FF83BC /* NewOldSiblingsTests.swift in Sources */ = {isa = PBXBuildFile; fileRef = CAA6BEAD2ADADE5900FF83BC /* NewOldSiblingsTests.swift */; };
 		CAA6BEB12ADADE7700FF83BC /* NewOldSiblingsTestCase.swift in Sources */ = {isa = PBXBuildFile; fileRef = CAA6BEB02ADADE7700FF83BC /* NewOldSiblingsTestCase.swift */; };
 		CAA6BEB32ADAE08300FF83BC /* OldPresentsNewTestCase.swift in Sources */ = {isa = PBXBuildFile; fileRef = CAA6BEB22ADAE08300FF83BC /* OldPresentsNewTestCase.swift */; };
@@ -44,10 +43,8 @@
 		CAA6BEB92ADAF61A00FF83BC /* OldPresentsNewTests.swift in Sources */ = {isa = PBXBuildFile; fileRef = CAA6BEB82ADAF61A00FF83BC /* OldPresentsNewTests.swift */; };
 		CAE961792B0EE0A8007A66F5 /* ObservableBindingLocalTest.swift in Sources */ = {isa = PBXBuildFile; fileRef = CAE961782B0EE0A8007A66F5 /* ObservableBindingLocalTest.swift */; };
 		CAE9617B2B0EE169007A66F5 /* ObservableBindingLocalTests.swift in Sources */ = {isa = PBXBuildFile; fileRef = CAE9617A2B0EE169007A66F5 /* ObservableBindingLocalTests.swift */; };
-=======
 		CAE2E9232B23417000EE370B /* IfLetStoreTestCase.swift in Sources */ = {isa = PBXBuildFile; fileRef = CAE2E9222B23417000EE370B /* IfLetStoreTestCase.swift */; };
 		CAE2E9252B2341AB00EE370B /* IfLetStoreTests.swift in Sources */ = {isa = PBXBuildFile; fileRef = CAE2E9242B2341AB00EE370B /* IfLetStoreTests.swift */; };
->>>>>>> d8f81ca2
 		CAF5801B29A5642B0042FB62 /* TestCase.swift in Sources */ = {isa = PBXBuildFile; fileRef = CAF5801A29A5642B0042FB62 /* TestCase.swift */; };
 		CAF5801C29A564440042FB62 /* TestCases.framework in Frameworks */ = {isa = PBXBuildFile; fileRef = CAF57FFC29A564210042FB62 /* TestCases.framework */; };
 		CAF5801D29A564440042FB62 /* TestCases.framework in Embed Frameworks */ = {isa = PBXBuildFile; fileRef = CAF57FFC29A564210042FB62 /* TestCases.framework */; settings = {ATTRIBUTES = (CodeSignOnCopy, RemoveHeadersOnCopy, ); }; };
@@ -152,7 +149,6 @@
 		CAA1CB0B296DEE79000665B1 /* IntegrationUITests.xctest */ = {isa = PBXFileReference; explicitFileType = wrapper.cfbundle; includeInIndex = 0; path = IntegrationUITests.xctest; sourceTree = BUILT_PRODUCTS_DIR; };
 		CAA1CB0F296DEE79000665B1 /* ForEachBindingTests.swift */ = {isa = PBXFileReference; lastKnownFileType = sourcecode.swift; path = ForEachBindingTests.swift; sourceTree = "<group>"; };
 		CAA1CB1E296DEEAC000665B1 /* ForEachBindingTestCase.swift */ = {isa = PBXFileReference; lastKnownFileType = sourcecode.swift; path = ForEachBindingTestCase.swift; sourceTree = "<group>"; };
-<<<<<<< HEAD
 		CAA6BEAD2ADADE5900FF83BC /* NewOldSiblingsTests.swift */ = {isa = PBXFileReference; lastKnownFileType = sourcecode.swift; path = NewOldSiblingsTests.swift; sourceTree = "<group>"; };
 		CAA6BEB02ADADE7700FF83BC /* NewOldSiblingsTestCase.swift */ = {isa = PBXFileReference; lastKnownFileType = sourcecode.swift; path = NewOldSiblingsTestCase.swift; sourceTree = "<group>"; };
 		CAA6BEB22ADAE08300FF83BC /* OldPresentsNewTestCase.swift */ = {isa = PBXFileReference; lastKnownFileType = sourcecode.swift; path = OldPresentsNewTestCase.swift; sourceTree = "<group>"; };
@@ -161,10 +157,8 @@
 		CAA6BEB82ADAF61A00FF83BC /* OldPresentsNewTests.swift */ = {isa = PBXFileReference; lastKnownFileType = sourcecode.swift; path = OldPresentsNewTests.swift; sourceTree = "<group>"; };
 		CAE961782B0EE0A8007A66F5 /* ObservableBindingLocalTest.swift */ = {isa = PBXFileReference; lastKnownFileType = sourcecode.swift; path = ObservableBindingLocalTest.swift; sourceTree = "<group>"; };
 		CAE9617A2B0EE169007A66F5 /* ObservableBindingLocalTests.swift */ = {isa = PBXFileReference; lastKnownFileType = sourcecode.swift; path = ObservableBindingLocalTests.swift; sourceTree = "<group>"; };
-=======
 		CAE2E9222B23417000EE370B /* IfLetStoreTestCase.swift */ = {isa = PBXFileReference; lastKnownFileType = sourcecode.swift; path = IfLetStoreTestCase.swift; sourceTree = "<group>"; };
 		CAE2E9242B2341AB00EE370B /* IfLetStoreTests.swift */ = {isa = PBXFileReference; lastKnownFileType = sourcecode.swift; path = IfLetStoreTests.swift; sourceTree = "<group>"; };
->>>>>>> d8f81ca2
 		CAF57FFC29A564210042FB62 /* TestCases.framework */ = {isa = PBXFileReference; explicitFileType = wrapper.framework; includeInIndex = 0; path = TestCases.framework; sourceTree = BUILT_PRODUCTS_DIR; };
 		CAF5801A29A5642B0042FB62 /* TestCase.swift */ = {isa = PBXFileReference; lastKnownFileType = sourcecode.swift; path = TestCase.swift; sourceTree = "<group>"; };
 		CAF5802429A5651D0042FB62 /* LegacyPresentationTestCase.swift */ = {isa = PBXFileReference; fileEncoding = 4; lastKnownFileType = sourcecode.swift; path = LegacyPresentationTestCase.swift; sourceTree = "<group>"; };
