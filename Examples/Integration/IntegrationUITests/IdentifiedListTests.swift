import InlineSnapshotTesting
import TestCases
import XCTest

@MainActor
final class IdentifiedListTests: BaseIntegrationTests {
  override func setUp() {
    super.setUp()
    self.app.buttons["iOS 16"].tap()
    self.app.buttons["Identified list"].tap()
    self.clearLogs()
    // SnapshotTesting.isRecording = true
  }

  func testBasics() {
    self.app.buttons["Add"].tap()
    self.assertLogs {
      """
      BasicsView.body
      IdentifiedListView.body
      IdentifiedListView.body.ForEachStore
      IdentifiedListView.body.ForEachStore
      IdentifiedStoreOf<BasicsView.Feature>.deinit
<<<<<<< HEAD
=======
      IdentifiedStoreOf<BasicsView.Feature>.deinit
      IdentifiedStoreOf<BasicsView.Feature>.init
>>>>>>> 5f03bdc7
      IdentifiedStoreOf<BasicsView.Feature>.init
      IdentifiedStoreOf<BasicsView.Feature>.scope
      Store<UUID, Action>
      Store<UUID, BasicsView.Feature.Action>.deinit
      Store<UUID, BasicsView.Feature.Action>.init
      Store<UUID, BasicsView.Feature.Action>.init
      Store<UUID, BasicsView.Feature.Action>.init
      StoreOf<BasicsView.Feature>.init
      StoreOf<BasicsView.Feature>.init
      StoreOf<IdentifiedListView.Feature>.scope
      StoreOf<IdentifiedListView.Feature>.scope
      ViewIdentifiedStoreOf<BasicsView.Feature>.deinit
      ViewIdentifiedStoreOf<BasicsView.Feature>.init
      ViewStore<BasicsView.Feature.State, BasicsView.Feature.Action>.deinit
      ViewStore<BasicsView.Feature.State, BasicsView.Feature.Action>.init
      ViewStore<IdentifiedArray<UUID, BasicsView.Feature.State>, IdentifiedAction<UUID, BasicsView.Feature.Action>>.deinit
      ViewStore<IdentifiedArray<UUID, BasicsView.Feature.State>, IdentifiedAction<UUID, BasicsView.Feature.Action>>.init
      ViewStore<IdentifiedListView.ViewState, IdentifiedListView.Feature.Action>.deinit
      ViewStore<IdentifiedListView.ViewState, IdentifiedListView.Feature.Action>.init
      ViewStore<UUID, BasicsView.Feature.Action>.deinit
      ViewStore<UUID, BasicsView.Feature.Action>.init
      ViewStore<UUID, BasicsView.Feature.Action>.init
      ViewStore<UUID, BasicsView.Feature.Action>.init
      ViewStoreOf<BasicsView.Feature>.init
      WithViewIdentifiedStoreOf<BasicsView.Feature>.body
      WithViewStore<IdentifiedListView.ViewState, IdentifiedListView.Feature.Action>.body
      WithViewStore<UUID, BasicsView.Feature.Action>.body
      WithViewStoreOf<BasicsView.Feature>.body
      """
    }
  }

  func testAddTwoIncrementFirst() {
    self.app.buttons["Add"].tap()
    self.app.buttons["Add"].tap()
    self.clearLogs()
    self.app.buttons["Increment"].firstMatch.tap()
    XCTAssertEqual(self.app.staticTexts["Count: 1"].exists, true)
    self.assertLogs {
      """
      BasicsView.body
      IdentifiedListView.body
      IdentifiedListView.body.ForEachStore
      IdentifiedListView.body.ForEachStore
      IdentifiedStoreOf<BasicsView.Feature>.deinit
      IdentifiedStoreOf<BasicsView.Feature>.init
<<<<<<< HEAD
=======
      IdentifiedStoreOf<BasicsView.Feature>.init
      IdentifiedStoreOf<BasicsView.Feature>.scope
>>>>>>> 5f03bdc7
      IdentifiedStoreOf<BasicsView.Feature>.scope
      IdentifiedStoreOf<BasicsView.Feature>.scope
      Store<UUID, Action>
      Store<UUID, Action>
      Store<UUID, BasicsView.Feature.Action>.deinit
      Store<UUID, BasicsView.Feature.Action>.deinit
      Store<UUID, BasicsView.Feature.Action>.init
      Store<UUID, BasicsView.Feature.Action>.init
      Store<UUID, BasicsView.Feature.Action>.scope
      Store<UUID, BasicsView.Feature.Action>.scope
      StoreOf<BasicsView.Feature>.scope
      StoreOf<BasicsView.Feature>.scope
      StoreOf<BasicsView.Feature>.scope
      StoreOf<BasicsView.Feature>.scope
      StoreOf<IdentifiedListView.Feature>.scope
<<<<<<< HEAD
=======
      StoreOf<IdentifiedListView.Feature>.scope
      ViewIdentifiedStoreOf<BasicsView.Feature>.deinit
      ViewIdentifiedStoreOf<BasicsView.Feature>.init
      ViewStore<BasicsView.Feature.State, BasicsView.Feature.Action>.deinit
      ViewStore<BasicsView.Feature.State, BasicsView.Feature.Action>.deinit
      ViewStore<BasicsView.Feature.State, BasicsView.Feature.Action>.deinit
      ViewStore<BasicsView.Feature.State, BasicsView.Feature.Action>.init
      ViewStore<BasicsView.Feature.State, BasicsView.Feature.Action>.init
      ViewStore<BasicsView.Feature.State, BasicsView.Feature.Action>.init
      ViewStore<IdentifiedArray<UUID, BasicsView.Feature.State>, IdentifiedAction<UUID, BasicsView.Feature.Action>>.deinit
      ViewStore<IdentifiedArray<UUID, BasicsView.Feature.State>, IdentifiedAction<UUID, BasicsView.Feature.Action>>.init
      ViewStore<IdentifiedListView.ViewState, IdentifiedListView.Feature.Action>.deinit
      ViewStore<IdentifiedListView.ViewState, IdentifiedListView.Feature.Action>.init
      ViewStore<UUID, BasicsView.Feature.Action>.deinit
      ViewStore<UUID, BasicsView.Feature.Action>.deinit
      ViewStore<UUID, BasicsView.Feature.Action>.deinit
      ViewStore<UUID, BasicsView.Feature.Action>.deinit
      ViewStore<UUID, BasicsView.Feature.Action>.init
      ViewStore<UUID, BasicsView.Feature.Action>.init
      ViewStore<UUID, BasicsView.Feature.Action>.init
      ViewStore<UUID, BasicsView.Feature.Action>.init
      ViewStoreOf<BasicsView.Feature>.deinit
      ViewStoreOf<BasicsView.Feature>.deinit
      ViewStoreOf<BasicsView.Feature>.init
      ViewStoreOf<BasicsView.Feature>.init
      WithViewIdentifiedStoreOf<BasicsView.Feature>.body
      WithViewStore<IdentifiedListView.ViewState, IdentifiedListView.Feature.Action>.body
      WithViewStore<UUID, BasicsView.Feature.Action>.body
      WithViewStore<UUID, BasicsView.Feature.Action>.body
      WithViewStoreOf<BasicsView.Feature>.body
      WithViewStoreOf<BasicsView.Feature>.body
      WithViewStoreOf<BasicsView.Feature>.body
>>>>>>> 5f03bdc7
      """
    }
  }

  func testAddTwoIncrementSecond() {
    self.app.buttons["Add"].tap()
    self.app.buttons["Add"].tap()
    self.clearLogs()
    self.app.cells.element(boundBy: 2).buttons["Increment"].tap()
    XCTAssertEqual(self.app.staticTexts["Count: 0"].exists, true)
    self.assertLogs {
      """
      BasicsView.body
      IdentifiedStoreOf<BasicsView.Feature>.scope
      IdentifiedStoreOf<BasicsView.Feature>.scope
<<<<<<< HEAD
=======
      IdentifiedStoreOf<BasicsView.Feature>.scope
>>>>>>> 5f03bdc7
      Store<UUID, BasicsView.Feature.Action>.scope
      Store<UUID, BasicsView.Feature.Action>.scope
      StoreOf<BasicsView.Feature>.scope
      StoreOf<BasicsView.Feature>.scope
      StoreOf<BasicsView.Feature>.scope
      StoreOf<BasicsView.Feature>.scope
      StoreOf<IdentifiedListView.Feature>.scope
<<<<<<< HEAD
=======
      StoreOf<IdentifiedListView.Feature>.scope
      ViewStore<BasicsView.Feature.State, BasicsView.Feature.Action>.deinit
      ViewStore<BasicsView.Feature.State, BasicsView.Feature.Action>.init
      WithViewStoreOf<BasicsView.Feature>.body
>>>>>>> 5f03bdc7
      """
    }
  }
}<|MERGE_RESOLUTION|>--- conflicted
+++ resolved
@@ -21,11 +21,8 @@
       IdentifiedListView.body.ForEachStore
       IdentifiedListView.body.ForEachStore
       IdentifiedStoreOf<BasicsView.Feature>.deinit
-<<<<<<< HEAD
-=======
       IdentifiedStoreOf<BasicsView.Feature>.deinit
       IdentifiedStoreOf<BasicsView.Feature>.init
->>>>>>> 5f03bdc7
       IdentifiedStoreOf<BasicsView.Feature>.init
       IdentifiedStoreOf<BasicsView.Feature>.scope
       Store<UUID, Action>
@@ -72,11 +69,8 @@
       IdentifiedListView.body.ForEachStore
       IdentifiedStoreOf<BasicsView.Feature>.deinit
       IdentifiedStoreOf<BasicsView.Feature>.init
-<<<<<<< HEAD
-=======
       IdentifiedStoreOf<BasicsView.Feature>.init
       IdentifiedStoreOf<BasicsView.Feature>.scope
->>>>>>> 5f03bdc7
       IdentifiedStoreOf<BasicsView.Feature>.scope
       IdentifiedStoreOf<BasicsView.Feature>.scope
       Store<UUID, Action>
@@ -85,15 +79,13 @@
       Store<UUID, BasicsView.Feature.Action>.deinit
       Store<UUID, BasicsView.Feature.Action>.init
       Store<UUID, BasicsView.Feature.Action>.init
+      Store<UUID, BasicsView.Feature.Action>.init
       Store<UUID, BasicsView.Feature.Action>.scope
       Store<UUID, BasicsView.Feature.Action>.scope
       StoreOf<BasicsView.Feature>.scope
       StoreOf<BasicsView.Feature>.scope
       StoreOf<BasicsView.Feature>.scope
       StoreOf<BasicsView.Feature>.scope
-      StoreOf<IdentifiedListView.Feature>.scope
-<<<<<<< HEAD
-=======
       StoreOf<IdentifiedListView.Feature>.scope
       ViewIdentifiedStoreOf<BasicsView.Feature>.deinit
       ViewIdentifiedStoreOf<BasicsView.Feature>.init
@@ -126,7 +118,6 @@
       WithViewStoreOf<BasicsView.Feature>.body
       WithViewStoreOf<BasicsView.Feature>.body
       WithViewStoreOf<BasicsView.Feature>.body
->>>>>>> 5f03bdc7
       """
     }
   }
@@ -142,10 +133,7 @@
       BasicsView.body
       IdentifiedStoreOf<BasicsView.Feature>.scope
       IdentifiedStoreOf<BasicsView.Feature>.scope
-<<<<<<< HEAD
-=======
       IdentifiedStoreOf<BasicsView.Feature>.scope
->>>>>>> 5f03bdc7
       Store<UUID, BasicsView.Feature.Action>.scope
       Store<UUID, BasicsView.Feature.Action>.scope
       StoreOf<BasicsView.Feature>.scope
@@ -153,13 +141,10 @@
       StoreOf<BasicsView.Feature>.scope
       StoreOf<BasicsView.Feature>.scope
       StoreOf<IdentifiedListView.Feature>.scope
-<<<<<<< HEAD
-=======
       StoreOf<IdentifiedListView.Feature>.scope
       ViewStore<BasicsView.Feature.State, BasicsView.Feature.Action>.deinit
       ViewStore<BasicsView.Feature.State, BasicsView.Feature.Action>.init
       WithViewStoreOf<BasicsView.Feature>.body
->>>>>>> 5f03bdc7
       """
     }
   }
