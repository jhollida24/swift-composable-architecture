--- conflicted
+++ resolved
@@ -21,11 +21,6 @@
       IdentifiedListView.body.ForEachStore
       IdentifiedListView.body.ForEachStore
       IdentifiedStoreOf<BasicsView.Feature>.deinit
-<<<<<<< HEAD
-=======
-      IdentifiedStoreOf<BasicsView.Feature>.deinit
-      IdentifiedStoreOf<BasicsView.Feature>.init
->>>>>>> 657aaeb5
       IdentifiedStoreOf<BasicsView.Feature>.init
       IdentifiedStoreOf<BasicsView.Feature>.scope
       Store<UUID, Action>
@@ -73,11 +68,6 @@
       IdentifiedStoreOf<BasicsView.Feature>.deinit
       IdentifiedStoreOf<BasicsView.Feature>.deinit
       IdentifiedStoreOf<BasicsView.Feature>.init
-<<<<<<< HEAD
-=======
-      IdentifiedStoreOf<BasicsView.Feature>.init
-      IdentifiedStoreOf<BasicsView.Feature>.scope
->>>>>>> 657aaeb5
       IdentifiedStoreOf<BasicsView.Feature>.scope
       Store<UUID, Action>
       Store<UUID, Action>
@@ -87,38 +77,15 @@
       Store<UUID, BasicsView.Feature.Action>.init
       Store<UUID, BasicsView.Feature.Action>.scope
       Store<UUID, BasicsView.Feature.Action>.scope
-<<<<<<< HEAD
-=======
-      StoreOf<BasicsView.Feature>.deinit
-      StoreOf<BasicsView.Feature>.deinit
-      StoreOf<BasicsView.Feature>.deinit
-      StoreOf<BasicsView.Feature>.deinit
-      StoreOf<BasicsView.Feature>.init
-      StoreOf<BasicsView.Feature>.init
-      StoreOf<BasicsView.Feature>.init
-      StoreOf<BasicsView.Feature>.init
->>>>>>> 657aaeb5
       StoreOf<BasicsView.Feature>.scope
       StoreOf<BasicsView.Feature>.scope
       StoreOf<BasicsView.Feature>.scope
       StoreOf<BasicsView.Feature>.scope
       StoreOf<IdentifiedListView.Feature>.scope
-<<<<<<< HEAD
       ViewIdentifiedStoreOf<BasicsView.Feature>.deinit
       ViewIdentifiedStoreOf<BasicsView.Feature>.init
       ViewStore<BasicsView.Feature.State, BasicsView.Feature.Action>.deinit
       ViewStore<BasicsView.Feature.State, BasicsView.Feature.Action>.init
-=======
-      StoreOf<IdentifiedListView.Feature>.scope
-      ViewIdentifiedStoreOf<BasicsView.Feature>.deinit
-      ViewIdentifiedStoreOf<BasicsView.Feature>.init
-      ViewStore<BasicsView.Feature.State, BasicsView.Feature.Action>.deinit
-      ViewStore<BasicsView.Feature.State, BasicsView.Feature.Action>.deinit
-      ViewStore<BasicsView.Feature.State, BasicsView.Feature.Action>.deinit
-      ViewStore<BasicsView.Feature.State, BasicsView.Feature.Action>.init
-      ViewStore<BasicsView.Feature.State, BasicsView.Feature.Action>.init
-      ViewStore<BasicsView.Feature.State, BasicsView.Feature.Action>.init
->>>>>>> 657aaeb5
       ViewStore<IdentifiedArray<UUID, BasicsView.Feature.State>, IdentifiedAction<UUID, BasicsView.Feature.Action>>.deinit
       ViewStore<IdentifiedArray<UUID, BasicsView.Feature.State>, IdentifiedAction<UUID, BasicsView.Feature.Action>>.init
       ViewStore<IdentifiedListView.ViewState, IdentifiedListView.Feature.Action>.deinit
@@ -131,23 +98,11 @@
       ViewStore<UUID, BasicsView.Feature.Action>.init
       ViewStore<UUID, BasicsView.Feature.Action>.init
       ViewStore<UUID, BasicsView.Feature.Action>.init
-<<<<<<< HEAD
-=======
-      ViewStoreOf<BasicsView.Feature>.deinit
-      ViewStoreOf<BasicsView.Feature>.deinit
-      ViewStoreOf<BasicsView.Feature>.init
-      ViewStoreOf<BasicsView.Feature>.init
->>>>>>> 657aaeb5
       WithViewIdentifiedStoreOf<BasicsView.Feature>.body
       WithViewStore<IdentifiedListView.ViewState, IdentifiedListView.Feature.Action>.body
       WithViewStore<UUID, BasicsView.Feature.Action>.body
       WithViewStore<UUID, BasicsView.Feature.Action>.body
       WithViewStoreOf<BasicsView.Feature>.body
-<<<<<<< HEAD
-=======
-      WithViewStoreOf<BasicsView.Feature>.body
-      WithViewStoreOf<BasicsView.Feature>.body
->>>>>>> 657aaeb5
       """
     }
   }
