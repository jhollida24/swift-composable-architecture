--- conflicted
+++ resolved
@@ -80,39 +80,26 @@
       PresentationStoreOf<BasicsView.Feature>.scope
       PresentationStoreOf<BasicsView.Feature>.scope
       PresentationStoreOf<BasicsView.Feature>.scope
-<<<<<<< HEAD
       StoreOf<BasicsView.Feature>.scope
       StoreOf<BasicsView.Feature?>.deinit
       StoreOf<BasicsView.Feature?>.deinit
-=======
-      StoreOf<BasicsView.Feature>.deinit
-      StoreOf<BasicsView.Feature>.deinit
-      StoreOf<BasicsView.Feature>.scope
-      StoreOf<BasicsView.Feature?>.deinit
-      StoreOf<BasicsView.Feature?>.deinit
-      StoreOf<BasicsView.Feature?>.deinit
-      StoreOf<BasicsView.Feature?>.deinit
->>>>>>> c048d880
-      StoreOf<BasicsView.Feature?>.init
-      StoreOf<BasicsView.Feature?>.scope
-      StoreOf<BasicsView.Feature?>.scope
-      StoreOf<BasicsView.Feature?>.scope
-      StoreOf<BasicsView.Feature?>.scope
-      StoreOf<BasicsView.Feature?>.scope
-      StoreOf<BasicsView.Feature?>.scope
-      StoreOf<NewPresentsOldTestCase.Feature>.scope
-      StoreOf<NewPresentsOldTestCase.Feature>.scope
-      ViewPresentationStoreOf<BasicsView.Feature>.deinit
-      ViewPresentationStoreOf<BasicsView.Feature>.deinit
-      ViewPresentationStoreOf<BasicsView.Feature>.init
-      ViewPresentationStoreOf<BasicsView.Feature>.init
-      ViewStore<BasicsView.Feature.State?, BasicsView.Feature.Action>.deinit
-      ViewStore<BasicsView.Feature.State?, BasicsView.Feature.Action>.init
-<<<<<<< HEAD
-=======
-      ViewStoreOf<BasicsView.Feature>.deinit
-      ViewStoreOf<BasicsView.Feature?>.deinit
->>>>>>> c048d880
+      StoreOf<BasicsView.Feature?>.deinit
+      StoreOf<BasicsView.Feature?>.deinit
+      StoreOf<BasicsView.Feature?>.init
+      StoreOf<BasicsView.Feature?>.scope
+      StoreOf<BasicsView.Feature?>.scope
+      StoreOf<BasicsView.Feature?>.scope
+      StoreOf<BasicsView.Feature?>.scope
+      StoreOf<BasicsView.Feature?>.scope
+      StoreOf<BasicsView.Feature?>.scope
+      StoreOf<NewPresentsOldTestCase.Feature>.scope
+      StoreOf<NewPresentsOldTestCase.Feature>.scope
+      ViewPresentationStoreOf<BasicsView.Feature>.deinit
+      ViewPresentationStoreOf<BasicsView.Feature>.deinit
+      ViewPresentationStoreOf<BasicsView.Feature>.init
+      ViewPresentationStoreOf<BasicsView.Feature>.init
+      ViewStore<BasicsView.Feature.State?, BasicsView.Feature.Action>.deinit
+      ViewStore<BasicsView.Feature.State?, BasicsView.Feature.Action>.init
       ViewStoreOf<BasicsView.Feature?>.deinit
       ViewStoreOf<BasicsView.Feature?>.init
       WithViewStoreOf<BasicsView.Feature?>.body
@@ -226,13 +213,8 @@
       StoreOf<BasicsView.Feature>.scope
       StoreOf<BasicsView.Feature?>.deinit
       StoreOf<BasicsView.Feature?>.deinit
-<<<<<<< HEAD
-      StoreOf<BasicsView.Feature?>.init
-      StoreOf<BasicsView.Feature?>.init
-=======
-      StoreOf<BasicsView.Feature?>.init
-      StoreOf<BasicsView.Feature?>.init
->>>>>>> c048d880
+      StoreOf<BasicsView.Feature?>.init
+      StoreOf<BasicsView.Feature?>.init
       StoreOf<BasicsView.Feature?>.scope
       StoreOf<BasicsView.Feature?>.scope
       StoreOf<BasicsView.Feature?>.scope
