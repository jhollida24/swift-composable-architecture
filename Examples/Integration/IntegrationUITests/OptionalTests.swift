--- conflicted
+++ resolved
@@ -46,12 +46,6 @@
       StoreOf<OptionalView.Feature>.scope
       ViewStore<BasicsView.Feature.State, BasicsView.Feature.Action>.deinit
       ViewStore<BasicsView.Feature.State, BasicsView.Feature.Action>.init
-<<<<<<< HEAD
-=======
-      ViewStore<OptionalView.ViewState, OptionalView.Feature.Action>.deinit
-      ViewStore<OptionalView.ViewState, OptionalView.Feature.Action>.init
-      WithViewStore<OptionalView.ViewState, OptionalView.Feature.Action>.body
->>>>>>> 657aaeb5
       WithViewStoreOf<BasicsView.Feature>.body
       """
     }
