@preconcurrency import ComposableArchitecture
import SwiftUI

private struct PresentationTestCase: Reducer {
  struct State: Equatable {
    var message = ""
    @PresentationState var destination: Destination.State?
  }
  enum Action: Equatable, Sendable {
    case alertButtonTapped
    case destination(PresentationAction<Destination.Action>)
    case dialogButtonTapped
    case fullScreenCoverButtonTapped
    case navigationDestinationButtonTapped
    case navigationLinkDemoButtonTapped
    case popoverButtonTapped
    case sheetButtonTapped
  }

  struct Destination: Reducer {
    enum State: Equatable {
      case alert(AlertState<AlertAction>)
      case dialog(ConfirmationDialogState<DialogAction>)
      case fullScreenCover(ChildFeature.State)
      case navigationDestination(ChildFeature.State)
      case navigationLinkDemo(NavigationLinkDemoFeature.State)
      case popover(ChildFeature.State)
      case sheet(ChildFeature.State)
    }
    enum Action: Equatable {
      case alert(AlertAction)
      case dialog(DialogAction)
      case fullScreenCover(ChildFeature.Action)
      case navigationDestination(ChildFeature.Action)
      case navigationLinkDemo(NavigationLinkDemoFeature.Action)
      case popover(ChildFeature.Action)
      case sheet(ChildFeature.Action)
    }
<<<<<<< HEAD
    var body: some ReducerOf<Self> {
=======
    enum AlertAction {
      case ok
      case showDialog
    }
    enum DialogAction {
      case ok
      case showAlert
    }
    var body: some ReducerProtocolOf<Self> {
>>>>>>> 5f4f21dd
      Scope(state: /State.fullScreenCover, action: /Action.fullScreenCover) {
        ChildFeature()
      }
      Scope(state: /State.navigationDestination, action: /Action.navigationDestination) {
        ChildFeature()
      }
      Scope(state: /State.navigationLinkDemo, action: /Action.navigationLinkDemo) {
        NavigationLinkDemoFeature()
      }
      Scope(state: /State.sheet, action: /Action.sheet) {
        ChildFeature()
      }
      Scope(state: /State.popover, action: /Action.popover) {
        ChildFeature()
      }
    }
  }

  var body: some ReducerOf<Self> {
    Reduce<State, Action> { state, action in
      switch action {
      case .destination(.presented) where state.destination == nil:
        state.message = "Action sent while state nil."
        return .none
      default: return .none
      }
    }
    Reduce<State, Action> { state, action in
      switch action {
      case .alertButtonTapped:
        state.destination = .alert(
          AlertState {
            TextState("Alert open")
          } actions: {
            ButtonState(action: .ok) {
              TextState("OK")
            }
            ButtonState(action: .showDialog) {
              TextState("Show dialog")
            }
            ButtonState(role: .cancel) {
              TextState("Cancel")
            }
          }
        )
        return .none
      case .destination(.presented(.fullScreenCover(.parentSendDismissActionButtonTapped))),
        .destination(.presented(.navigationDestination(.parentSendDismissActionButtonTapped))),
        .destination(.presented(.sheet(.parentSendDismissActionButtonTapped))),
        .destination(.presented(.popover(.parentSendDismissActionButtonTapped))):
        return .send(.destination(.dismiss))
      case .destination(.presented(.alert(.showDialog))):
        state.destination = .dialog(
          ConfirmationDialogState(titleVisibility: .visible) {
            TextState("Hello!")
          } actions: {
          }
        )
        return .none
      case .destination(.presented(.dialog(.showAlert))):
        state.destination = .alert(
          AlertState {
            TextState("Hello!")
          }
        )
        return .none
      case .destination(.dismiss):
        state.message = "Dismiss action sent"
        return .none
      case .destination:
        return .none
      case .dialogButtonTapped:
        state.destination = .dialog(
          ConfirmationDialogState(titleVisibility: .visible) {
            TextState("Dialog open")
          } actions: {
            ButtonState(action: .ok) {
              TextState("OK")
            }
            ButtonState(action: .showAlert) {
              TextState("Show alert")
            }
          }
        )
        return .none
      case .fullScreenCoverButtonTapped:
        state.destination = .fullScreenCover(ChildFeature.State())
        return .none
      case .navigationDestinationButtonTapped:
        state.destination = .navigationDestination(ChildFeature.State())
        return .none
      case .navigationLinkDemoButtonTapped:
        state.destination = .navigationLinkDemo(NavigationLinkDemoFeature.State())
        return .none
      case .popoverButtonTapped:
        state.destination = .popover(ChildFeature.State())
        return .none
      case .sheetButtonTapped:
        state.destination = .sheet(ChildFeature.State())
        return .none
      }
    }
    .ifLet(\.$destination, action: /Action.destination) {
      Destination()
    }
  }
}

private struct ChildFeature: Reducer {
  struct State: Equatable, Identifiable {
    var id = UUID()
    var count = 0
    @BindingState var text = ""
  }
  enum Action: BindableAction, Equatable {
    case binding(BindingAction<State>)
    case childDismissButtonTapped
    case incrementButtonTapped
    case parentSendDismissActionButtonTapped
    case resetIdentity
    case response
    case startButtonTapped
  }
  @Dependency(\.dismiss) var dismiss
  var body: some ReducerProtocolOf<Self> {
    BindingReducer()
    Reduce<State, Action> { state, action in
      switch action {
      case .binding:
        return .none
      case .childDismissButtonTapped:
        return .fireAndForget { await self.dismiss() }
      case .incrementButtonTapped:
        state.count += 1
        return .none
      case .parentSendDismissActionButtonTapped:
        return .none
      case .resetIdentity:
        state.id = UUID()
        return .none
      case .response:
        state.count = 999
        return .none
      case .startButtonTapped:
        state.count += 1
        return .run { send in
          try await Task.sleep(for: .seconds(2))
          await send(.response)
        }
      }
    }
  }
}

struct PresentationTestCaseView: View {
  private let store: StoreOf<PresentationTestCase>
  @StateObject private var viewStore: ViewStore<String, PresentationTestCase.Action>

  init() {
    let store = Store(
      initialState: PresentationTestCase.State(),
      reducer: PresentationTestCase()._printChanges()
    )
    self.store = store
    self._viewStore = StateObject(
      wrappedValue: ViewStore(store, observe: { $0.message })
    )
  }

  var body: some View {
    Form {
      Section {
        Text(self.viewStore.state)
      }

      Button("Open alert") {
        self.viewStore.send(.alertButtonTapped)
      }
      .alert(
        store: self.store.scope(
          state: \.$destination, action: PresentationTestCase.Action.destination),
        state: /PresentationTestCase.Destination.State.alert,
        action: PresentationTestCase.Destination.Action.alert
      )

      Button("Open dialog") {
        self.viewStore.send(.dialogButtonTapped)
      }
      .confirmationDialog(
        store: self.store.scope(
          state: \.$destination, action: PresentationTestCase.Action.destination),
        state: /PresentationTestCase.Destination.State.dialog,
        action: PresentationTestCase.Destination.Action.dialog
      )

      Button("Open full screen cover") {
        self.viewStore.send(.fullScreenCoverButtonTapped)
      }
      .fullScreenCover(
        store: self.store.scope(
          state: \.$destination, action: PresentationTestCase.Action.destination),
        state: /PresentationTestCase.Destination.State.fullScreenCover,
        action: PresentationTestCase.Destination.Action.fullScreenCover
      ) { store in
        ChildView(store: store)
      }

      HStack {
        Button("Open navigation link demo") {
          viewStore.send(.navigationLinkDemoButtonTapped)
        }
        Spacer()
        Image(systemName: "arrow.up.forward.square")
      }
      .sheet(
        store: self.store.scope(
          state: \.$destination, action: PresentationTestCase.Action.destination),
        state: /PresentationTestCase.Destination.State.navigationLinkDemo,
        action: PresentationTestCase.Destination.Action.navigationLinkDemo
      ) { store in
        NavigationLinkDemoView(store: store)
      }

      Button("Open navigation destination") {
        self.viewStore.send(.navigationDestinationButtonTapped)
      }
      .navigationDestination(
        store: self.store.scope(
          state: \.$destination, action: PresentationTestCase.Action.destination),
        state: /PresentationTestCase.Destination.State.navigationDestination,
        action: PresentationTestCase.Destination.Action.navigationDestination
      ) { store in
        ChildView(store: store)
      }

      Button("Open popover") {
        self.viewStore.send(.popoverButtonTapped)
      }
      .popover(
        store: self.store.scope(
          state: \.$destination, action: PresentationTestCase.Action.destination),
        state: /PresentationTestCase.Destination.State.popover,
        action: PresentationTestCase.Destination.Action.popover
      ) { store in
        ChildView(store: store)
      }

      Button("Open sheet") {
        self.viewStore.send(.sheetButtonTapped)
      }
      .sheet(
        store: self.store.scope(
          state: \.$destination, action: PresentationTestCase.Action.destination),
        state: /PresentationTestCase.Destination.State.sheet,
        action: PresentationTestCase.Destination.Action.sheet
      ) { store in
        ChildView(store: store)
      }
    }
  }
}

private struct ChildView: View {
  let store: StoreOf<ChildFeature>

  var body: some View {
    WithViewStore(self.store, observe: { $0 }) { viewStore in
      VStack {
        Text("Count: \(viewStore.count)")
        TextField("Text field", text: viewStore.binding(\.$text))
        Button("Child dismiss") {
          viewStore.send(.childDismissButtonTapped)
        }
        Button("Increment") {
          viewStore.send(.incrementButtonTapped)
        }
        Button("Parent dismiss") {
          viewStore.send(.parentSendDismissActionButtonTapped)
        }
        Button("Start effect") {
          viewStore.send(.startButtonTapped)
        }
        Button("Reset identity") {
          viewStore.send(.resetIdentity)
        }
      }
    }
  }
}

private struct NavigationLinkDemoFeature: ReducerProtocol {
  struct State: Equatable {
    var message = ""
    @PresentationState var child: ChildFeature.State?
  }
  enum Action: Equatable {
    case child(PresentationAction<ChildFeature.Action>)
    case navigationLinkButtonTapped
  }
  var body: some ReducerProtocolOf<Self> {
    Reduce<State, Action> { state, action in
      switch action {
      case .child(.presented) where state.child == nil:
        state.message = "Action sent while state nil."
        return .none
      default:
        return .none
      }
    }
    Reduce<State, Action> { state, action in
      switch action {
      case .child(.presented(.parentSendDismissActionButtonTapped)):
        state.child = nil
        return .none
      case .child:
        return .none
      case .navigationLinkButtonTapped:
        state.child = ChildFeature.State()
        return .none
      }
    }
    .ifLet(\.$child, action: /Action.child) {
      ChildFeature()
    }
  }
}

private struct NavigationLinkDemoView: View {
  let store: StoreOf<NavigationLinkDemoFeature>

  var body: some View {
    NavigationView {
      Form {
        WithViewStore(self.store, observe: \.message) { viewStore in
          Text(viewStore.state)
          
          NavigationLinkStore(
            store: self.store.scope(state: \.$child, action: NavigationLinkDemoFeature.Action.child)
          ) {
            viewStore.send(.navigationLinkButtonTapped)
          } destination: { store in
            ChildView(store: store)
          } label: {
            Text("Open navigation link")
          }
        }
      }
    }
  }
}<|MERGE_RESOLUTION|>--- conflicted
+++ resolved
@@ -36,9 +36,6 @@
       case popover(ChildFeature.Action)
       case sheet(ChildFeature.Action)
     }
-<<<<<<< HEAD
-    var body: some ReducerOf<Self> {
-=======
     enum AlertAction {
       case ok
       case showDialog
@@ -47,8 +44,7 @@
       case ok
       case showAlert
     }
-    var body: some ReducerProtocolOf<Self> {
->>>>>>> 5f4f21dd
+    var body: some ReducerOf<Self> {
       Scope(state: /State.fullScreenCover, action: /Action.fullScreenCover) {
         ChildFeature()
       }
@@ -173,7 +169,7 @@
     case startButtonTapped
   }
   @Dependency(\.dismiss) var dismiss
-  var body: some ReducerProtocolOf<Self> {
+  var body: some ReducerOf<Self> {
     BindingReducer()
     Reduce<State, Action> { state, action in
       switch action {
