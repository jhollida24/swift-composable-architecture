--- conflicted
+++ resolved
@@ -191,17 +191,9 @@
     struct SomeError: Error, Equatable {}
     let didFinish = AsyncThrowingStream<Bool, Error>.streamWithContinuation()
 
-<<<<<<< HEAD
-    let store = TestStore(
-      initialState: VoiceMemos.State(),
-      reducer: VoiceMemos()
-    ) {
-=======
     let store = TestStore(initialState: VoiceMemos.State()) {
       VoiceMemos()
     } withDependencies: {
-      $0.audioRecorder.currentTime = { 2.5 }
->>>>>>> 8c691c1a
       $0.audioRecorder.requestRecordPermission = { true }
       $0.audioRecorder.startRecording = { _ in
         try await didFinish.stream.first { _ in true }!
@@ -238,11 +230,9 @@
       struct SomeError: Error, Equatable {}
       let didFinish = AsyncThrowingStream<Bool, Error>.streamWithContinuation()
 
-<<<<<<< HEAD
-      let store = TestStore(
-        initialState: VoiceMemos.State(),
-        reducer: VoiceMemos()
-      ) {
+      let store = TestStore(initialState: VoiceMemos.State()) {
+        VoiceMemos()
+      } withDependencies: {
         $0.audioRecorder.currentTime = { 2.5 }
         $0.audioRecorder.requestRecordPermission = { true }
         $0.audioRecorder.startRecording = { _ in
@@ -252,15 +242,6 @@
         $0.date = .constant(Date(timeIntervalSinceReferenceDate: 0))
         $0.temporaryDirectory = { URL(fileURLWithPath: "/tmp") }
         $0.uuid = .constant(deadbeefID)
-=======
-    let store = TestStore(initialState: VoiceMemos.State()) {
-      VoiceMemos()
-    } withDependencies: {
-      $0.audioRecorder.currentTime = { 2.5 }
-      $0.audioRecorder.requestRecordPermission = { true }
-      $0.audioRecorder.startRecording = { _ in
-        try await didFinish.stream.first { _ in true }!
->>>>>>> 8c691c1a
       }
       store.exhaustivity = .off(showSkippedAssertions: true)
 
