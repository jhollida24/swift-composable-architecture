import ComposableArchitecture
@_spi(Concurrency) import Dependencies
import XCTest

@testable import VoiceMemos

let deadbeefID = UUID(uuidString: "DEADBEEF-DEAD-BEEF-DEAD-BEEFDEADBEEF")!
let deadbeefURL = URL(fileURLWithPath: "/tmp/DEADBEEF-DEAD-BEEF-DEAD-BEEFDEADBEEF.m4a")

@MainActor
final class VoiceMemosTests: XCTestCase {
  let clock = TestClock()

  func testRecordAndPlayback() async throws {
    try await withMainSerialExecutor {

<<<<<<< HEAD
      let didFinish = AsyncThrowingStream<Bool, Error>.streamWithContinuation()
=======
      let didFinish = AsyncThrowingStream.makeStream(of: Bool.self)
>>>>>>> 8b98ba40
      let store = TestStore(initialState: VoiceMemos.State()) {
        VoiceMemos()
      } withDependencies: {
        $0.audioPlayer.play = { _ in
          try await self.clock.sleep(for: .milliseconds(2_500))
          return true
        }
        $0.audioRecorder.currentTime = { 2.5 }
        $0.audioRecorder.requestRecordPermission = { true }
        $0.audioRecorder.startRecording = { _ in
          try await didFinish.stream.first { _ in true }!
        }
        $0.audioRecorder.stopRecording = {
          didFinish.continuation.yield(true)
          didFinish.continuation.finish()
        }
        $0.date = .constant(Date(timeIntervalSinceReferenceDate: 0))
        $0.continuousClock = self.clock
        $0.temporaryDirectory = { URL(fileURLWithPath: "/tmp") }
        $0.uuid = .constant(deadbeefID)
      }
<<<<<<< HEAD

      await store.send(.recordButtonTapped)
      await store.receive(.recordPermissionResponse(true)) {
        $0.audioRecorderPermission = .allowed
        $0.recordingMemo = RecordingMemo.State(
          date: Date(timeIntervalSinceReferenceDate: 0),
          mode: .recording,
          url: deadbeefURL
        )
      }
      await store.send(.recordingMemo(.presented(.task)))
      await store.send(.recordingMemo(.presented(.stopButtonTapped))) {
        $0.recordingMemo?.mode = .encoding
      }
      await store.receive(.recordingMemo(.presented(.finalRecordingTime(2.5)))) {
        $0.recordingMemo?.duration = 2.5
      }
      await store.receive(.recordingMemo(.presented(.audioRecorderDidFinish(.success(true)))))
      try await store.receive(
        .recordingMemo(
          .presented(.delegate(.didFinish(.success(XCTUnwrap(store.state.recordingMemo)))))
        )
      ) {
        $0.recordingMemo = nil
        $0.voiceMemos = [
          VoiceMemo.State(
            date: Date(timeIntervalSinceReferenceDate: 0),
            duration: 2.5,
            mode: .notPlaying,
            title: "",
            url: deadbeefURL
          )
        ]
      }
      await store.send(.voiceMemos(id: deadbeefURL, action: .playButtonTapped)) {
        $0.voiceMemos[id: deadbeefURL]?.mode = .playing(progress: 0)
      }
      await store.receive(.voiceMemos(id: deadbeefURL, action: .delegate(.playbackStarted)))
      await self.clock.run()

      await store.receive(.voiceMemos(id: deadbeefURL, action: .timerUpdated(0.5))) {
        $0.voiceMemos[id: deadbeefURL]?.mode = .playing(progress: 0.2)
      }
      await store.receive(.voiceMemos(id: deadbeefURL, action: .timerUpdated(1))) {
        $0.voiceMemos[id: deadbeefURL]?.mode = .playing(progress: 0.4)
      }
      await store.receive(.voiceMemos(id: deadbeefURL, action: .timerUpdated(1.5))) {
        $0.voiceMemos[id: deadbeefURL]?.mode = .playing(progress: 0.6)
      }
      await store.receive(.voiceMemos(id: deadbeefURL, action: .timerUpdated(2))) {
        $0.voiceMemos[id: deadbeefURL]?.mode = .playing(progress: 0.8)
      }
      await store.receive(.voiceMemos(id: deadbeefURL, action: .audioPlayerClient(.success(true))))
      {
        $0.voiceMemos[id: deadbeefURL]?.mode = .notPlaying
      }
    }
  }

  func testRecordMemoHappyPath() async throws {
    // NB: Combine's concatenation behavior is different in 13.3
    guard #available(iOS 13.4, *) else { return }
=======
>>>>>>> 8b98ba40

      await store.send(.recordButtonTapped)
      await store.receive(.recordPermissionResponse(true)) {
        $0.audioRecorderPermission = .allowed
        $0.recordingMemo = RecordingMemo.State(
          date: Date(timeIntervalSinceReferenceDate: 0),
          mode: .recording,
          url: deadbeefURL
        )
      }
      await store.send(.recordingMemo(.presented(.onTask)))
      await store.send(.recordingMemo(.presented(.stopButtonTapped))) {
        $0.recordingMemo?.mode = .encoding
      }
      await store.receive(.recordingMemo(.presented(.finalRecordingTime(2.5)))) {
        $0.recordingMemo?.duration = 2.5
      }
      await store.receive(.recordingMemo(.presented(.audioRecorderDidFinish(.success(true)))))
      try await store.receive(
        .recordingMemo(
          .presented(.delegate(.didFinish(.success(XCTUnwrap(store.state.recordingMemo)))))
        )
      ) {
        $0.recordingMemo = nil
        $0.voiceMemos = [
          VoiceMemo.State(
            date: Date(timeIntervalSinceReferenceDate: 0),
            duration: 2.5,
            mode: .notPlaying,
            title: "",
            url: deadbeefURL
          )
        ]
      }
      await store.send(.voiceMemos(id: deadbeefURL, action: .playButtonTapped)) {
        $0.voiceMemos[id: deadbeefURL]?.mode = .playing(progress: 0)
      }
      await store.receive(.voiceMemos(id: deadbeefURL, action: .delegate(.playbackStarted)))
      await self.clock.run()

      await store.receive(.voiceMemos(id: deadbeefURL, action: .timerUpdated(0.5))) {
        $0.voiceMemos[id: deadbeefURL]?.mode = .playing(progress: 0.2)
      }
      await store.receive(.voiceMemos(id: deadbeefURL, action: .timerUpdated(1))) {
        $0.voiceMemos[id: deadbeefURL]?.mode = .playing(progress: 0.4)
      }
      await store.receive(.voiceMemos(id: deadbeefURL, action: .timerUpdated(1.5))) {
        $0.voiceMemos[id: deadbeefURL]?.mode = .playing(progress: 0.6)
      }
      await store.receive(.voiceMemos(id: deadbeefURL, action: .timerUpdated(2))) {
        $0.voiceMemos[id: deadbeefURL]?.mode = .playing(progress: 0.8)
      }
      await store.receive(.voiceMemos(id: deadbeefURL, action: .audioPlayerClient(.success(true))))
      {
        $0.voiceMemos[id: deadbeefURL]?.mode = .notPlaying
      }
    }
  }

  func testRecordMemoHappyPath() async throws {
    let didFinish = AsyncThrowingStream.makeStream(of: Bool.self)

    let store = TestStore(initialState: VoiceMemos.State()) {
      VoiceMemos()
    } withDependencies: {
      $0.audioRecorder.currentTime = { 2.5 }
      $0.audioRecorder.requestRecordPermission = { true }
      $0.audioRecorder.startRecording = { _ in
        try await didFinish.stream.first { _ in true }!
      }
      $0.audioRecorder.stopRecording = {
        didFinish.continuation.yield(true)
        didFinish.continuation.finish()
      }
      $0.date = .constant(Date(timeIntervalSinceReferenceDate: 0))
      $0.continuousClock = self.clock
      $0.temporaryDirectory = { URL(fileURLWithPath: "/tmp") }
      $0.uuid = .constant(UUID(uuidString: "DEADBEEF-DEAD-BEEF-DEAD-BEEFDEADBEEF")!)
    }

    await store.send(.recordButtonTapped)
    await self.clock.advance()
    await store.receive(.recordPermissionResponse(true)) {
      $0.audioRecorderPermission = .allowed
      $0.recordingMemo = RecordingMemo.State(
        date: Date(timeIntervalSinceReferenceDate: 0),
        mode: .recording,
        url: URL(fileURLWithPath: "/tmp/DEADBEEF-DEAD-BEEF-DEAD-BEEFDEADBEEF.m4a")
      )
    }
<<<<<<< HEAD
    let recordingMemoTask = await store.send(.recordingMemo(.presented(.task)))
=======
    let recordingMemoTask = await store.send(.recordingMemo(.presented(.onTask)))
>>>>>>> 8b98ba40
    await self.clock.advance(by: .seconds(1))
    await store.receive(.recordingMemo(.presented(.timerUpdated))) {
      $0.recordingMemo?.duration = 1
    }
    await self.clock.advance(by: .seconds(1))
    await store.receive(.recordingMemo(.presented(.timerUpdated))) {
      $0.recordingMemo?.duration = 2
    }
    await self.clock.advance(by: .milliseconds(500))
    await store.send(.recordingMemo(.presented(.stopButtonTapped))) {
      $0.recordingMemo?.mode = .encoding
    }
    await store.receive(.recordingMemo(.presented(.finalRecordingTime(2.5)))) {
      $0.recordingMemo?.duration = 2.5
    }
    await store.receive(.recordingMemo(.presented(.audioRecorderDidFinish(.success(true)))))
    try await store.receive(
      .recordingMemo(
        .presented(.delegate(.didFinish(.success(XCTUnwrap(store.state.recordingMemo)))))
      )
    ) {
      $0.recordingMemo = nil
      $0.voiceMemos = [
        VoiceMemo.State(
          date: Date(timeIntervalSinceReferenceDate: 0),
          duration: 2.5,
          mode: .notPlaying,
          title: "",
          url: URL(fileURLWithPath: "/tmp/DEADBEEF-DEAD-BEEF-DEAD-BEEFDEADBEEF.m4a")
        )
      ]
    }
    await recordingMemoTask.cancel()
  }

  func testPermissionDenied() async {
    var didOpenSettings = false
    let store = TestStore(initialState: VoiceMemos.State()) {
      VoiceMemos()
    } withDependencies: {
      $0.audioRecorder.requestRecordPermission = { false }
      $0.openSettings = { @MainActor in didOpenSettings = true }
    }

    await store.send(.recordButtonTapped)
    await store.receive(.recordPermissionResponse(false)) {
      $0.alert = AlertState { TextState("Permission is required to record voice memos.") }
      $0.audioRecorderPermission = .denied
    }
    await store.send(.alert(.dismiss)) {
      $0.alert = nil
    }
    await store.send(.openSettingsButtonTapped).finish()
    XCTAssert(didOpenSettings)
  }

  func testRecordMemoFailure() async {
    struct SomeError: Error, Equatable {}
    let didFinish = AsyncThrowingStream.makeStream(of: Bool.self)

    let store = TestStore(initialState: VoiceMemos.State()) {
      VoiceMemos()
    } withDependencies: {
      $0.audioRecorder.requestRecordPermission = { true }
      $0.audioRecorder.startRecording = { _ in
        try await didFinish.stream.first { _ in true }!
      }
      $0.continuousClock = self.clock
      $0.date = .constant(Date(timeIntervalSinceReferenceDate: 0))
      $0.temporaryDirectory = { URL(fileURLWithPath: "/tmp") }
      $0.uuid = .constant(deadbeefID)
    }

    await store.send(.recordButtonTapped)
    await store.receive(.recordPermissionResponse(true)) {
      $0.audioRecorderPermission = .allowed
      $0.recordingMemo = RecordingMemo.State(
        date: Date(timeIntervalSinceReferenceDate: 0),
        mode: .recording,
        url: deadbeefURL
      )
    }
<<<<<<< HEAD
    await store.send(.recordingMemo(.presented(.task)))
=======
    await store.send(.recordingMemo(.presented(.onTask)))
>>>>>>> 8b98ba40

    didFinish.continuation.finish(throwing: SomeError())
    await store.receive(.recordingMemo(.presented(.audioRecorderDidFinish(.failure(SomeError())))))
    await store.receive(.recordingMemo(.presented(.delegate(.didFinish(.failure(SomeError())))))) {
      $0.alert = AlertState { TextState("Voice memo recording failed.") }
      $0.recordingMemo = nil
    }
  }

  // Demonstration of how to write a non-exhaustive test for recording a memo and it failing to
  // record.
  func testRecordMemoFailure_NonExhaustive() async {
    await withMainSerialExecutor {
      struct SomeError: Error, Equatable {}
      let didFinish = AsyncThrowingStream.makeStream(of: Bool.self)

      let store = TestStore(initialState: VoiceMemos.State()) {
        VoiceMemos()
      } withDependencies: {
        $0.audioRecorder.currentTime = { 2.5 }
        $0.audioRecorder.requestRecordPermission = { true }
        $0.audioRecorder.startRecording = { _ in
          try await didFinish.stream.first { _ in true }!
        }
        $0.continuousClock = self.clock
        $0.date = .constant(Date(timeIntervalSinceReferenceDate: 0))
        $0.temporaryDirectory = { URL(fileURLWithPath: "/tmp") }
        $0.uuid = .constant(deadbeefID)
      }
      store.exhaustivity = .off(showSkippedAssertions: true)

      await store.send(.recordButtonTapped)
<<<<<<< HEAD
      await store.send(.recordingMemo(.presented(.task)))
=======
      await store.send(.recordingMemo(.presented(.onTask)))
>>>>>>> 8b98ba40
      didFinish.continuation.finish(throwing: SomeError())
      await store.receive(
        .recordingMemo(.presented(.delegate(.didFinish(.failure(SomeError())))))
      ) {
        $0.alert = AlertState { TextState("Voice memo recording failed.") }
        $0.recordingMemo = nil
      }
    }
  }

  func testPlayMemoHappyPath() async {
    let url = URL(fileURLWithPath: "pointfreeco/functions.m4a")
    let store = TestStore(
      initialState: VoiceMemos.State(
        voiceMemos: [
          VoiceMemo.State(
            date: Date(),
            duration: 1.25,
            mode: .notPlaying,
            title: "",
            url: url
          )
        ]
      )
    ) {
      VoiceMemos()
    } withDependencies: {
      $0.audioPlayer.play = { _ in
        try await self.clock.sleep(for: .milliseconds(1_250))
        return true
      }
      $0.continuousClock = self.clock
    }

    await store.send(.voiceMemos(id: url, action: .playButtonTapped)) {
      $0.voiceMemos[id: url]?.mode = .playing(progress: 0)
    }
    await store.receive(.voiceMemos(id: url, action: .delegate(.playbackStarted)))
    await self.clock.advance(by: .milliseconds(500))
    await store.receive(.voiceMemos(id: url, action: .timerUpdated(0.5))) {
      $0.voiceMemos[id: url]?.mode = .playing(progress: 0.4)
    }
    await self.clock.advance(by: .milliseconds(500))
    await store.receive(.voiceMemos(id: url, action: .timerUpdated(1))) {
      $0.voiceMemos[id: url]?.mode = .playing(progress: 0.8)
    }
    await self.clock.advance(by: .milliseconds(250))
    await store.receive(.voiceMemos(id: url, action: .audioPlayerClient(.success(true)))) {
      $0.voiceMemos[id: url]?.mode = .notPlaying
    }
  }

  func testPlayMemoFailure() async {
    struct SomeError: Error, Equatable {}

    let url = URL(fileURLWithPath: "pointfreeco/functions.m4a")
    let store = TestStore(
      initialState: VoiceMemos.State(
        voiceMemos: [
          VoiceMemo.State(
            date: Date(),
            duration: 30,
            mode: .notPlaying,
            title: "",
            url: url
          )
        ]
      )
    ) {
      VoiceMemos()
    } withDependencies: {
      $0.audioPlayer.play = { _ in throw SomeError() }
      $0.continuousClock = self.clock
    }

    let task = await store.send(.voiceMemos(id: url, action: .playButtonTapped)) {
      $0.voiceMemos[id: url]?.mode = .playing(progress: 0)
    }
    await store.receive(.voiceMemos(id: url, action: .delegate(.playbackStarted)))
    await store.receive(.voiceMemos(id: url, action: .audioPlayerClient(.failure(SomeError())))) {
      $0.voiceMemos[id: url]?.mode = .notPlaying
    }
    await store.receive(.voiceMemos(id: url, action: .delegate(.playbackFailed))) {
      $0.alert = AlertState { TextState("Voice memo playback failed.") }
    }
    await task.cancel()
  }

  func testStopMemo() async {
    let url = URL(fileURLWithPath: "pointfreeco/functions.m4a")
    let store = TestStore(
      initialState: VoiceMemos.State(
        voiceMemos: [
          VoiceMemo.State(
            date: Date(),
            duration: 30,
            mode: .playing(progress: 0.3),
            title: "",
            url: url
          )
        ]
      )
    ) {
      VoiceMemos()
    }

    await store.send(.voiceMemos(id: url, action: .playButtonTapped)) {
      $0.voiceMemos[id: url]?.mode = .notPlaying
    }
  }

  func testDeleteMemo() async {
    let url = URL(fileURLWithPath: "pointfreeco/functions.m4a")
    let store = TestStore(
      initialState: VoiceMemos.State(
        voiceMemos: [
          VoiceMemo.State(
            date: Date(),
            duration: 30,
            mode: .playing(progress: 0.3),
            title: "",
            url: url
          )
        ]
      )
    ) {
      VoiceMemos()
    }

    await store.send(.onDelete([0])) {
      $0.voiceMemos = []
    }
  }

  func testDeleteMemos() async {
    let date = Date()
    let store = TestStore(
      initialState: VoiceMemos.State(
        voiceMemos: [
          VoiceMemo.State(
            date: date,
            duration: 30,
            mode: .playing(progress: 0.3),
            title: "Episode 1",
            url: URL(fileURLWithPath: "pointfreeco/1.m4a")
          ),
          VoiceMemo.State(
            date: date,
            duration: 30,
            mode: .playing(progress: 0.3),
            title: "Episode 2",
            url: URL(fileURLWithPath: "pointfreeco/2.m4a")
          ),
          VoiceMemo.State(
            date: date,
            duration: 30,
            mode: .playing(progress: 0.3),
            title: "Episode 3",
            url: URL(fileURLWithPath: "pointfreeco/3.m4a")
          ),
        ]
      )
    ) {
      VoiceMemos()
    }

    await store.send(.onDelete([1])) {
      $0.voiceMemos = [
        VoiceMemo.State(
          date: date,
          duration: 30,
          mode: .playing(progress: 0.3),
          title: "Episode 1",
          url: URL(fileURLWithPath: "pointfreeco/1.m4a")
        ),
        VoiceMemo.State(
          date: date,
          duration: 30,
          mode: .playing(progress: 0.3),
          title: "Episode 3",
          url: URL(fileURLWithPath: "pointfreeco/3.m4a")
        ),
      ]
    }
  }

  func testDeleteMemoWhilePlaying() async {
    let url = URL(fileURLWithPath: "pointfreeco/functions.m4a")

    let store = TestStore(
      initialState: VoiceMemos.State(
        voiceMemos: [
          VoiceMemo.State(
            date: Date(),
            duration: 10,
            mode: .notPlaying,
            title: "",
            url: url
          )
        ]
      )
    ) {
      VoiceMemos()
    } withDependencies: {
      $0.audioPlayer.play = { _ in try await Task.never() }
      $0.continuousClock = self.clock
    }

    await store.send(.voiceMemos(id: url, action: .playButtonTapped)) {
      $0.voiceMemos[id: url]?.mode = .playing(progress: 0)
    }
    await store.receive(.voiceMemos(id: url, action: .delegate(.playbackStarted)))
    await store.send(.onDelete([0])) {
      $0.voiceMemos = []
    }
    await store.finish()
  }
}<|MERGE_RESOLUTION|>--- conflicted
+++ resolved
@@ -13,12 +13,7 @@
 
   func testRecordAndPlayback() async throws {
     try await withMainSerialExecutor {
-
-<<<<<<< HEAD
-      let didFinish = AsyncThrowingStream<Bool, Error>.streamWithContinuation()
-=======
       let didFinish = AsyncThrowingStream.makeStream(of: Bool.self)
->>>>>>> 8b98ba40
       let store = TestStore(initialState: VoiceMemos.State()) {
         VoiceMemos()
       } withDependencies: {
@@ -40,7 +35,6 @@
         $0.temporaryDirectory = { URL(fileURLWithPath: "/tmp") }
         $0.uuid = .constant(deadbeefID)
       }
-<<<<<<< HEAD
 
       await store.send(.recordButtonTapped)
       await store.receive(.recordPermissionResponse(true)) {
@@ -101,70 +95,6 @@
   }
 
   func testRecordMemoHappyPath() async throws {
-    // NB: Combine's concatenation behavior is different in 13.3
-    guard #available(iOS 13.4, *) else { return }
-=======
->>>>>>> 8b98ba40
-
-      await store.send(.recordButtonTapped)
-      await store.receive(.recordPermissionResponse(true)) {
-        $0.audioRecorderPermission = .allowed
-        $0.recordingMemo = RecordingMemo.State(
-          date: Date(timeIntervalSinceReferenceDate: 0),
-          mode: .recording,
-          url: deadbeefURL
-        )
-      }
-      await store.send(.recordingMemo(.presented(.onTask)))
-      await store.send(.recordingMemo(.presented(.stopButtonTapped))) {
-        $0.recordingMemo?.mode = .encoding
-      }
-      await store.receive(.recordingMemo(.presented(.finalRecordingTime(2.5)))) {
-        $0.recordingMemo?.duration = 2.5
-      }
-      await store.receive(.recordingMemo(.presented(.audioRecorderDidFinish(.success(true)))))
-      try await store.receive(
-        .recordingMemo(
-          .presented(.delegate(.didFinish(.success(XCTUnwrap(store.state.recordingMemo)))))
-        )
-      ) {
-        $0.recordingMemo = nil
-        $0.voiceMemos = [
-          VoiceMemo.State(
-            date: Date(timeIntervalSinceReferenceDate: 0),
-            duration: 2.5,
-            mode: .notPlaying,
-            title: "",
-            url: deadbeefURL
-          )
-        ]
-      }
-      await store.send(.voiceMemos(id: deadbeefURL, action: .playButtonTapped)) {
-        $0.voiceMemos[id: deadbeefURL]?.mode = .playing(progress: 0)
-      }
-      await store.receive(.voiceMemos(id: deadbeefURL, action: .delegate(.playbackStarted)))
-      await self.clock.run()
-
-      await store.receive(.voiceMemos(id: deadbeefURL, action: .timerUpdated(0.5))) {
-        $0.voiceMemos[id: deadbeefURL]?.mode = .playing(progress: 0.2)
-      }
-      await store.receive(.voiceMemos(id: deadbeefURL, action: .timerUpdated(1))) {
-        $0.voiceMemos[id: deadbeefURL]?.mode = .playing(progress: 0.4)
-      }
-      await store.receive(.voiceMemos(id: deadbeefURL, action: .timerUpdated(1.5))) {
-        $0.voiceMemos[id: deadbeefURL]?.mode = .playing(progress: 0.6)
-      }
-      await store.receive(.voiceMemos(id: deadbeefURL, action: .timerUpdated(2))) {
-        $0.voiceMemos[id: deadbeefURL]?.mode = .playing(progress: 0.8)
-      }
-      await store.receive(.voiceMemos(id: deadbeefURL, action: .audioPlayerClient(.success(true))))
-      {
-        $0.voiceMemos[id: deadbeefURL]?.mode = .notPlaying
-      }
-    }
-  }
-
-  func testRecordMemoHappyPath() async throws {
     let didFinish = AsyncThrowingStream.makeStream(of: Bool.self)
 
     let store = TestStore(initialState: VoiceMemos.State()) {
@@ -195,11 +125,7 @@
         url: URL(fileURLWithPath: "/tmp/DEADBEEF-DEAD-BEEF-DEAD-BEEFDEADBEEF.m4a")
       )
     }
-<<<<<<< HEAD
-    let recordingMemoTask = await store.send(.recordingMemo(.presented(.task)))
-=======
     let recordingMemoTask = await store.send(.recordingMemo(.presented(.onTask)))
->>>>>>> 8b98ba40
     await self.clock.advance(by: .seconds(1))
     await store.receive(.recordingMemo(.presented(.timerUpdated))) {
       $0.recordingMemo?.duration = 1
@@ -282,11 +208,7 @@
         url: deadbeefURL
       )
     }
-<<<<<<< HEAD
-    await store.send(.recordingMemo(.presented(.task)))
-=======
     await store.send(.recordingMemo(.presented(.onTask)))
->>>>>>> 8b98ba40
 
     didFinish.continuation.finish(throwing: SomeError())
     await store.receive(.recordingMemo(.presented(.audioRecorderDidFinish(.failure(SomeError())))))
@@ -319,11 +241,7 @@
       store.exhaustivity = .off(showSkippedAssertions: true)
 
       await store.send(.recordButtonTapped)
-<<<<<<< HEAD
-      await store.send(.recordingMemo(.presented(.task)))
-=======
       await store.send(.recordingMemo(.presented(.onTask)))
->>>>>>> 8b98ba40
       didFinish.continuation.finish(throwing: SomeError())
       await store.receive(
         .recordingMemo(.presented(.delegate(.didFinish(.failure(SomeError())))))
