--- conflicted
+++ resolved
@@ -18,13 +18,8 @@
     }
   }
 
-<<<<<<< HEAD
-  enum Action: Equatable, Sendable {
-    case alert(PresentationAction<AlertAction>)
-=======
-  enum Action {
+  enum Action: Sendable {
     case alert(PresentationAction<Alert>)
->>>>>>> c1a94759
     case onDelete(IndexSet)
     case openSettingsButtonTapped
     case recordButtonTapped
@@ -32,7 +27,7 @@
     case recordingMemo(PresentationAction<RecordingMemo.Action>)
     case voiceMemos(IdentifiedActionOf<VoiceMemo>)
 
-    enum Alert: Equatable {}
+    enum Alert {}
   }
 
   @Dependency(\.audioRecorder.requestRecordPermission) var requestRecordPermission
