--- conflicted
+++ resolved
@@ -99,12 +99,7 @@
       HStack {
         TextField(
           "Untitled, \(viewStore.date.formatted(date: .numeric, time: .shortened))",
-<<<<<<< HEAD
-          text: viewStore.binding(
-            get: \.title, send: VoiceMemo.Action.titleTextFieldChanged)
-=======
           text: viewStore.binding(get: \.title, send: { .titleTextFieldChanged($0) })
->>>>>>> 799aa18f
         )
 
         Spacer()
