--- conflicted
+++ resolved
@@ -67,17 +67,9 @@
             }
             group.addTask {
               await send(
-                .audioPlayerClient(.init { try await self.audioPlayer.play(url) })
+                .audioPlayerClient(TaskResult { try await self.audioPlayer.play(url) })
               )
             }
-<<<<<<< HEAD
-=======
-          }
-          group.addTask {
-            await send(
-              .audioPlayerClient(TaskResult { try await environment.audioPlayerClient.play(url) })
-            )
->>>>>>> 9f2f781c
           }
         }
         .cancellable(id: PlayId.self, cancelInFlight: true)
