import AuthenticationClient
import Combine
import ComposableArchitecture
import Dispatch

public struct TwoFactor: Reducer, Sendable {
  public struct State: Equatable {
    @PresentationState public var alert: AlertState<Never>?
    public var code = ""
    public var isFormValid = false
    public var isTwoFactorRequestInFlight = false
    public let token: String

    public init(token: String) {
      self.token = token
    }
  }

  public enum Action: Equatable {
    case alert(PresentationAction<Never>)
    case codeChanged(String)
    case submitButtonTapped
    case twoFactorResponse(TaskResult<AuthenticationResponse>)
  }

  @Dependency(\.authenticationClient) var authenticationClient

  public init() {}

<<<<<<< HEAD
  public func reduce(into state: inout State, action: Action) -> Effect<Action> {
    switch action {
    case .alertDismissed:
      state.alert = nil
      return .none

    case let .codeChanged(code):
      state.code = code
      state.isFormValid = code.count >= 4
      return .none

    case .submitButtonTapped:
      state.isTwoFactorRequestInFlight = true
      return .task { [code = state.code, token = state.token] in
        .twoFactorResponse(
          await TaskResult {
            try await self.authenticationClient.twoFactor(.init(code: code, token: token))
          }
        )
=======
  public var body: some ReducerProtocolOf<Self> {
    Reduce<State, Action> { state, action in
      switch action {
      case .alert:
        return .none

      case let .codeChanged(code):
        state.code = code
        state.isFormValid = code.count >= 4
        return .none

      case .submitButtonTapped:
        state.isTwoFactorRequestInFlight = true
        return .task { [code = state.code, token = state.token] in
            .twoFactorResponse(
              await TaskResult {
                try await self.authenticationClient.twoFactor(.init(code: code, token: token))
              }
            )
        }

      case let .twoFactorResponse(.failure(error)):
        state.alert = AlertState { TextState(error.localizedDescription) }
        state.isTwoFactorRequestInFlight = false
        return .none

      case .twoFactorResponse(.success):
        state.isTwoFactorRequestInFlight = false
        return .none
>>>>>>> 3f0cdf93
      }
    }
    .ifLet(\.$alert, action: /Action.alert)
  }
}<|MERGE_RESOLUTION|>--- conflicted
+++ resolved
@@ -27,27 +27,6 @@
 
   public init() {}
 
-<<<<<<< HEAD
-  public func reduce(into state: inout State, action: Action) -> Effect<Action> {
-    switch action {
-    case .alertDismissed:
-      state.alert = nil
-      return .none
-
-    case let .codeChanged(code):
-      state.code = code
-      state.isFormValid = code.count >= 4
-      return .none
-
-    case .submitButtonTapped:
-      state.isTwoFactorRequestInFlight = true
-      return .task { [code = state.code, token = state.token] in
-        .twoFactorResponse(
-          await TaskResult {
-            try await self.authenticationClient.twoFactor(.init(code: code, token: token))
-          }
-        )
-=======
   public var body: some ReducerProtocolOf<Self> {
     Reduce<State, Action> { state, action in
       switch action {
@@ -77,7 +56,6 @@
       case .twoFactorResponse(.success):
         state.isTwoFactorRequestInFlight = false
         return .none
->>>>>>> 3f0cdf93
       }
     }
     .ifLet(\.$alert, action: /Action.alert)
