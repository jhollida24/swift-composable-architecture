--- conflicted
+++ resolved
@@ -5,35 +5,19 @@
 
 public struct Login: ReducerProtocol, Sendable {
   public struct State: Equatable {
-<<<<<<< HEAD
-    public var alert: AlertState<Action>?
+    @PresentationState public var alert: AlertState<AlertAction>?
     @BindingState public var email = ""
     public var isFormValid = false
     public var isLoginRequestInFlight = false
     @BindingState public var password = ""
-    public var twoFactor: TwoFactor.State?
-=======
-    @PresentationState public var alert: AlertState<AlertAction>?
-    public var email = ""
-    public var isFormValid = false
-    public var isLoginRequestInFlight = false
-    public var password = ""
     @PresentationState public var twoFactor: TwoFactor.State?
->>>>>>> d52a88d1
 
     public init() {}
   }
 
-<<<<<<< HEAD
   public enum Action: BindableAction, Equatable {
-    case alertDismissed
+    case alert(PresentationAction<AlertAction>)
     case binding(BindingAction<State>)
-=======
-  public enum Action: Equatable, Sendable {
-    case alert(PresentationAction<AlertAction>)
-    case emailChanged(String)
-    case passwordChanged(String)
->>>>>>> d52a88d1
     case loginButtonTapped
     case loginResponse(TaskResult<AuthenticationResponse>)
     case twoFactor(PresentationAction<TwoFactor.Action>)
