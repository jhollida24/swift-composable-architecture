import AuthenticationClient
import ComposableArchitecture
import Dispatch
import TwoFactorCore

public struct Login: ReducerProtocol {
  public struct State: Equatable {
    public var alert: AlertState<Action>?
    public var email = ""
    public var isFormValid = false
    public var isLoginRequestInFlight = false
    public var password = ""
    public var twoFactor: TwoFactor.State?

    public init() {}
  }

  public enum Action: Equatable {
    case alertDismissed
    case emailChanged(String)
    case passwordChanged(String)
    case loginButtonTapped
    case loginResponse(TaskResult<AuthenticationResponse>)
    case twoFactor(TwoFactor.Action)
    case twoFactorDismissed
  }

  @Dependency(\.authenticationClient) var authenticationClient
  @Dependency(\.mainQueue) var mainQueue

  private enum TwoFactorTearDownToken {}

  public init() {}

  public var body: some ReducerProtocol<State, Action> {
    Reduce { state, action in
      switch action {
      case .alertDismissed:
        state.alert = nil
        return .none

      case let .emailChanged(email):
        state.email = email
        state.isFormValid = !state.email.isEmpty && !state.password.isEmpty
        return .none

      case let .loginResponse(.success(response)):
        state.isLoginRequestInFlight = false
        if response.twoFactorRequired {
          state.twoFactor = .init(token: response.token)
        }
        return .none

<<<<<<< HEAD
      case let .loginResponse(.failure(error)):
        state.alert = .init(title: TextState(error.localizedDescription))
        state.isLoginRequestInFlight = false
        return .none
=======
    case let .loginResponse(.failure(error)):
      state.alert = AlertState(title: TextState(error.localizedDescription))
      state.isLoginRequestInFlight = false
      return .none
>>>>>>> 9f2f781c

      case let .passwordChanged(password):
        state.password = password
        state.isFormValid = !state.email.isEmpty && !state.password.isEmpty
        return .none

<<<<<<< HEAD
      case .loginButtonTapped:
        state.isLoginRequestInFlight = true
        return .task { [email = state.email, password = state.password] in
          .loginResponse(
            await .init {
              try await self.authenticationClient.login(
                .init(email: email, password: password)
              )
            }
          )
        }
=======
    case .loginButtonTapped:
      state.isLoginRequestInFlight = true
      return .task { [email = state.email, password = state.password] in
        .loginResponse(
          await TaskResult {
            try await environment.authenticationClient.login(
              .init(email: email, password: password)
            )
          }
        )
      }
>>>>>>> 9f2f781c

      case .twoFactor:
        return .none

      case .twoFactorDismissed:
        state.twoFactor = nil
        return .cancel(id: TwoFactorTearDownToken.self)
      }
    }
    .ifLet(state: \.twoFactor, action: /Action.twoFactor) {
      TwoFactor(tearDownToken: TwoFactorTearDownToken.self)
    }
  }
}<|MERGE_RESOLUTION|>--- conflicted
+++ resolved
@@ -47,52 +47,31 @@
       case let .loginResponse(.success(response)):
         state.isLoginRequestInFlight = false
         if response.twoFactorRequired {
-          state.twoFactor = .init(token: response.token)
+          state.twoFactor = TwoFactor.State(token: response.token)
         }
         return .none
 
-<<<<<<< HEAD
       case let .loginResponse(.failure(error)):
-        state.alert = .init(title: TextState(error.localizedDescription))
+        state.alert = AlertState(title: TextState(error.localizedDescription))
         state.isLoginRequestInFlight = false
         return .none
-=======
-    case let .loginResponse(.failure(error)):
-      state.alert = AlertState(title: TextState(error.localizedDescription))
-      state.isLoginRequestInFlight = false
-      return .none
->>>>>>> 9f2f781c
 
       case let .passwordChanged(password):
         state.password = password
         state.isFormValid = !state.email.isEmpty && !state.password.isEmpty
         return .none
 
-<<<<<<< HEAD
       case .loginButtonTapped:
         state.isLoginRequestInFlight = true
         return .task { [email = state.email, password = state.password] in
           .loginResponse(
-            await .init {
+            await TaskResult {
               try await self.authenticationClient.login(
-                .init(email: email, password: password)
+                LoginRequest(email: email, password: password)
               )
             }
           )
         }
-=======
-    case .loginButtonTapped:
-      state.isLoginRequestInFlight = true
-      return .task { [email = state.email, password = state.password] in
-        .loginResponse(
-          await TaskResult {
-            try await environment.authenticationClient.login(
-              .init(email: email, password: password)
-            )
-          }
-        )
-      }
->>>>>>> 9f2f781c
 
       case .twoFactor:
         return .none
