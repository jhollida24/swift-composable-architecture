--- conflicted
+++ resolved
@@ -62,16 +62,11 @@
         }
 
         NavigationLink(
-<<<<<<< HEAD
           destination: IfLetStore(
-            self.store.scope(state: \.game, action: NewGame.Action.game),
-            then: GameView.init(store:)
-          ),
-=======
-          destination: IfLetStore(self.store.scope(state: \.game, action: NewGameAction.game)) {
+            self.store.scope(state: \.game, action: NewGame.Action.game)
+          ) {
             GameView(store: $0)
           },
->>>>>>> 9f2f781c
           isActive: viewStore.binding(
             get: \.isGameActive,
             send: { $0 ? .letsPlayButtonTapped : .gameDismissed }
@@ -109,7 +104,7 @@
     NavigationView {
       NewGameView(
         store: Store(
-          initialState: .init(),
+          initialState: NewGame.State(),
           reducer: NewGame()
         )
       )
