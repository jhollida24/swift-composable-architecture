--- conflicted
+++ resolved
@@ -65,7 +65,6 @@
           )
         }
 
-<<<<<<< HEAD
         Button {
           viewStore.send(.loginButtonTapped)
         } label: {
@@ -74,25 +73,6 @@
             if viewStore.isActivityIndicatorVisible {
               Spacer()
               ProgressView()
-=======
-        NavigationLink(
-          destination: IfLetStore(
-            self.store.scope(state: \.twoFactor, action: Login.Action.twoFactor)
-          ) {
-            TwoFactorView(store: $0)
-          },
-          isActive: viewStore.binding(
-            get: \.isTwoFactorActive,
-            send: {
-              // NB: SwiftUI will print errors to the console about "AttributeGraph: cycle detected"
-              //     if you disable a text field while it is focused. This hack will force all
-              //     fields to unfocus before we send the action to the view store.
-              // CF: https://stackoverflow.com/a/69653555
-              _ = UIApplication.shared.sendAction(
-                #selector(UIResponder.resignFirstResponder), to: nil, from: nil, for: nil
-              )
-              return $0 ? .loginButtonTapped : .twoFactorDismissed
->>>>>>> e7be5df6
             }
           }
         }
