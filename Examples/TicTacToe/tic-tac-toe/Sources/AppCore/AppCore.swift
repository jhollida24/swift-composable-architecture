import AuthenticationClient
import ComposableArchitecture
import Dispatch
import LoginCore
import NewGameCore

public struct TicTacToe: ReducerProtocol {
  public enum State: Equatable {
    case login(Login.State)
    case newGame(NewGame.State)

    public init() { self = .login(Login.State()) }
  }

  public enum Action: Equatable {
    case login(Login.Action)
    case newGame(NewGame.Action)
  }

  public init() {}

  public var body: some ReducerProtocol<State, Action> {
    Reduce { state, action in
      switch action {
<<<<<<< HEAD
      case .login(.twoFactor(.presented(.twoFactorResponse(.success)))):
=======
      case let .login(.twoFactor(.twoFactorResponse(.success(response)))):
>>>>>>> a9fdac92
        state = .newGame(NewGame.State())
        return .none

      case let .login(.loginResponse(.success(response))) where !response.twoFactorRequired:
        state = .newGame(NewGame.State())
        return .none

      case .login:
        return .none

      case .newGame(.logoutButtonTapped):
        state = .login(Login.State())
        return .none

      case .newGame:
        return .none
      }
    }
    .ifCaseLet(/State.login, action: /Action.login) {
      Login()
    }
    .ifCaseLet(/State.newGame, action: /Action.newGame) {
      NewGame()
    }
  }
}<|MERGE_RESOLUTION|>--- conflicted
+++ resolved
@@ -22,11 +22,7 @@
   public var body: some ReducerProtocol<State, Action> {
     Reduce { state, action in
       switch action {
-<<<<<<< HEAD
       case .login(.twoFactor(.presented(.twoFactorResponse(.success)))):
-=======
-      case let .login(.twoFactor(.twoFactorResponse(.success(response)))):
->>>>>>> a9fdac92
         state = .newGame(NewGame.State())
         return .none
 
