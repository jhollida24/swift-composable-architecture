import ComposableArchitecture
import SwiftUI

public struct Game: ReducerProtocol {
  public struct State: Equatable {
    public var board: Three<Three<Player?>> = .empty
    public var currentPlayer: Player = .x
    public var oPlayerName: String
    public var xPlayerName: String

    public init(oPlayerName: String, xPlayerName: String) {
      self.oPlayerName = oPlayerName
      self.xPlayerName = xPlayerName
    }

    public var currentPlayerName: String {
      switch self.currentPlayer {
      case .o: return self.oPlayerName
      case .x: return self.xPlayerName
      }
    }
  }

  public enum Action: Equatable, Sendable {
    case cellTapped(row: Int, column: Int)
    case playAgainButtonTapped
    case quitButtonTapped
  }

  public init() {}

  public func reduce(into state: inout State, action: Action) -> Effect<Action, Never> {
    switch action {
    case let .cellTapped(row, column):
      guard
        state.board[row][column] == nil,
        !state.board.hasWinner
      else { return .none }

      state.board[row][column] = state.currentPlayer

      if !state.board.hasWinner {
        state.currentPlayer.toggle()
      }

      return .none

    case .playAgainButtonTapped:
      state = Game.State(oPlayerName: state.oPlayerName, xPlayerName: state.xPlayerName)
      return .none

    case .quitButtonTapped:
      return .none
    }
  }
}

public enum Player: Equatable {
  case o
  case x

  public mutating func toggle() {
    switch self {
    case .o: self = .x
    case .x: self = .o
    }
  }

  public var label: String {
    switch self {
    case .o: return "⭕️"
    case .x: return "❌"
    }
  }
}

<<<<<<< HEAD
=======
public struct GameState: Equatable {
  public var board: Three<Three<Player?>> = .empty
  public var currentPlayer: Player = .x
  public var oPlayerName: String
  public var xPlayerName: String

  public init(oPlayerName: String, xPlayerName: String) {
    self.oPlayerName = oPlayerName
    self.xPlayerName = xPlayerName
  }

  public var currentPlayerName: String {
    switch self.currentPlayer {
    case .o: return self.oPlayerName
    case .x: return self.xPlayerName
    }
  }
}

public enum GameAction: Equatable, Sendable {
  case cellTapped(row: Int, column: Int)
  case playAgainButtonTapped
  case quitButtonTapped
}

public struct GameEnvironment {
  public init() {}
}

public let gameReducer = Reducer<GameState, GameAction, GameEnvironment> { state, action, _ in
  switch action {
  case let .cellTapped(row, column):
    guard
      state.board[row][column] == nil,
      !state.board.hasWinner
    else { return .none }

    state.board[row][column] = state.currentPlayer

    if !state.board.hasWinner {
      state.currentPlayer.toggle()
    }

    return .none

  case .playAgainButtonTapped:
    state = GameState(oPlayerName: state.oPlayerName, xPlayerName: state.xPlayerName)
    return .none

  case .quitButtonTapped:
    return .none
  }
}
>>>>>>> 1fbe9d07

extension Three where Element == Three<Player?> {
  public static let empty = Self(
    .init(nil, nil, nil),
    .init(nil, nil, nil),
    .init(nil, nil, nil)
  )

  public var isFilled: Bool {
    self.allSatisfy { $0.allSatisfy { $0 != nil } }
  }

  func hasWin(_ player: Player) -> Bool {
    let winConditions = [
      [0, 1, 2], [3, 4, 5], [6, 7, 8],
      [0, 3, 6], [1, 4, 7], [2, 5, 8],
      [0, 4, 8], [6, 4, 2],
    ]

    for condition in winConditions {
      let matches =
        condition
        .map { self[$0 % 3][$0 / 3] }
      let matchCount =
        matches
        .filter { $0 == player }
        .count

      if matchCount == 3 {
        return true
      }
    }
    return false
  }

  public var hasWinner: Bool {
    hasWin(.x) || hasWin(.o)
  }
}<|MERGE_RESOLUTION|>--- conflicted
+++ resolved
@@ -74,63 +74,6 @@
   }
 }
 
-<<<<<<< HEAD
-=======
-public struct GameState: Equatable {
-  public var board: Three<Three<Player?>> = .empty
-  public var currentPlayer: Player = .x
-  public var oPlayerName: String
-  public var xPlayerName: String
-
-  public init(oPlayerName: String, xPlayerName: String) {
-    self.oPlayerName = oPlayerName
-    self.xPlayerName = xPlayerName
-  }
-
-  public var currentPlayerName: String {
-    switch self.currentPlayer {
-    case .o: return self.oPlayerName
-    case .x: return self.xPlayerName
-    }
-  }
-}
-
-public enum GameAction: Equatable, Sendable {
-  case cellTapped(row: Int, column: Int)
-  case playAgainButtonTapped
-  case quitButtonTapped
-}
-
-public struct GameEnvironment {
-  public init() {}
-}
-
-public let gameReducer = Reducer<GameState, GameAction, GameEnvironment> { state, action, _ in
-  switch action {
-  case let .cellTapped(row, column):
-    guard
-      state.board[row][column] == nil,
-      !state.board.hasWinner
-    else { return .none }
-
-    state.board[row][column] = state.currentPlayer
-
-    if !state.board.hasWinner {
-      state.currentPlayer.toggle()
-    }
-
-    return .none
-
-  case .playAgainButtonTapped:
-    state = GameState(oPlayerName: state.oPlayerName, xPlayerName: state.xPlayerName)
-    return .none
-
-  case .quitButtonTapped:
-    return .none
-  }
-}
->>>>>>> 1fbe9d07
-
 extension Three where Element == Three<Player?> {
   public static let empty = Self(
     .init(nil, nil, nil),
