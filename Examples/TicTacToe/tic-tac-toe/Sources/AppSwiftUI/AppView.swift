import AppCore
import ComposableArchitecture
import LoginSwiftUI
import NewGameSwiftUI
import SwiftUI

public struct AppView: View {
  let store: StoreOf<TicTacToe>

  public init(store: StoreOf<TicTacToe>) {
    self.store = store
  }

  public var body: some View {
<<<<<<< HEAD
    SwitchStore(self.store) {
      CaseLet(state: /TicTacToe.State.login, action: TicTacToe.Action.login) { store in
        NavigationStack {
          LoginView(store: store)
        }
      }
      CaseLet(state: /TicTacToe.State.newGame, action: TicTacToe.Action.newGame) { store in
        NavigationStack {
          NewGameView(store: store)
=======
    SwitchStore(self.store) { state in
      switch state {
      case .login:
        CaseLet(/TicTacToe.State.login, action: TicTacToe.Action.login) { store in
          NavigationView {
            LoginView(store: store)
          }
        }
      case .newGame:
        CaseLet(/TicTacToe.State.newGame, action: TicTacToe.Action.newGame) { store in
          NavigationView {
            NewGameView(store: store)
          }
>>>>>>> 4192a843
        }
      }
    }
    .navigationViewStyle(.stack)
  }
}<|MERGE_RESOLUTION|>--- conflicted
+++ resolved
@@ -12,17 +12,6 @@
   }
 
   public var body: some View {
-<<<<<<< HEAD
-    SwitchStore(self.store) {
-      CaseLet(state: /TicTacToe.State.login, action: TicTacToe.Action.login) { store in
-        NavigationStack {
-          LoginView(store: store)
-        }
-      }
-      CaseLet(state: /TicTacToe.State.newGame, action: TicTacToe.Action.newGame) { store in
-        NavigationStack {
-          NewGameView(store: store)
-=======
     SwitchStore(self.store) { state in
       switch state {
       case .login:
@@ -36,7 +25,6 @@
           NavigationView {
             NewGameView(store: store)
           }
->>>>>>> 4192a843
         }
       }
     }
