import AuthenticationClient
import Combine
import ComposableArchitecture
import LoginCore
import XCTest

@testable import LoginSwiftUI

@MainActor
class LoginSwiftUITests: XCTestCase {
  func testFlow_Success() async {
<<<<<<< HEAD
=======
    var authenticationClient = AuthenticationClient.failing
    authenticationClient.login = { _ in
      AuthenticationResponse(token: "deadbeefdeadbeef", twoFactorRequired: false)
    }

>>>>>>> 9f2f781c
    let store = TestStore(
      initialState: .init(),
      reducer: Login()
        .dependency(\.authenticationClient.login) { _ in
          .init(token: "deadbeefdeadbeef", twoFactorRequired: false)
        }
    )
    .scope(state: LoginView.ViewState.init, action: Login.Action.init)

    store.send(.emailChanged("blob@pointfree.co")) {
      $0.email = "blob@pointfree.co"
    }
    store.send(.passwordChanged("password")) {
      $0.password = "password"
      $0.isLoginButtonDisabled = false
    }
    store.send(.loginButtonTapped) {
      $0.isActivityIndicatorVisible = true
      $0.isFormDisabled = true
    }
    await store.receive(
      .loginResponse(
        .success(AuthenticationResponse(token: "deadbeefdeadbeef", twoFactorRequired: false))
      )
    ) {
      $0.isActivityIndicatorVisible = false
      $0.isFormDisabled = false
    }
  }

  func testFlow_Success_TwoFactor() async {
<<<<<<< HEAD
=======
    var authenticationClient = AuthenticationClient.failing
    authenticationClient.login = { _ in
      AuthenticationResponse(token: "deadbeefdeadbeef", twoFactorRequired: true)
    }

>>>>>>> 9f2f781c
    let store = TestStore(
      initialState: .init(),
      reducer: Login()
        .dependency(\.authenticationClient.login) { _ in
          .init(token: "deadbeefdeadbeef", twoFactorRequired: true)
        }
    )
    .scope(state: LoginView.ViewState.init, action: Login.Action.init)

    store.send(.emailChanged("2fa@pointfree.co")) {
      $0.email = "2fa@pointfree.co"
    }
    store.send(.passwordChanged("password")) {
      $0.password = "password"
      $0.isLoginButtonDisabled = false
    }
    store.send(.loginButtonTapped) {
      $0.isActivityIndicatorVisible = true
      $0.isFormDisabled = true
    }
    await store.receive(
      .loginResponse(
        .success(AuthenticationResponse(token: "deadbeefdeadbeef", twoFactorRequired: true))
      )
    ) {
      $0.isActivityIndicatorVisible = false
      $0.isFormDisabled = false
      $0.isTwoFactorActive = true
    }
    store.send(.twoFactorDismissed) {
      $0.isTwoFactorActive = false
    }
  }

  func testFlow_Failure() async {
    let store = TestStore(
      initialState: .init(),
      reducer: Login()
        .dependency(\.authenticationClient.login) { _ in
          throw AuthenticationError.invalidUserPassword
        }
    )
    .scope(state: LoginView.ViewState.init, action: Login.Action.init)

    store.send(.emailChanged("blob")) {
      $0.email = "blob"
    }
    store.send(.passwordChanged("password")) {
      $0.password = "password"
      $0.isLoginButtonDisabled = false
    }
    store.send(.loginButtonTapped) {
      $0.isActivityIndicatorVisible = true
      $0.isFormDisabled = true
    }
    await store.receive(.loginResponse(.failure(AuthenticationError.invalidUserPassword))) {
      $0.alert = AlertState(
        title: TextState(AuthenticationError.invalidUserPassword.localizedDescription)
      )
      $0.isActivityIndicatorVisible = false
      $0.isFormDisabled = false
    }
    store.send(.alertDismissed) {
      $0.alert = nil
    }
  }
}<|MERGE_RESOLUTION|>--- conflicted
+++ resolved
@@ -9,19 +9,11 @@
 @MainActor
 class LoginSwiftUITests: XCTestCase {
   func testFlow_Success() async {
-<<<<<<< HEAD
-=======
-    var authenticationClient = AuthenticationClient.failing
-    authenticationClient.login = { _ in
-      AuthenticationResponse(token: "deadbeefdeadbeef", twoFactorRequired: false)
-    }
-
->>>>>>> 9f2f781c
     let store = TestStore(
-      initialState: .init(),
+      initialState: Login.State(),
       reducer: Login()
         .dependency(\.authenticationClient.login) { _ in
-          .init(token: "deadbeefdeadbeef", twoFactorRequired: false)
+          AuthenticationResponse(token: "deadbeefdeadbeef", twoFactorRequired: false)
         }
     )
     .scope(state: LoginView.ViewState.init, action: Login.Action.init)
@@ -48,19 +40,11 @@
   }
 
   func testFlow_Success_TwoFactor() async {
-<<<<<<< HEAD
-=======
-    var authenticationClient = AuthenticationClient.failing
-    authenticationClient.login = { _ in
-      AuthenticationResponse(token: "deadbeefdeadbeef", twoFactorRequired: true)
-    }
-
->>>>>>> 9f2f781c
     let store = TestStore(
-      initialState: .init(),
+      initialState: Login.State(),
       reducer: Login()
         .dependency(\.authenticationClient.login) { _ in
-          .init(token: "deadbeefdeadbeef", twoFactorRequired: true)
+          AuthenticationResponse(token: "deadbeefdeadbeef", twoFactorRequired: true)
         }
     )
     .scope(state: LoginView.ViewState.init, action: Login.Action.init)
@@ -92,7 +76,7 @@
 
   func testFlow_Failure() async {
     let store = TestStore(
-      initialState: .init(),
+      initialState: Login.State(),
       reducer: Login()
         .dependency(\.authenticationClient.login) { _ in
           throw AuthenticationError.invalidUserPassword
