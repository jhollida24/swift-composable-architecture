--- conflicted
+++ resolved
@@ -37,11 +37,6 @@
   @Dependency(\.dismiss) var dismiss
   @Dependency(\.speechClient) var speechClient
 
-<<<<<<< HEAD
-  private enum CancelID { case timer }
-
-=======
->>>>>>> 4cf2104c
   var body: some ReducerOf<Self> {
     Reduce<State, Action> { state, action in
       switch action {
@@ -146,16 +141,6 @@
       await send(.timerTick)
     }
   }
-<<<<<<< HEAD
-
-  private func meetingFinished(transcript: String) -> Effect<Action> {
-    .merge(
-      .cancel(id: CancelID.timer),
-      .send(.delegate(.save(transcript: transcript)))
-    )
-  }
-=======
->>>>>>> 4cf2104c
 }
 
 struct RecordMeetingView: View {
