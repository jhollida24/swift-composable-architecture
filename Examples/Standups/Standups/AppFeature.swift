import ComposableArchitecture
import SwiftUI

struct AppFeature: Reducer {
  struct State: Equatable {
    var path = StackState<Path.State>()
    var standupsList = StandupsList.State()
  }

  enum Action: Equatable {
    case path(StackAction<Path.State, Path.Action>)
    case standupsList(StandupsList.Action)
  }

  @Dependency(\.continuousClock) var clock
  @Dependency(\.date.now) var now
  @Dependency(\.dataManager.save) var saveData
  @Dependency(\.uuid) var uuid

<<<<<<< HEAD
  var body: some ReducerOf<Self> {
=======
  private enum CancelID {
    case saveDebounce
  }

  var body: some ReducerProtocolOf<Self> {
>>>>>>> 8ef521d1
    Scope(state: \.standupsList, action: /Action.standupsList) {
      StandupsList()
    }
    Reduce<State, Action> { state, action in
      switch action {
      case let .path(.popFrom(id: id)):
        guard case let .some(.detail(detailState)) = state.path[id: id]
        else { return .none }
        state.standupsList.standups[id: detailState.standup.id] = detailState.standup
        return .none

      case let .path(.element(id, action: .detail(.delegate(delegateAction)))):
        guard case let .some(.detail(detailState)) = state.path[id: id]
        else { return .none }

        switch delegateAction {
        case .deleteStandup:
          state.path.pop(from: id)
          state.standupsList.standups.remove(id: detailState.standup.id)
          return .none

        case .startMeeting:
          state.path.append(.record(RecordMeeting.State(standup: detailState.standup)))
          return .none
        }

      case let .path(.element(id, .record(.delegate(delegateAction)))):
        switch delegateAction {
        case let .save(transcript: transcript):
          state.path.pop(from: id)

          if let id = state.path.ids.last {
            XCTModify(&state.path[id: id], case: /Path.State.detail) { detailState in
              detailState.standup.meetings.insert(
                Meeting(
                  id: Meeting.ID(self.uuid()),
                  date: self.now,
                  transcript: transcript
                ),
                at: 0
              )
            }
          }

          return .none
        }

      case .path:
        return .none

      case .standupsList:
        return .none
      }
    }
    .forEach(\.path, action: /Action.path) {
      Path()
    }

    Reduce<State, Action> { state, action in
      return .run { [standups = state.standupsList.standups] _ in
        try await withTaskCancellation(id: CancelID.saveDebounce, cancelInFlight: true) {
          try await self.clock.sleep(for: .seconds(1))
          try await self.saveData(JSONEncoder().encode(standups), .standups)
        }
      } catch: { _, _ in
      }
    }
  }

  struct Path: Reducer {
    enum State: Hashable {
      case detail(StandupDetail.State)
      case meeting(MeetingReducer.State)
      case record(RecordMeeting.State)
    }

    enum Action: Equatable {
      case detail(StandupDetail.Action)
      case meeting(MeetingReducer.Action)
      case record(RecordMeeting.Action)
    }

    var body: some Reducer<State, Action> {
      Scope(state: /State.detail, action: /Action.detail) {
        StandupDetail()
      }
      Scope(state: /State.meeting, action: /Action.meeting) {
        MeetingReducer()
      }
      Scope(state: /State.record, action: /Action.record) {
        RecordMeeting()
      }
    }
  }
}

struct AppView: View {
  let store: StoreOf<AppFeature>

  var body: some View {
    NavigationStackStore(self.store.scope(state: \.path, action: AppFeature.Action.path)) {
      StandupsListView(
        store: self.store.scope(state: \.standupsList, action: AppFeature.Action.standupsList)
      )
    } destination: {
      switch $0 {
      case .detail:
        CaseLet(
          state: /AppFeature.Path.State.detail,
          action: AppFeature.Path.Action.detail,
          then: StandupDetailView.init(store:)
        )
      case .meeting:
        CaseLet(
          state: /AppFeature.Path.State.meeting,
          action: AppFeature.Path.Action.meeting,
          then: MeetingView.init(store:)
        )
      case .record:
        CaseLet(
          state: /AppFeature.Path.State.record,
          action: AppFeature.Path.Action.record,
          then: RecordMeetingView.init(store:)
        )
      }
    }
  }
}

extension URL {
  static let standups = Self.documentsDirectory.appending(component: "standups.json")
}<|MERGE_RESOLUTION|>--- conflicted
+++ resolved
@@ -17,15 +17,11 @@
   @Dependency(\.dataManager.save) var saveData
   @Dependency(\.uuid) var uuid
 
-<<<<<<< HEAD
-  var body: some ReducerOf<Self> {
-=======
   private enum CancelID {
     case saveDebounce
   }
 
-  var body: some ReducerProtocolOf<Self> {
->>>>>>> 8ef521d1
+  var body: some ReducerOf<Self> {
     Scope(state: \.standupsList, action: /Action.standupsList) {
       StandupsList()
     }
