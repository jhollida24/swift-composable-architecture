--- conflicted
+++ resolved
@@ -91,13 +91,8 @@
     }
   }
 
-<<<<<<< HEAD
   struct Path: Reducer {
-    enum State: Hashable {
-=======
-  struct Path: ReducerProtocol {
     enum State: Equatable {
->>>>>>> 407242e7
       case detail(StandupDetail.State)
       case meeting(MeetingReducer.State)
       case record(RecordMeeting.State)
