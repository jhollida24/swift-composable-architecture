import ComposableArchitecture
import Speech
import SwiftUI

@Reducer
struct RecordMeeting {
  @ObservableState
  struct State: Equatable {
    @Presents var alert: AlertState<Action.Alert>?
    var secondsElapsed = 0
    var speakerIndex = 0
    @Shared var syncUp: SyncUp
    var transcript = ""

    var durationRemaining: Duration {
      self.syncUp.duration - .seconds(self.secondsElapsed)
    }
  }

  enum Action {
    case alert(PresentationAction<Alert>)
    case endMeetingButtonTapped
    case nextButtonTapped
    case onTask
    case timerTick
    case speechFailure
    case speechResult(SpeechRecognitionResult)

    enum Alert {
      case confirmDiscard
      case confirmSave
    }
  }

  @Dependency(\.continuousClock) var clock
  @Dependency(\.dismiss) var dismiss
  @Dependency(\.date.now) var now
  @Dependency(\.speechClient) var speechClient
  @Dependency(\.uuid) var uuid

  var body: some ReducerOf<Self> {
    Reduce { state, action in
      switch action {
      case .alert(.presented(.confirmDiscard)):
        return .run { _ in
          await self.dismiss()
        }

      case .alert(.presented(.confirmSave)):
        state.syncUp.insert(transcript: state.transcript)
        return .run { _ in
          await self.dismiss()
        }

      case .alert:
        return .none

      case .endMeetingButtonTapped:
        state.alert = .endMeeting(isDiscardable: true)
        return .none

      case .nextButtonTapped:
        guard state.speakerIndex < state.syncUp.attendees.count - 1
        else {
          state.alert = .endMeeting(isDiscardable: false)
          return .none
        }
        state.speakerIndex += 1
        state.secondsElapsed =
          state.speakerIndex * Int(state.syncUp.durationPerAttendee.components.seconds)
        return .none

      case .onTask:
        return .run { send in
          let authorization =
            await self.speechClient.authorizationStatus() == .notDetermined
            ? self.speechClient.requestAuthorization()
            : self.speechClient.authorizationStatus()

          await withTaskGroup(of: Void.self) { group in
            if authorization == .authorized {
              group.addTask {
                await self.startSpeechRecognition(send: send)
              }
            }
            group.addTask {
              await self.startTimer(send: send)
            }
          }
        }

      case .timerTick:
        guard state.alert == nil
        else { return .none }

        state.secondsElapsed += 1

        let secondsPerAttendee = Int(state.syncUp.durationPerAttendee.components.seconds)
        if state.secondsElapsed.isMultiple(of: secondsPerAttendee) {
          if state.speakerIndex == state.syncUp.attendees.count - 1 {
            state.syncUp.insert(transcript: state.transcript)
            return .run { _ in
              await self.dismiss()
            }
          }
          state.speakerIndex += 1
        }

        return .none

      case .speechFailure:
        if !state.transcript.isEmpty {
          state.transcript += " ❌"
        }
        state.alert = .speechRecognizerFailed
        return .none

      case let .speechResult(result):
        state.transcript = result.bestTranscription.formattedString
        return .none
      }
    }
    .ifLet(\.$alert, action: \.alert)
  }

  private func startSpeechRecognition(send: Send<Action>) async {
    do {
      let speechTask = await self.speechClient.startTask(SFSpeechAudioBufferRecognitionRequest())
      for try await result in speechTask {
        await send(.speechResult(result))
      }
    } catch {
      await send(.speechFailure)
    }
  }

  private func startTimer(send: Send<Action>) async {
    for await _ in self.clock.timer(interval: .seconds(1)) {
      await send(.timerTick)
    }
  }
}

extension SyncUp {
  fileprivate mutating func insert(transcript: String) {
    @Dependency(\.date.now) var now
    @Dependency(\.uuid) var uuid
    self.meetings.insert(
      Meeting(
        id: Meeting.ID(uuid()),
        date: now,
        transcript: transcript
      ),
      at: 0
    )
  }
}

struct RecordMeetingView: View {
  @Bindable var store: StoreOf<RecordMeeting>

  var body: some View {
    ZStack {
      RoundedRectangle(cornerRadius: 16)
        .fill(store.syncUp.theme.mainColor)

      VStack {
        MeetingHeaderView(
          secondsElapsed: store.secondsElapsed,
          durationRemaining: store.durationRemaining,
          theme: store.syncUp.theme
        )
        MeetingTimerView(
          syncUp: store.syncUp,
          speakerIndex: store.speakerIndex
        )
        MeetingFooterView(
          syncUp: store.syncUp,
          nextButtonTapped: {
            store.send(.nextButtonTapped)
          },
          speakerIndex: store.speakerIndex
        )
      }
    }
    .padding()
    .foregroundColor(store.syncUp.theme.accentColor)
    .navigationBarTitleDisplayMode(.inline)
    .toolbar {
      ToolbarItem(placement: .cancellationAction) {
        Button("End meeting") {
          store.send(.endMeetingButtonTapped)
        }
      }
    }
    .navigationBarBackButtonHidden(true)
    .alert($store.scope(state: \.alert, action: \.alert))
    .task { await store.send(.onTask).finish() }
  }
}

extension AlertState where Action == RecordMeeting.Action.Alert {
  static func endMeeting(isDiscardable: Bool) -> Self {
    Self {
      TextState("End meeting?")
    } actions: {
      ButtonState(action: .confirmSave) {
        TextState("Save and end")
      }
      if isDiscardable {
        ButtonState(role: .destructive, action: .confirmDiscard) {
          TextState("Discard")
        }
      }
      ButtonState(role: .cancel) {
        TextState("Resume")
      }
    } message: {
      TextState("You are ending the meeting early. What would you like to do?")
    }
  }

  static let speechRecognizerFailed = Self {
    TextState("Speech recognition failure")
  } actions: {
    ButtonState(role: .cancel) {
      TextState("Continue meeting")
    }
    ButtonState(role: .destructive, action: .confirmDiscard) {
      TextState("Discard meeting")
    }
  } message: {
    TextState(
      """
      The speech recognizer has failed for some reason and so your meeting will no longer be \
      recorded. What do you want to do?
      """
    )
  }
}

struct MeetingHeaderView: View {
  let secondsElapsed: Int
  let durationRemaining: Duration
  let theme: Theme

  var body: some View {
    VStack {
      ProgressView(value: self.progress)
        .progressViewStyle(MeetingProgressViewStyle(theme: self.theme))
      HStack {
        VStack(alignment: .leading) {
          Text("Time Elapsed")
            .font(.caption)
          Label(
            Duration.seconds(self.secondsElapsed).formatted(.units()),
            systemImage: "hourglass.bottomhalf.fill"
          )
        }
        Spacer()
        VStack(alignment: .trailing) {
          Text("Time Remaining")
            .font(.caption)
          Label(self.durationRemaining.formatted(.units()), systemImage: "hourglass.tophalf.fill")
            .font(.body.monospacedDigit())
            .labelStyle(.trailingIcon)
        }
      }
    }
    .padding([.top, .horizontal])
  }

  private var totalDuration: Duration {
    .seconds(self.secondsElapsed) + self.durationRemaining
  }

  private var progress: Double {
    guard self.totalDuration > .seconds(0) else { return 0 }
    return Double(self.secondsElapsed) / Double(self.totalDuration.components.seconds)
  }
}

struct MeetingProgressViewStyle: ProgressViewStyle {
  var theme: Theme

  func makeBody(configuration: Configuration) -> some View {
    ZStack {
      RoundedRectangle(cornerRadius: 10)
        .fill(self.theme.accentColor)
        .frame(height: 20)

      ProgressView(configuration)
        .tint(self.theme.mainColor)
        .frame(height: 12)
        .padding(.horizontal)
    }
  }
}

struct MeetingTimerView: View {
  let syncUp: SyncUp
  let speakerIndex: Int

  var body: some View {
    Circle()
      .strokeBorder(lineWidth: 24)
      .overlay {
        VStack {
          Group {
            if self.speakerIndex < self.syncUp.attendees.count {
              Text(self.syncUp.attendees[self.speakerIndex].name)
            } else {
              Text("Someone")
            }
          }
          .font(.title)
          Text("is speaking")
          Image(systemName: "mic.fill")
            .font(.largeTitle)
            .padding(.top)
        }
        .foregroundStyle(self.syncUp.theme.accentColor)
      }
      .overlay {
        ForEach(Array(self.syncUp.attendees.enumerated()), id: \.element.id) { index, attendee in
          if index < self.speakerIndex + 1 {
            SpeakerArc(totalSpeakers: self.syncUp.attendees.count, speakerIndex: index)
              .rotation(Angle(degrees: -90))
              .stroke(self.syncUp.theme.mainColor, lineWidth: 12)
          }
        }
      }
      .padding(.horizontal)
  }
}

struct SpeakerArc: Shape {
  let totalSpeakers: Int
  let speakerIndex: Int

  func path(in rect: CGRect) -> Path {
    let diameter = min(rect.size.width, rect.size.height) - 24
    let radius = diameter / 2
    let center = CGPoint(x: rect.midX, y: rect.midY)
    return Path { path in
      path.addArc(
        center: center,
        radius: radius,
        startAngle: self.startAngle,
        endAngle: self.endAngle,
        clockwise: false
      )
    }
  }

  private var degreesPerSpeaker: Double {
    360 / Double(self.totalSpeakers)
  }
  private var startAngle: Angle {
    Angle(degrees: self.degreesPerSpeaker * Double(self.speakerIndex) + 1)
  }
  private var endAngle: Angle {
    Angle(degrees: self.startAngle.degrees + self.degreesPerSpeaker - 1)
  }
}

struct MeetingFooterView: View {
  let syncUp: SyncUp
  var nextButtonTapped: () -> Void
  let speakerIndex: Int

  var body: some View {
    VStack {
      HStack {
        if self.speakerIndex < self.syncUp.attendees.count - 1 {
          Text("Speaker \(self.speakerIndex + 1) of \(self.syncUp.attendees.count)")
        } else {
          Text("No more speakers.")
        }
        Spacer()
        Button(action: self.nextButtonTapped) {
          Image(systemName: "forward.fill")
        }
      }
    }
    .padding([.bottom, .horizontal])
  }
}

<<<<<<< HEAD
struct RecordMeeting_Previews: PreviewProvider {
  static var previews: some View {
    NavigationStack {
      RecordMeetingView(
        store: Store(initialState: RecordMeeting.State(syncUp: Shared(.mock))) {
          RecordMeeting()
        }
      )
    }
=======
#Preview {
  NavigationStack {
    RecordMeetingView(
      store: Store(initialState: RecordMeeting.State(syncUp: .mock)) {
        RecordMeeting()
      }
    )
>>>>>>> 7e3d0e2c
  }
}<|MERGE_RESOLUTION|>--- conflicted
+++ resolved
@@ -387,17 +387,6 @@
   }
 }
 
-<<<<<<< HEAD
-struct RecordMeeting_Previews: PreviewProvider {
-  static var previews: some View {
-    NavigationStack {
-      RecordMeetingView(
-        store: Store(initialState: RecordMeeting.State(syncUp: Shared(.mock))) {
-          RecordMeeting()
-        }
-      )
-    }
-=======
 #Preview {
   NavigationStack {
     RecordMeetingView(
@@ -405,6 +394,5 @@
         RecordMeeting()
       }
     )
->>>>>>> 7e3d0e2c
   }
 }