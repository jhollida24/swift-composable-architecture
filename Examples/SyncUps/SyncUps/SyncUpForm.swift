--- conflicted
+++ resolved
@@ -5,11 +5,7 @@
 @Reducer
 struct SyncUpForm {
   @ObservableState
-<<<<<<< HEAD
-  struct State: Equatable {
-=======
   struct State: Equatable, Sendable {
->>>>>>> fd49eb28
     var focus: Field? = .title
     var syncUp: SyncUp
 
