--- conflicted
+++ resolved
@@ -6,25 +6,7 @@
   @ObservableState
   struct State: Equatable {
     @Presents var destination: Destination.State?
-<<<<<<< HEAD
     @Shared(.fileStorage(.syncUps)) var syncUps: IdentifiedArrayOf<SyncUp> = []
-=======
-    var syncUps: IdentifiedArrayOf<SyncUp> = []
-
-    init(
-      destination: Destination.State? = nil
-    ) {
-      self.destination = destination
-
-      do {
-        @Dependency(\.dataManager.load) var load
-        self.syncUps = try JSONDecoder().decode(IdentifiedArray.self, from: load(.syncUps))
-      } catch is DecodingError {
-        self.destination = .alert(.dataFailedToLoad)
-      } catch {
-      }
-    }
->>>>>>> fd49eb28
   }
 
   enum Action {
@@ -33,10 +15,7 @@
     case destination(PresentationAction<Destination.Action>)
     case dismissAddSyncUpButtonTapped
     case onDelete(IndexSet)
-<<<<<<< HEAD
     case syncUpTapped(id: SyncUp.ID)
-=======
->>>>>>> fd49eb28
   }
 
   @Reducer
@@ -97,12 +76,9 @@
       case let .onDelete(indexSet):
         state.syncUps.remove(atOffsets: indexSet)
         return .none
-<<<<<<< HEAD
 
       case .syncUpTapped:
         return .none
-=======
->>>>>>> fd49eb28
       }
     }
     .ifLet(\.$destination, action: \.destination) {
@@ -117,7 +93,6 @@
   var body: some View {
     List {
       ForEach(store.syncUps) { syncUp in
-<<<<<<< HEAD
         Button {
           store.send(.syncUpTapped(id: syncUp.id))
         } label: {
@@ -128,18 +103,6 @@
       .onDelete { indexSet in
         store.send(.onDelete(indexSet))
       }
-=======
-        NavigationLink(
-          state: AppFeature.Path.State.detail(SyncUpDetail.State(syncUp: syncUp))
-        ) {
-          CardView(syncUp: syncUp)
-        }
-        .listRowBackground(syncUp.theme.mainColor)
-      }
-      .onDelete { indexSet in
-        store.send(.onDelete(indexSet))
-      }
->>>>>>> fd49eb28
     }
     .toolbar {
       Button {
@@ -149,10 +112,6 @@
       }
     }
     .navigationTitle("Daily Sync-ups")
-<<<<<<< HEAD
-=======
-    .alert($store.scope(state: \.destination?.alert, action: \.destination.alert))
->>>>>>> fd49eb28
     .sheet(item: $store.scope(state: \.destination?.add, action: \.destination.add)) { store in
       NavigationStack {
         SyncUpFormView(store: store)
