import ComposableArchitecture
import SwiftUI

@Reducer
struct SyncUpsList {
  @ObservableState
  struct State: Equatable {
    @PresentationState var destination: Destination.State?
    var syncUps: IdentifiedArrayOf<SyncUp> = []

    init(
      destination: Destination.State? = nil
    ) {
      self.destination = destination

      do {
        @Dependency(\.dataManager.load) var load
        self.syncUps = try JSONDecoder().decode(IdentifiedArray.self, from: load(.syncUps))
      } catch is DecodingError {
        self.destination = .alert(.dataFailedToLoad)
      } catch {
      }
    }
  }

  enum Action: Equatable {
    case addSyncUpButtonTapped
    case confirmAddSyncUpButtonTapped
    case destination(PresentationAction<Destination.Action>)
    case dismissAddSyncUpButtonTapped
  }

  @Reducer
  struct Destination {
    @ObservableState
    enum State: Equatable {
      case add(SyncUpForm.State)
      case alert(AlertState<Action.Alert>)
    }

    enum Action: Equatable {
      case add(SyncUpForm.Action)
      case alert(Alert)

      enum Alert {
        case confirmLoadMockData
      }
    }

    var body: some ReducerOf<Self> {
      Scope(state: \.add, action: \.add) {
        SyncUpForm()
      }
    }
  }

  @Dependency(\.continuousClock) var clock
  @Dependency(\.uuid) var uuid

  var body: some ReducerOf<Self> {
    Reduce { state, action in
      switch action {
      case .addSyncUpButtonTapped:
        state.destination = .add(SyncUpForm.State(syncUp: SyncUp(id: SyncUp.ID(self.uuid()))))
        return .none

      case .confirmAddSyncUpButtonTapped:
        guard case let .some(.add(editState)) = state.destination
        else { return .none }
        var syncUp = editState.syncUp
        syncUp.attendees.removeAll { attendee in
          attendee.name.allSatisfy(\.isWhitespace)
        }
        if syncUp.attendees.isEmpty {
          syncUp.attendees.append(
            editState.syncUp.attendees.first
              ?? Attendee(id: Attendee.ID(self.uuid()))
          )
        }
        state.syncUps.append(syncUp)
        state.destination = nil
        return .none

      case .destination(.presented(.alert(.confirmLoadMockData))):
        state.syncUps = [
          .mock,
          .designMock,
          .engineeringMock,
        ]
        return .none

      case .destination:
        return .none

      case .dismissAddSyncUpButtonTapped:
        state.destination = nil
        return .none
      }
    }
    .ifLet(\.$destination, action: \.destination) {
      Destination()
    }
  }
}

struct SyncUpsListView: View {
  @State var store: StoreOf<SyncUpsList>

  var body: some View {
    ObservedView {
      List {
        ForEach(self.store.syncUps) { syncUp in
          NavigationLink(
            state: AppFeature.Path.State.detail(SyncUpDetail.State(syncUp: syncUp))
          ) {
            CardView(syncUp: syncUp)
          }
          .listRowBackground(syncUp.theme.mainColor)
        }
      }
      .toolbar {
        Button {
          self.store.send(.addSyncUpButtonTapped)
        } label: {
          Image(systemName: "plus")
        }
      }
      .navigationTitle("Daily Sync-ups")
      .alert(store: self.store.scope(state: \.$destination.alert, action: \.destination.alert))
      .sheet(
<<<<<<< HEAD
        item: self.$store.scope(state: \.destination?.add, action: \.destination.add)
=======
        store: self.store.scope(state: \.$destination.add, action: \.destination.add)
>>>>>>> 029f9e51
      ) { store in
        NavigationStack {
          SyncUpFormView(store: store)
            .navigationTitle("New sync-up")
            .toolbar {
              ToolbarItem(placement: .cancellationAction) {
                Button("Dismiss") {
                  self.store.send(.dismissAddSyncUpButtonTapped)
                }
              }
              ToolbarItem(placement: .confirmationAction) {
                Button("Add") {
                  self.store.send(.confirmAddSyncUpButtonTapped)
                }
              }
            }
        }
      }
    }
  }
}

extension AlertState where Action == SyncUpsList.Destination.Action.Alert {
  static let dataFailedToLoad = Self {
    TextState("Data failed to load")
  } actions: {
    ButtonState(action: .send(.confirmLoadMockData, animation: .default)) {
      TextState("Yes")
    }
    ButtonState(role: .cancel) {
      TextState("No")
    }
  } message: {
    TextState(
      """
      Unfortunately your past data failed to load. Would you like to load some mock data to play \
      around with?
      """
    )
  }
}

struct CardView: View {
  let syncUp: SyncUp

  var body: some View {
    VStack(alignment: .leading) {
      Text(self.syncUp.title)
        .font(.headline)
      Spacer()
      HStack {
        Label("\(self.syncUp.attendees.count)", systemImage: "person.3")
        Spacer()
        Label(self.syncUp.duration.formatted(.units()), systemImage: "clock")
          .labelStyle(.trailingIcon)
      }
      .font(.caption)
    }
    .padding()
    .foregroundColor(self.syncUp.theme.accentColor)
  }
}

struct TrailingIconLabelStyle: LabelStyle {
  func makeBody(configuration: Configuration) -> some View {
    HStack {
      configuration.title
      configuration.icon
    }
  }
}

extension LabelStyle where Self == TrailingIconLabelStyle {
  static var trailingIcon: Self { Self() }
}

struct SyncUpsList_Previews: PreviewProvider {
  static var previews: some View {
    SyncUpsListView(
      store: Store(initialState: SyncUpsList.State()) {
        SyncUpsList()
      } withDependencies: {
        $0.dataManager.load = { _ in
          try JSONEncoder().encode([
            SyncUp.mock,
            .designMock,
            .engineeringMock,
          ])
        }
      }
    )

    SyncUpsListView(
      store: Store(initialState: SyncUpsList.State()) {
        SyncUpsList()
      } withDependencies: {
        $0.dataManager = .mock(initialData: Data("!@#$% bad data ^&*()".utf8))
      }
    )
    .previewDisplayName("Load data failure")
  }
}<|MERGE_RESOLUTION|>--- conflicted
+++ resolved
@@ -128,11 +128,7 @@
       .navigationTitle("Daily Sync-ups")
       .alert(store: self.store.scope(state: \.$destination.alert, action: \.destination.alert))
       .sheet(
-<<<<<<< HEAD
         item: self.$store.scope(state: \.destination?.add, action: \.destination.add)
-=======
-        store: self.store.scope(state: \.$destination.add, action: \.destination.add)
->>>>>>> 029f9e51
       ) { store in
         NavigationStack {
           SyncUpFormView(store: store)
