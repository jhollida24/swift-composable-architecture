import ComposableArchitecture
import SwiftUI

@Reducer
struct SyncUpsList {
  @ObservableState
  struct State: Equatable {
    @Presents var destination: Destination.State?
    @Shared(.fileStorage(.syncUps)) var syncUps: IdentifiedArrayOf<SyncUp> = []
  }

  enum Action {
    case addSyncUpButtonTapped
    case confirmAddSyncUpButtonTapped
    case destination(PresentationAction<Destination.Action>)
    case dismissAddSyncUpButtonTapped
    case onDelete(IndexSet)
  }

  @Reducer
  struct Destination {
    @ObservableState
    enum State: Equatable {
      case add(SyncUpForm.State)
    }

    enum Action {
      case add(SyncUpForm.Action)
    }

    var body: some ReducerOf<Self> {
      Scope(state: \.add, action: \.add) {
        SyncUpForm()
      }
    }
  }

  @Dependency(\.uuid) var uuid

  var body: some ReducerOf<Self> {
    Reduce { state, action in
      switch action {
      case .addSyncUpButtonTapped:
        state.destination = .add(
          SyncUpForm.State(
            syncUp: SyncUp(id: SyncUp.ID(self.uuid()))
          )
        )
        return .none

      case .confirmAddSyncUpButtonTapped:
        guard case let .some(.add(editState)) = state.destination
        else { return .none }
        var syncUp = editState.syncUp
        syncUp.attendees.removeAll { attendee in
          attendee.name.allSatisfy(\.isWhitespace)
        }
        if syncUp.attendees.isEmpty {
          syncUp.attendees.append(
            editState.syncUp.attendees.first
              ?? Attendee(id: Attendee.ID(self.uuid()))
          )
        }
        state.syncUps.append(syncUp)
        state.destination = nil
        return .none

      case .destination:
        return .none

      case .dismissAddSyncUpButtonTapped:
        state.destination = nil
        return .none

      case let .onDelete(indexSet):
        state.syncUps.remove(atOffsets: indexSet)
        return .none
      }
    }
    .ifLet(\.$destination, action: \.destination) {
      Destination()
    }
  }
}

struct SyncUpsListView: View {
  @Bindable var store: StoreOf<SyncUpsList>

  var body: some View {
    List {
      ForEach(store.$syncUps.elements) { $syncUp in
        NavigationLink(state: AppFeature.Path.State.detail(SyncUpDetail.State(syncUp: $syncUp))) {
          CardView(syncUp: syncUp)
        }
        .listRowBackground(syncUp.theme.mainColor)
      }
      .onDelete { indexSet in
        store.send(.onDelete(indexSet))
      }
    }
    .toolbar {
      Button {
        store.send(.addSyncUpButtonTapped)
      } label: {
        Image(systemName: "plus")
      }
    }
    .navigationTitle("Daily Sync-ups")
    .sheet(item: $store.scope(state: \.destination?.add, action: \.destination.add)) { store in
      NavigationStack {
        SyncUpFormView(store: store)
          .navigationTitle("New sync-up")
          .toolbar {
            ToolbarItem(placement: .cancellationAction) {
              Button("Dismiss") {
                self.store.send(.dismissAddSyncUpButtonTapped)
              }
            }
            ToolbarItem(placement: .confirmationAction) {
              Button("Add") {
                self.store.send(.confirmAddSyncUpButtonTapped)
              }
            }
          }
      }
    }
  }
}

struct CardView: View {
  let syncUp: SyncUp

  var body: some View {
    VStack(alignment: .leading) {
      Text(self.syncUp.title)
        .font(.headline)
      Spacer()
      HStack {
        Label("\(self.syncUp.attendees.count)", systemImage: "person.3")
        Spacer()
        Label(self.syncUp.duration.formatted(.units()), systemImage: "clock")
          .labelStyle(.trailingIcon)
      }
      .font(.caption)
    }
    .padding()
    .foregroundColor(self.syncUp.theme.accentColor)
  }
}

struct TrailingIconLabelStyle: LabelStyle {
  func makeBody(configuration: Configuration) -> some View {
    HStack {
      configuration.title
      configuration.icon
    }
  }
}

extension LabelStyle where Self == TrailingIconLabelStyle {
  static var trailingIcon: Self { Self() }
}

<<<<<<< HEAD
struct SyncUpsList_Previews: PreviewProvider {
  static var previews: some View {
    NavigationStack {
      let store = Store(
        initialState: SyncUpsList.State(
          syncUps: [
            .mock,
            .designMock,
            .engineeringMock,
          ]
        )
      ) {
        SyncUpsList()
      }
      // TODO: Why is this necessary in previews? Works fine in simulator.
      let _ = store.$syncUps.wrappedValue = [
        .mock,
        .designMock,
        .engineeringMock,
      ]
      SyncUpsListView(
        store: store
      )
    }
  }
}

#Preview {
  List {
    CardView(
      syncUp: SyncUp(
        id: SyncUp.ID(),
        attendees: [],
        duration: .seconds(60),
        meetings: [],
        theme: .bubblegum,
        title: "Point-Free Morning Sync"
      )
    )
  }
=======
#Preview {
  SyncUpsListView(
    store: Store(initialState: SyncUpsList.State()) {
      SyncUpsList()
    } withDependencies: {
      $0.dataManager.load = { @Sendable _ in
        try JSONEncoder().encode([
          SyncUp.mock,
          .designMock,
          .engineeringMock,
        ])
      }
    }
  )
}

#Preview("Load data failure") {
  SyncUpsListView(
    store: Store(initialState: SyncUpsList.State()) {
      SyncUpsList()
    } withDependencies: {
      $0.dataManager = .mock(initialData: Data("!@#$% bad data ^&*()".utf8))
    }
  )
  .previewDisplayName("Load data failure")
>>>>>>> 7e3d0e2c
}

#Preview("Card") {
  CardView(
    syncUp: SyncUp(
      id: SyncUp.ID(),
      attendees: [],
      duration: .seconds(60),
      meetings: [],
      theme: .bubblegum,
      title: "Point-Free Morning Sync"
    )
  )
}<|MERGE_RESOLUTION|>--- conflicted
+++ resolved
@@ -161,7 +161,6 @@
   static var trailingIcon: Self { Self() }
 }
 
-<<<<<<< HEAD
 struct SyncUpsList_Previews: PreviewProvider {
   static var previews: some View {
     NavigationStack {
@@ -189,48 +188,6 @@
   }
 }
 
-#Preview {
-  List {
-    CardView(
-      syncUp: SyncUp(
-        id: SyncUp.ID(),
-        attendees: [],
-        duration: .seconds(60),
-        meetings: [],
-        theme: .bubblegum,
-        title: "Point-Free Morning Sync"
-      )
-    )
-  }
-=======
-#Preview {
-  SyncUpsListView(
-    store: Store(initialState: SyncUpsList.State()) {
-      SyncUpsList()
-    } withDependencies: {
-      $0.dataManager.load = { @Sendable _ in
-        try JSONEncoder().encode([
-          SyncUp.mock,
-          .designMock,
-          .engineeringMock,
-        ])
-      }
-    }
-  )
-}
-
-#Preview("Load data failure") {
-  SyncUpsListView(
-    store: Store(initialState: SyncUpsList.State()) {
-      SyncUpsList()
-    } withDependencies: {
-      $0.dataManager = .mock(initialData: Data("!@#$% bad data ^&*()".utf8))
-    }
-  )
-  .previewDisplayName("Load data failure")
->>>>>>> 7e3d0e2c
-}
-
 #Preview("Card") {
   CardView(
     syncUp: SyncUp(
