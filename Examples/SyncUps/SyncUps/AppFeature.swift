--- conflicted
+++ resolved
@@ -97,13 +97,9 @@
   }
 
   struct Path: Reducer {
-<<<<<<< HEAD
-    @ObservableState
-=======
     @CasePathable
     @ObservableState
     @dynamicMemberLookup
->>>>>>> 2ab10127
     enum State: Equatable {
       case detail(SyncUpDetail.State)
       case meeting(Meeting, syncUp: SyncUp)
@@ -131,32 +127,20 @@
   @State var store: StoreOf<AppFeature>
 
   var body: some View {
-<<<<<<< HEAD
-    NavigationStack(store: self.store.scope(state: \.path, action: { .path($0) })) {
-=======
     NavigationStack(store: self.store.scope(state: \.path, action: \.path)) {
->>>>>>> 2ab10127
       SyncUpsListView(
         store: self.store.scope(state: \.syncUpsList, action: \.syncUpsList)
       )
     } destination: { store in
       switch store.state {
       case .detail:
-<<<<<<< HEAD
-        if let store = store.scope(state: /AppFeature.Path.State.detail, action: { .detail($0) }) {
-=======
         if let store = store.scope(state: \.detail, action: \.detail) {
->>>>>>> 2ab10127
           SyncUpDetailView(store: store)
         }
       case let .meeting(meeting, syncUp: syncUp):
         MeetingView(meeting: meeting, syncUp: syncUp)
       case .record:
-<<<<<<< HEAD
-        if let store = store.scope(state: /AppFeature.Path.State.record, action: { .record($0) }) {
-=======
         if let store = store.scope(state: \.record, action: \.record) {
->>>>>>> 2ab10127
           RecordMeetingView(store: store)
         }
       }
