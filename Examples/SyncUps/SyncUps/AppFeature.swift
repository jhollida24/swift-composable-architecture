--- conflicted
+++ resolved
@@ -83,21 +83,6 @@
     .forEach(\.path, action: \.path) {
       Path()
     }
-<<<<<<< HEAD
-    .onChange(of: \.path.first?.detail?.syncUp) { _, _ in
-      EmptyReducer()
-=======
-
-    Reduce { state, action in
-      return .run { [syncUps = state.syncUpsList.syncUps] _ in
-        try await withTaskCancellation(id: CancelID.saveDebounce, cancelInFlight: true) {
-          try await self.clock.sleep(for: .seconds(1))
-          try await self.saveData(JSONEncoder().encode(syncUps), .syncUps)
-        }
-      } catch: { _, _ in
-      }
->>>>>>> 14e46b7e
-    }
   }
 
   @Reducer
