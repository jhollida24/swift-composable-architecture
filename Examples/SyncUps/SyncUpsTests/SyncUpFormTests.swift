import ComposableArchitecture
import XCTest

@testable import SyncUps

final class SyncUpFormTests: XCTestCase {
  func testAddAttendee() async {
    let store = await TestStore(
      initialState: SyncUpForm.State(
        syncUp: SyncUp(
          id: SyncUp.ID(),
          attendees: [],
          title: "Engineering"
        )
      )
    ) {
      SyncUpForm()
    } withDependencies: {
      $0.uuid = .incrementing
    }

<<<<<<< HEAD
    let attendees = await store.state.syncUp.attendees
    expectNoDifference(
      attendees,
=======
    expectNoDifference(
      store.state.syncUp.attendees,
>>>>>>> b5c2a3d7
      [
        Attendee(id: Attendee.ID(UUID(0)))
      ]
    )

    await store.send(.addAttendeeButtonTapped) {
      $0.focus = .attendee(Attendee.ID(UUID(1)))
      $0.syncUp.attendees = [
        Attendee(id: Attendee.ID(UUID(0))),
        Attendee(id: Attendee.ID(UUID(1))),
      ]
    }
  }

  func testFocus_RemoveAttendee() async {
    let store = await TestStore(
      initialState: SyncUpForm.State(
        syncUp: SyncUp(
          id: SyncUp.ID(),
          attendees: [
            Attendee(id: Attendee.ID()),
            Attendee(id: Attendee.ID()),
            Attendee(id: Attendee.ID()),
            Attendee(id: Attendee.ID()),
          ],
          title: "Engineering"
        )
      )
    ) {
      SyncUpForm()
    } withDependencies: {
      $0.uuid = .incrementing
    }

    await store.send(.deleteAttendees(atOffsets: [0])) {
      $0.focus = .attendee($0.syncUp.attendees[1].id)
      $0.syncUp.attendees = [
        $0.syncUp.attendees[1],
        $0.syncUp.attendees[2],
        $0.syncUp.attendees[3],
      ]
    }

    await store.send(.deleteAttendees(atOffsets: [1])) {
      $0.focus = .attendee($0.syncUp.attendees[2].id)
      $0.syncUp.attendees = [
        $0.syncUp.attendees[0],
        $0.syncUp.attendees[2],
      ]
    }

    await store.send(.deleteAttendees(atOffsets: [1])) {
      $0.focus = .attendee($0.syncUp.attendees[0].id)
      $0.syncUp.attendees = [
        $0.syncUp.attendees[0]
      ]
    }

    await store.send(.deleteAttendees(atOffsets: [0])) {
      $0.focus = .attendee(Attendee.ID(UUID(0)))
      $0.syncUp.attendees = [
        Attendee(id: Attendee.ID(UUID(0)))
      ]
    }
  }
}<|MERGE_RESOLUTION|>--- conflicted
+++ resolved
@@ -19,18 +19,9 @@
       $0.uuid = .incrementing
     }
 
-<<<<<<< HEAD
-    let attendees = await store.state.syncUp.attendees
-    expectNoDifference(
-      attendees,
-=======
-    expectNoDifference(
-      store.state.syncUp.attendees,
->>>>>>> b5c2a3d7
-      [
-        Attendee(id: Attendee.ID(UUID(0)))
-      ]
-    )
+    await store.assert {
+      $0.syncUp.attendees = [Attendee(id: Attendee.ID(UUID(0)))]
+    }
 
     await store.send(.addAttendeeButtonTapped) {
       $0.focus = .attendee(Attendee.ID(UUID(1)))
