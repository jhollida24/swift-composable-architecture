import ComposableArchitecture
import XCTest

@testable import SyncUps

final class RecordMeetingTests: XCTestCase {
  @MainActor
  func testTimer() async {
    let clock = TestClock()
    let dismissed = self.expectation(description: "dismissed")

    let store = TestStore(
      initialState: RecordMeeting.State(
        syncUp: Shared(
          SyncUp(
            id: SyncUp.ID(),
            attendees: [
              Attendee(id: Attendee.ID()),
              Attendee(id: Attendee.ID()),
              Attendee(id: Attendee.ID()),
            ],
            duration: .seconds(6)
          )
        )
      )
    ) {
      RecordMeeting()
    } withDependencies: {
      $0.continuousClock = clock
      $0.date.now = Date(timeIntervalSince1970: 1234567890)
      $0.dismiss = DismissEffect {
        dismissed.fulfill()
      }
      $0.speechClient.authorizationStatus = { .denied }
      $0.uuid = .incrementing
    }

    let onTask = await store.send(.onTask)

    await clock.advance(by: .seconds(1))
    await store.receive(\.timerTick) {
      $0.speakerIndex = 0
      $0.secondsElapsed = 1
      XCTAssertEqual($0.durationRemaining, .seconds(5))
    }

    await clock.advance(by: .seconds(1))
    await store.receive(\.timerTick) {
      $0.speakerIndex = 1
      $0.secondsElapsed = 2
      XCTAssertEqual($0.durationRemaining, .seconds(4))
    }

    await clock.advance(by: .seconds(1))
    await store.receive(\.timerTick) {
      $0.speakerIndex = 1
      $0.secondsElapsed = 3
      XCTAssertEqual($0.durationRemaining, .seconds(3))
    }

    await clock.advance(by: .seconds(1))
    await store.receive(\.timerTick) {
      $0.speakerIndex = 2
      $0.secondsElapsed = 4
      XCTAssertEqual($0.durationRemaining, .seconds(2))
    }

    await clock.advance(by: .seconds(1))
    await store.receive(\.timerTick) {
      $0.speakerIndex = 2
      $0.secondsElapsed = 5
      XCTAssertEqual($0.durationRemaining, .seconds(1))
    }

    await clock.advance(by: .seconds(1))
    await store.receive(\.timerTick) {
      $0.speakerIndex = 2
      $0.secondsElapsed = 6
      $0.syncUp.meetings.insert(
        Meeting(
          id: Meeting.ID(UUID(0)),
          date: Date(timeIntervalSince1970: 1234567890),
          transcript: ""
        ),
        at: 0
      )
      XCTAssertEqual($0.durationRemaining, .seconds(0))
    }

<<<<<<< HEAD
=======
    // NB: this improves on the onMeetingFinished pattern from vanilla SwiftUI
    await store.receive(\.delegate.save)

    #if swift(>=5.10)
      nonisolated(unsafe) let `self` = self
    #endif
>>>>>>> e34b65e6
    await self.fulfillment(of: [dismissed])
    await onTask.cancel()
  }

  @MainActor
  func testRecordTranscript() async {
    let clock = TestClock()
    let dismissed = self.expectation(description: "dismissed")

    let store = TestStore(
      initialState: RecordMeeting.State(
        syncUp: Shared(
          SyncUp(
            id: SyncUp.ID(),
            attendees: [
              Attendee(id: Attendee.ID()),
              Attendee(id: Attendee.ID()),
              Attendee(id: Attendee.ID()),
            ],
            duration: .seconds(6)
          )
        )
      )
    ) {
      RecordMeeting()
    } withDependencies: {
      $0.continuousClock = clock
      $0.date.now = Date(timeIntervalSince1970: 1234567890)
      $0.dismiss = DismissEffect { dismissed.fulfill() }
      $0.speechClient.authorizationStatus = { .authorized }
      $0.speechClient.startTask = { @Sendable _ in
        AsyncThrowingStream { continuation in
          continuation.yield(
            SpeechRecognitionResult(
              bestTranscription: Transcription(formattedString: "I completed the project"),
              isFinal: true
            )
          )
          continuation.finish()
        }
      }
      $0.uuid = .incrementing
    }

    let onTask = await store.send(.onTask)

    await store.receive(\.speechResult) {
      $0.transcript = "I completed the project"
    }

    await store.withExhaustivity(.off(showSkippedAssertions: true)) {
      await clock.advance(by: .seconds(6))
      await store.receive(\.timerTick)
      await store.receive(\.timerTick)
      await store.receive(\.timerTick)
      await store.receive(\.timerTick)
      await store.receive(\.timerTick)
      await store.receive(\.timerTick)
    }

<<<<<<< HEAD
    XCTAssertEqual(store.state.syncUp.meetings[0].transcript, "I completed the project")
=======
    await store.receive(\.delegate.save)

    #if swift(>=5.10)
      nonisolated(unsafe) let `self` = self
    #endif
>>>>>>> e34b65e6
    await self.fulfillment(of: [dismissed])
    await onTask.cancel()
  }

  @MainActor
  func testEndMeetingSave() async {
    let clock = TestClock()
    let dismissed = self.expectation(description: "dismissed")

    let store = TestStore(initialState: RecordMeeting.State(syncUp: Shared(.mock))) {
      RecordMeeting()
    } withDependencies: {
      $0.continuousClock = clock
      $0.date.now = Date(timeIntervalSince1970: 1234567890)
      $0.dismiss = DismissEffect { dismissed.fulfill() }
      $0.speechClient.authorizationStatus = { .denied }
      $0.uuid = .incrementing
    }

    let onTask = await store.send(.onTask)

    await store.send(.endMeetingButtonTapped) {
      $0.alert = .endMeeting(isDiscardable: true)
    }

    await clock.advance(by: .seconds(3))
    await store.receive(\.timerTick)
    await store.receive(\.timerTick)
    await store.receive(\.timerTick)

    await store.send(\.alert.confirmSave) {
      $0.alert = nil
      $0.syncUp.meetings.insert(
        Meeting(
          id: Meeting.ID(UUID(0)),
          date: Date(timeIntervalSince1970: 1234567890),
          transcript: ""
        ),
        at: 0
      )
    }

<<<<<<< HEAD
=======
    await store.receive(\.delegate.save)

    #if swift(>=5.10)
      nonisolated(unsafe) let `self` = self
    #endif
>>>>>>> e34b65e6
    await self.fulfillment(of: [dismissed])
    await onTask.cancel()
  }

  @MainActor
  func testEndMeetingDiscard() async {
    let clock = TestClock()
    let dismissed = self.expectation(description: "dismissed")

    let store = TestStore(initialState: RecordMeeting.State(syncUp: Shared(.mock))) {
      RecordMeeting()
    } withDependencies: {
      $0.continuousClock = clock
      $0.dismiss = DismissEffect { dismissed.fulfill() }
      $0.speechClient.authorizationStatus = { .denied }
    }

    let task = await store.send(.onTask)

    await store.send(.endMeetingButtonTapped) {
      $0.alert = .endMeeting(isDiscardable: true)
    }

    await store.send(\.alert.confirmDiscard) {
      $0.alert = nil
    }

    #if swift(>=5.10)
      nonisolated(unsafe) let `self` = self
    #endif
    await self.fulfillment(of: [dismissed])
    await task.cancel()
  }

  @MainActor
  func testNextSpeaker() async {
    let clock = TestClock()
    let dismissed = self.expectation(description: "dismissed")

    let store = TestStore(
      initialState: RecordMeeting.State(
        syncUp: Shared(
          SyncUp(
            id: SyncUp.ID(),
            attendees: [
              Attendee(id: Attendee.ID()),
              Attendee(id: Attendee.ID()),
              Attendee(id: Attendee.ID()),
            ],
            duration: .seconds(6)
          )
        )
      )
    ) {
      RecordMeeting()
    } withDependencies: {
      $0.continuousClock = clock
      $0.date.now = Date(timeIntervalSince1970: 1234567890)
      $0.dismiss = DismissEffect { dismissed.fulfill() }
      $0.speechClient.authorizationStatus = { .denied }
      $0.uuid = .incrementing
    }

    let onTask = await store.send(.onTask)

    await store.send(.nextButtonTapped) {
      $0.speakerIndex = 1
      $0.secondsElapsed = 2
    }

    await store.send(.nextButtonTapped) {
      $0.speakerIndex = 2
      $0.secondsElapsed = 4
    }

    await store.send(.nextButtonTapped) {
      $0.alert = .endMeeting(isDiscardable: false)
    }

    await store.send(\.alert.confirmSave) {
      $0.alert = nil
      $0.syncUp.meetings.insert(
        Meeting(
          id: Meeting.ID(UUID(0)),
          date: Date(timeIntervalSince1970: 1234567890),
          transcript: ""
        ),
        at: 0
      )
    }

<<<<<<< HEAD
=======
    await store.receive(\.delegate.save)
    #if swift(>=5.10)
      nonisolated(unsafe) let `self` = self
    #endif
>>>>>>> e34b65e6
    await self.fulfillment(of: [dismissed])
    await onTask.cancel()
  }

  @MainActor
  func testSpeechRecognitionFailure_Continue() async {
    let clock = TestClock()
    let dismissed = self.expectation(description: "dismissed")

    let store = TestStore(
      initialState: RecordMeeting.State(
        syncUp: Shared(
          SyncUp(
            id: SyncUp.ID(),
            attendees: [
              Attendee(id: Attendee.ID()),
              Attendee(id: Attendee.ID()),
              Attendee(id: Attendee.ID()),
            ],
            duration: .seconds(6)
          )
        )
      )
    ) {
      RecordMeeting()
    } withDependencies: {
      $0.continuousClock = clock
      $0.date.now = Date(timeIntervalSince1970: 1234567890)
      $0.dismiss = DismissEffect { dismissed.fulfill() }
      $0.speechClient.authorizationStatus = { .authorized }
      $0.speechClient.startTask = { @Sendable _ in
        AsyncThrowingStream {
          $0.yield(
            SpeechRecognitionResult(
              bestTranscription: Transcription(formattedString: "I completed the project"),
              isFinal: true
            )
          )
          struct SpeechRecognitionFailure: Error {}
          $0.finish(throwing: SpeechRecognitionFailure())
        }
      }
      $0.uuid = .incrementing
    }

    let onTask = await store.send(.onTask)

    await store.receive(\.speechResult) {
      $0.transcript = "I completed the project"
    }

    await store.receive(\.speechFailure) {
      $0.alert = .speechRecognizerFailed
      $0.transcript = "I completed the project ❌"
    }

    await store.send(\.alert.dismiss) {
      $0.alert = nil
    }

    await clock.advance(by: .seconds(6))

    store.exhaustivity = .off(showSkippedAssertions: true)
    await store.receive(\.timerTick)
    await store.receive(\.timerTick)
    await store.receive(\.timerTick)
    await store.receive(\.timerTick)
    await store.receive(\.timerTick)
    await store.receive(\.timerTick)
    store.exhaustivity = .on

<<<<<<< HEAD
=======
    await store.receive(\.delegate.save)
    #if swift(>=5.10)
      nonisolated(unsafe) let `self` = self
    #endif
>>>>>>> e34b65e6
    await self.fulfillment(of: [dismissed])
    await onTask.cancel()
  }

  @MainActor
  func testSpeechRecognitionFailure_Discard() async {
    let clock = TestClock()
    let dismissed = self.expectation(description: "dismissed")

    let store = TestStore(initialState: RecordMeeting.State(syncUp: Shared(.mock))) {
      RecordMeeting()
    } withDependencies: {
      $0.continuousClock = clock
      $0.dismiss = DismissEffect { dismissed.fulfill() }
      $0.speechClient.authorizationStatus = { .authorized }
      $0.speechClient.startTask = { @Sendable _ in
        AsyncThrowingStream {
          struct SpeechRecognitionFailure: Error {}
          $0.finish(throwing: SpeechRecognitionFailure())
        }
      }
    }

    let onTask = await store.send(.onTask)

    await store.receive(\.speechFailure) {
      $0.alert = .speechRecognizerFailed
    }

    await store.send(\.alert.confirmDiscard) {
      $0.alert = nil
    }

    #if swift(>=5.10)
      nonisolated(unsafe) let `self` = self
    #endif
    await self.fulfillment(of: [dismissed])
    await onTask.cancel()
  }
}<|MERGE_RESOLUTION|>--- conflicted
+++ resolved
@@ -87,15 +87,9 @@
       XCTAssertEqual($0.durationRemaining, .seconds(0))
     }
 
-<<<<<<< HEAD
-=======
-    // NB: this improves on the onMeetingFinished pattern from vanilla SwiftUI
-    await store.receive(\.delegate.save)
-
-    #if swift(>=5.10)
-      nonisolated(unsafe) let `self` = self
-    #endif
->>>>>>> e34b65e6
+    #if swift(>=5.10)
+      nonisolated(unsafe) let `self` = self
+    #endif
     await self.fulfillment(of: [dismissed])
     await onTask.cancel()
   }
@@ -156,15 +150,11 @@
       await store.receive(\.timerTick)
     }
 
-<<<<<<< HEAD
     XCTAssertEqual(store.state.syncUp.meetings[0].transcript, "I completed the project")
-=======
-    await store.receive(\.delegate.save)
-
-    #if swift(>=5.10)
-      nonisolated(unsafe) let `self` = self
-    #endif
->>>>>>> e34b65e6
+
+    #if swift(>=5.10)
+      nonisolated(unsafe) let `self` = self
+    #endif
     await self.fulfillment(of: [dismissed])
     await onTask.cancel()
   }
@@ -207,14 +197,9 @@
       )
     }
 
-<<<<<<< HEAD
-=======
-    await store.receive(\.delegate.save)
-
-    #if swift(>=5.10)
-      nonisolated(unsafe) let `self` = self
-    #endif
->>>>>>> e34b65e6
+    #if swift(>=5.10)
+      nonisolated(unsafe) let `self` = self
+    #endif
     await self.fulfillment(of: [dismissed])
     await onTask.cancel()
   }
@@ -306,13 +291,9 @@
       )
     }
 
-<<<<<<< HEAD
-=======
-    await store.receive(\.delegate.save)
-    #if swift(>=5.10)
-      nonisolated(unsafe) let `self` = self
-    #endif
->>>>>>> e34b65e6
+    #if swift(>=5.10)
+      nonisolated(unsafe) let `self` = self
+    #endif
     await self.fulfillment(of: [dismissed])
     await onTask.cancel()
   }
@@ -384,13 +365,9 @@
     await store.receive(\.timerTick)
     store.exhaustivity = .on
 
-<<<<<<< HEAD
-=======
-    await store.receive(\.delegate.save)
-    #if swift(>=5.10)
-      nonisolated(unsafe) let `self` = self
-    #endif
->>>>>>> e34b65e6
+    #if swift(>=5.10)
+      nonisolated(unsafe) let `self` = self
+    #endif
     await self.fulfillment(of: [dismissed])
     await onTask.cancel()
   }
