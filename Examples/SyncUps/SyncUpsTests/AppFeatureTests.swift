--- conflicted
+++ resolved
@@ -14,22 +14,10 @@
       AppFeature()
     }
 
-<<<<<<< HEAD
     await store.send(
-      .path(
-        .push(
-          id: 0,
-          state: .detail(
-            SyncUpDetail.State(syncUp: store.state.syncUpsList.$syncUps[0])
-          )
-        )
-      )
+      \.path.push, (id: 0, .detail(SyncUpDetail.State(syncUp: store.state.syncUpsList.$syncUps[0])))
     ) {
       $0.path[id: 0] = .detail(SyncUpDetail.State(syncUp: Shared(syncUp)))
-=======
-    await store.send(\.path.push, (id: 0, .detail(SyncUpDetail.State(syncUp: syncUp)))) {
-      $0.path[id: 0] = .detail(SyncUpDetail.State(syncUp: syncUp))
->>>>>>> 88a46fbd
     }
 
     await store.send(\.path[id:0].detail.deleteButtonTapped) {
@@ -55,22 +43,10 @@
       AppFeature()
     }
 
-<<<<<<< HEAD
     await store.send(
-      .path(
-        .push(
-          id: 0,
-          state: .detail(
-            SyncUpDetail.State(syncUp: store.state.syncUpsList.$syncUps[0])
-          )
-        )
-      )
+      \.path.push, (id: 0, .detail(SyncUpDetail.State(syncUp: store.state.syncUpsList.$syncUps[0])))
     ) {
       $0.path[id: 0] = .detail(SyncUpDetail.State(syncUp: Shared(syncUp)))
-=======
-    await store.send(\.path.push, (id: 0, .detail(SyncUpDetail.State(syncUp: syncUp)))) {
-      $0.path[id: 0] = .detail(SyncUpDetail.State(syncUp: syncUp))
->>>>>>> 88a46fbd
     }
 
     await store.send(\.path[id:0].detail.editButtonTapped) {
@@ -130,20 +106,7 @@
     }
     store.exhaustivity = .off
 
-<<<<<<< HEAD
-    await store.send(.path(.element(id: 1, action: .record(.onTask))))
-=======
     await store.send(\.path[id:1].record.onTask)
-    await store.receive(\.path[id:1].record.delegate.save) {
-      $0.path[id: 0, case: \.detail]?.syncUp.meetings = [
-        Meeting(
-          id: Meeting.ID(UUID(0)),
-          date: Date(timeIntervalSince1970: 1_234_567_890),
-          transcript: "I completed the project"
-        )
-      ]
-    }
->>>>>>> 88a46fbd
     await store.receive(\.path.popFrom) {
       XCTAssertEqual($0.path.count, 1)
     }
