import ComposableArchitecture
import SwiftUI

struct Todo: Reducer {
  struct State: Equatable, Identifiable {
    @BindingState var description = ""
    let id: UUID
    @BindingState var isComplete = false
  }

  enum Action: BindableAction, Equatable, Sendable {
    case binding(BindingAction<State>)
  }

<<<<<<< HEAD
  func reduce(into state: inout State, action: Action) -> Effect<Action> {
    switch action {
    case .checkBoxToggled:
      state.isComplete.toggle()
      return .none

    case let .textFieldChanged(description):
      state.description = description
      return .none
    }
=======
  var body: some ReducerProtocol<State, Action> {
    BindingReducer()
>>>>>>> 4a5d2ecf
  }
}

struct TodoView: View {
  let store: StoreOf<Todo>

  var body: some View {
    WithViewStore(self.store, observe: { $0 }) { viewStore in
      HStack {
        Button {
          viewStore.$isComplete.wrappedValue.toggle()
        } label: {
          Image(systemName: viewStore.isComplete ? "checkmark.square" : "square")
        }
        .buttonStyle(.plain)

        TextField("Untitled Todo", text: viewStore.$description)
      }
      .foregroundColor(viewStore.isComplete ? .gray : nil)
    }
  }
}<|MERGE_RESOLUTION|>--- conflicted
+++ resolved
@@ -12,21 +12,8 @@
     case binding(BindingAction<State>)
   }
 
-<<<<<<< HEAD
-  func reduce(into state: inout State, action: Action) -> Effect<Action> {
-    switch action {
-    case .checkBoxToggled:
-      state.isComplete.toggle()
-      return .none
-
-    case let .textFieldChanged(description):
-      state.description = description
-      return .none
-    }
-=======
-  var body: some ReducerProtocol<State, Action> {
+  var body: some Reducer<State, Action> {
     BindingReducer()
->>>>>>> 4a5d2ecf
   }
 }
 
