import Combine
import ComposableArchitecture
import Speech
@preconcurrency import SwiftUI

private let readMe = """
  This application demonstrates how to work with a complex dependency in the Composable \
  Architecture. It uses the `SFSpeechRecognizer` API from the Speech framework to listen to audio \
  on the device and live-transcribe it to the UI.
  """

struct SpeechRecognition: ReducerProtocol {
  struct State: Equatable {
    var alert: AlertState<Action>?
    var isRecording = false
    var transcribedText = ""
  }

<<<<<<< HEAD
  enum Action: Equatable {
    case authorizationStateAlertDismissed
    case recordButtonTapped
    case speech(TaskResult<String>)
    case speechRecognizerAuthorizationStatusResponse(SFSpeechRecognizerAuthorizationStatus)
  }

  @Dependency(\.speechClient) var speechClient

  func reduce(into state: inout State, action: Action) -> Effect<Action, Never> {
    switch action {
    case .authorizationStateAlertDismissed:
      state.alert = nil
      return .none

    case .recordButtonTapped:
      state.isRecording.toggle()

      guard state.isRecording
      else {
        return .fireAndForget {
          await self.speechClient.finishTask()
        }
      }

      return .run { send in
        let status = await self.speechClient.requestAuthorization()
        await send(.speechRecognizerAuthorizationStatusResponse(status))

        guard status == .authorized
        else { return }

        let request = SFSpeechAudioBufferRecognitionRequest()
        for try await result in await self.speechClient.startTask(request) {
          await send(
            .speech(.success(result.bestTranscription.formattedString)), animation: .linear)
        }
      } catch: { error, send in
        await send(.speech(.failure(error)))
      }

    case .speech(.failure(SpeechClient.Failure.couldntConfigureAudioSession)),
      .speech(.failure(SpeechClient.Failure.couldntStartAudioEngine)):
      state.alert = AlertState(title: TextState("Problem with audio device. Please try again."))
      return .none

    case .speech(.failure):
=======
enum AppAction: Equatable {
  case authorizationStateAlertDismissed
  case recordButtonTapped
  case speech(TaskResult<String>)
  case speechRecognizerAuthorizationStatusResponse(SFSpeechRecognizerAuthorizationStatus)
}

struct AppEnvironment {
  var speechClient: SpeechClient
}

let appReducer = Reducer<AppState, AppAction, AppEnvironment> { state, action, environment in
  switch action {
  case .authorizationStateAlertDismissed:
    state.alert = nil
    return .none

  case .recordButtonTapped:
    state.isRecording.toggle()

    guard state.isRecording
    else {
      return .fireAndForget {
        await environment.speechClient.finishTask()
      }
    }

    return .run { send in
      let status = await environment.speechClient.requestAuthorization()
      await send(.speechRecognizerAuthorizationStatusResponse(status))

      guard status == .authorized
      else { return }

      let request = SFSpeechAudioBufferRecognitionRequest()
      for try await result in await environment.speechClient.startTask(request) {
        await send(.speech(.success(result.bestTranscription.formattedString)), animation: .linear)
      }
    } catch: { error, send in
      await send(.speech(.failure(error)))
    }

  case .speech(.failure(SpeechClient.Failure.couldntConfigureAudioSession)),
    .speech(.failure(SpeechClient.Failure.couldntStartAudioEngine)):
    state.alert = AlertState(title: TextState("Problem with audio device. Please try again."))
    return .none

  case .speech(.failure):
    state.alert = AlertState(
      title: TextState("An error occurred while transcribing. Please try again.")
    )
    return .none

  case let .speech(.success(transcribedText)):
    state.transcribedText = transcribedText
    return .none

  case let .speechRecognizerAuthorizationStatusResponse(status):
    switch status {
    case .authorized:
      return .none

    case .denied:
      state.isRecording = false
>>>>>>> 1fbe9d07
      state.alert = AlertState(
        title: TextState("An error occurred while transcribing. Please try again.")
      )
      return .none

<<<<<<< HEAD
    case let .speech(.success(transcribedText)):
      state.transcribedText = transcribedText
      return .none

    case let .speechRecognizerAuthorizationStatusResponse(status):
      state.isRecording = status == .authorized

      switch status {
      case .authorized:
        return .none

      case .denied:
        state.alert = AlertState(
          title: TextState(
            """
            You denied access to speech recognition. This app needs access to transcribe your \
            speech.
            """
          )
        )
        return .none

      case .notDetermined:
        return .none

      case .restricted:
        state.alert = AlertState(title: TextState("Your device does not allow speech recognition."))
        return .none

      @unknown default:
        return .none
      }
    }
  }
}

struct TranscriptionID: Hashable {}
=======
    case .notDetermined:
      state.isRecording = false
      return .none

    case .restricted:
      state.isRecording = false
      state.alert = AlertState(title: TextState("Your device does not allow speech recognition."))
      return .none

    @unknown default:
      state.isRecording = false
      return .none
    }
  }
}
.debug()
>>>>>>> 1fbe9d07

struct SpeechRecognitionView: View {
  let store: StoreOf<SpeechRecognition>

  var body: some View {
    WithViewStore(self.store) { viewStore in
      VStack {
        VStack(alignment: .leading) {
          Text(readMe)
            .padding(.bottom, 32)
        }

        ScrollView {
          ScrollViewReader { proxy in
            Text(viewStore.transcribedText)
              .font(.largeTitle)
              .frame(maxWidth: .infinity, maxHeight: .infinity, alignment: .topLeading)
          }
        }
        .frame(maxWidth: .infinity, maxHeight: .infinity, alignment: .topLeading)

        Spacer()

        Button(action: { viewStore.send(.recordButtonTapped) }) {
          HStack {
            Image(
              systemName: viewStore.isRecording
                ? "stop.circle.fill" : "arrowtriangle.right.circle.fill"
            )
            .font(.title)
            Text(viewStore.isRecording ? "Stop Recording" : "Start Recording")
          }
          .foregroundColor(.white)
          .padding()
          .background(viewStore.isRecording ? Color.red : .green)
          .cornerRadius(16)
        }
      }
      .padding()
      .alert(self.store.scope(state: \.alert), dismiss: .authorizationStateAlertDismissed)
    }
  }
}

struct SpeechRecognitionView_Previews: PreviewProvider {
  static var previews: some View {
    SpeechRecognitionView(
      store: Store(
<<<<<<< HEAD
        initialState: SpeechRecognition.State(transcribedText: "Test test 123"),
        reducer: SpeechRecognition()
          .dependency(\.speechClient, .lorem)
=======
        initialState: AppState(transcribedText: "Test test 123"),
        reducer: appReducer,
        environment: AppEnvironment(
          speechClient: .lorem
        )
>>>>>>> 1fbe9d07
      )
    )
  }
}

extension SpeechClient {
  static var lorem: Self {
    let isRecording = ActorIsolated(false)

    return Self(
<<<<<<< HEAD
      finishTask: {
        await isRecording.setValue(false)
      },
      requestAuthorization: {
        .authorized
      },
=======
      finishTask: { await isRecording.setValue(false) },
      requestAuthorization: { .authorized },
>>>>>>> 1fbe9d07
      startTask: { _ in
        .init { c in
          Task {
            await isRecording.setValue(true)
            var finalText = """
              Lorem ipsum dolor sit amet, consectetur adipiscing elit, sed do eiusmod tempor \
              incididunt ut labore et dolore magna aliqua. Ut enim ad minim veniam, quis nostrud \
              exercitation ullamco laboris nisi ut aliquip ex ea commodo consequat. Duis aute \
              irure dolor in reprehenderit in voluptate velit esse cillum dolore eu fugiat nulla \
              pariatur. Excepteur sint occaecat cupidatat non proident, sunt in culpa qui \
              officia deserunt mollit anim id est laborum.
              """
            var text = ""
            while await isRecording.value {
              let word = finalText.prefix { $0 != " " }
              try await Task.sleep(
                nanoseconds: UInt64(word.count) * NSEC_PER_MSEC * 50
<<<<<<< HEAD
                  //                + .random(in: 0 ... (NSEC_PER_MSEC * 200))
=======
                  + .random(in: 0...(NSEC_PER_MSEC * 200))
>>>>>>> 1fbe9d07
              )
              finalText.removeFirst(word.count)
              if finalText.first == " " {
                finalText.removeFirst()
              }
              text += word + " "
              c.yield(
                .init(
                  bestTranscription: .init(
                    formattedString: text,
                    segments: []
                  ),
                  isFinal: false,
                  transcriptions: []
                )
              )
            }
          }
        }
      }
    )
  }
}<|MERGE_RESOLUTION|>--- conflicted
+++ resolved
@@ -16,7 +16,6 @@
     var transcribedText = ""
   }
 
-<<<<<<< HEAD
   enum Action: Equatable {
     case authorizationStateAlertDismissed
     case recordButtonTapped
@@ -64,78 +63,11 @@
       return .none
 
     case .speech(.failure):
-=======
-enum AppAction: Equatable {
-  case authorizationStateAlertDismissed
-  case recordButtonTapped
-  case speech(TaskResult<String>)
-  case speechRecognizerAuthorizationStatusResponse(SFSpeechRecognizerAuthorizationStatus)
-}
-
-struct AppEnvironment {
-  var speechClient: SpeechClient
-}
-
-let appReducer = Reducer<AppState, AppAction, AppEnvironment> { state, action, environment in
-  switch action {
-  case .authorizationStateAlertDismissed:
-    state.alert = nil
-    return .none
-
-  case .recordButtonTapped:
-    state.isRecording.toggle()
-
-    guard state.isRecording
-    else {
-      return .fireAndForget {
-        await environment.speechClient.finishTask()
-      }
-    }
-
-    return .run { send in
-      let status = await environment.speechClient.requestAuthorization()
-      await send(.speechRecognizerAuthorizationStatusResponse(status))
-
-      guard status == .authorized
-      else { return }
-
-      let request = SFSpeechAudioBufferRecognitionRequest()
-      for try await result in await environment.speechClient.startTask(request) {
-        await send(.speech(.success(result.bestTranscription.formattedString)), animation: .linear)
-      }
-    } catch: { error, send in
-      await send(.speech(.failure(error)))
-    }
-
-  case .speech(.failure(SpeechClient.Failure.couldntConfigureAudioSession)),
-    .speech(.failure(SpeechClient.Failure.couldntStartAudioEngine)):
-    state.alert = AlertState(title: TextState("Problem with audio device. Please try again."))
-    return .none
-
-  case .speech(.failure):
-    state.alert = AlertState(
-      title: TextState("An error occurred while transcribing. Please try again.")
-    )
-    return .none
-
-  case let .speech(.success(transcribedText)):
-    state.transcribedText = transcribedText
-    return .none
-
-  case let .speechRecognizerAuthorizationStatusResponse(status):
-    switch status {
-    case .authorized:
-      return .none
-
-    case .denied:
-      state.isRecording = false
->>>>>>> 1fbe9d07
       state.alert = AlertState(
         title: TextState("An error occurred while transcribing. Please try again.")
       )
       return .none
 
-<<<<<<< HEAD
     case let .speech(.success(transcribedText)):
       state.transcribedText = transcribedText
       return .none
@@ -171,26 +103,6 @@
     }
   }
 }
-
-struct TranscriptionID: Hashable {}
-=======
-    case .notDetermined:
-      state.isRecording = false
-      return .none
-
-    case .restricted:
-      state.isRecording = false
-      state.alert = AlertState(title: TextState("Your device does not allow speech recognition."))
-      return .none
-
-    @unknown default:
-      state.isRecording = false
-      return .none
-    }
-  }
-}
-.debug()
->>>>>>> 1fbe9d07
 
 struct SpeechRecognitionView: View {
   let store: StoreOf<SpeechRecognition>
@@ -239,17 +151,9 @@
   static var previews: some View {
     SpeechRecognitionView(
       store: Store(
-<<<<<<< HEAD
         initialState: SpeechRecognition.State(transcribedText: "Test test 123"),
         reducer: SpeechRecognition()
           .dependency(\.speechClient, .lorem)
-=======
-        initialState: AppState(transcribedText: "Test test 123"),
-        reducer: appReducer,
-        environment: AppEnvironment(
-          speechClient: .lorem
-        )
->>>>>>> 1fbe9d07
       )
     )
   }
@@ -260,17 +164,8 @@
     let isRecording = ActorIsolated(false)
 
     return Self(
-<<<<<<< HEAD
-      finishTask: {
-        await isRecording.setValue(false)
-      },
-      requestAuthorization: {
-        .authorized
-      },
-=======
       finishTask: { await isRecording.setValue(false) },
       requestAuthorization: { .authorized },
->>>>>>> 1fbe9d07
       startTask: { _ in
         .init { c in
           Task {
@@ -288,11 +183,7 @@
               let word = finalText.prefix { $0 != " " }
               try await Task.sleep(
                 nanoseconds: UInt64(word.count) * NSEC_PER_MSEC * 50
-<<<<<<< HEAD
-                  //                + .random(in: 0 ... (NSEC_PER_MSEC * 200))
-=======
                   + .random(in: 0...(NSEC_PER_MSEC * 200))
->>>>>>> 1fbe9d07
               )
               finalText.removeFirst(word.count)
               if finalText.first == " " {
