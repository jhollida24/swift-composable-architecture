--- conflicted
+++ resolved
@@ -35,14 +35,6 @@
     state.alert = nil
     return .none
 
-<<<<<<< HEAD
-=======
-  case .speech(.failure(.couldntConfigureAudioSession)),
-    .speech(.failure(.couldntStartAudioEngine)):
-    state.alert = AlertState(title: TextState("Problem with audio device. Please try again."))
-    return .none
-
->>>>>>> 9a1541aa
   case .recordButtonTapped:
     state.isRecording.toggle()
     if state.isRecording {
@@ -58,11 +50,13 @@
 
   case .speech(.failure(SpeechClient.Failure.couldntConfigureAudioSession)),
     .speech(.failure(SpeechClient.Failure.couldntStartAudioEngine)):
-    state.alert = .init(title: .init("Problem with audio device. Please try again."))
+    state.alert = AlertState(title: TextState("Problem with audio device. Please try again."))
     return .none
 
   case .speech(.failure):
-    state.alert = .init(title: .init("An error occurred while transcribing. Please try again."))
+    state.alert = AlertState(
+      title: TextState("An error occurred while transcribing. Please try again.")
+    )
     return .none
 
   case .speech(.success(.availabilityDidChange)):
@@ -70,30 +64,13 @@
 
   case let .speech(.success(.taskResult(result))):
     state.transcribedText = result.bestTranscription.formattedString
-<<<<<<< HEAD
     return result.isFinal ? .cancel(id: CancelId.self) : .none
-=======
-    if result.isFinal {
-      return environment.speechClient.finishTask()
-        .fireAndForget()
-    } else {
-      return .none
-    }
-
-  case let .speech(.failure(error)):
-    state.alert = AlertState(
-      title: TextState("An error occurred while transcribing. Please try again.")
-    )
-    return environment.speechClient.finishTask()
-      .fireAndForget()
->>>>>>> 9a1541aa
 
   case let .speechRecognizerAuthorizationStatusResponse(status):
     state.isRecording = status == .authorized
     state.speechRecognizerAuthorizationStatus = status
 
     switch status {
-<<<<<<< HEAD
     case .authorized:
       return .run { send in
         do {
@@ -107,11 +84,6 @@
           await send(.speech(.failure(error)))
         }
       }
-=======
-    case .notDetermined:
-      state.alert = AlertState(title: TextState("Try again."))
-      return .none
->>>>>>> 9a1541aa
 
     case .denied:
       state.alert = AlertState(
