import ComposableArchitecture
import Speech
@preconcurrency import SwiftUI

private let readMe = """
  This application demonstrates how to work with a complex dependency in the Composable \
  Architecture. It uses the `SFSpeechRecognizer` API from the Speech framework to listen to audio \
  on the device and live-transcribe it to the UI.
  """

struct SpeechRecognition: Reducer {
  struct State: Equatable {
    @PresentationState var alert: AlertState<Action.Alert>?
    var isRecording = false
    var transcribedText = ""
  }

  enum Action: Equatable {
    case alert(PresentationAction<Alert>)
    case recordButtonTapped
    case speech(TaskResult<String>)
    case speechRecognizerAuthorizationStatusResponse(SFSpeechRecognizerAuthorizationStatus)

    enum Alert: Equatable {}
  }

  @Dependency(\.speechClient) var speechClient

<<<<<<< HEAD
  func reduce(into state: inout State, action: Action) -> Effect<Action> {
    switch action {
    case .authorizationStateAlertDismissed:
      state.alert = nil
      return .none
=======
  var body: some ReducerProtocolOf<Self> {
    Reduce { state, action in
      switch action {
      case .alert:
        return .none
>>>>>>> fdeb789d

      case .recordButtonTapped:
        state.isRecording.toggle()

        guard state.isRecording
        else {
          return .run { _ in
            await self.speechClient.finishTask()
          }
        }

        return .run { send in
          let status = await self.speechClient.requestAuthorization()
          await send(.speechRecognizerAuthorizationStatusResponse(status))

          guard status == .authorized
          else { return }

          let request = SFSpeechAudioBufferRecognitionRequest()
          for try await result in await self.speechClient.startTask(request) {
            await send(
              .speech(.success(result.bestTranscription.formattedString)), animation: .linear)
          }
        } catch: { error, send in
          await send(.speech(.failure(error)))
        }

      case .speech(.failure(SpeechClient.Failure.couldntConfigureAudioSession)),
          .speech(.failure(SpeechClient.Failure.couldntStartAudioEngine)):
        state.alert = AlertState { TextState("Problem with audio device. Please try again.") }
        return .none

      case .speech(.failure):
        state.alert = AlertState {
          TextState("An error occurred while transcribing. Please try again.")
        }
        return .none

      case let .speech(.success(transcribedText)):
        state.transcribedText = transcribedText
        return .none

      case let .speechRecognizerAuthorizationStatusResponse(status):
        state.isRecording = status == .authorized

        switch status {
        case .authorized:
          return .none

        case .denied:
          state.alert = AlertState {
            TextState(
            """
            You denied access to speech recognition. This app needs access to transcribe your \
            speech.
            """
            )
          }
          return .none

        case .notDetermined:
          return .none

        case .restricted:
          state.alert = AlertState { TextState("Your device does not allow speech recognition.") }
          return .none

        @unknown default:
          return .none
        }
      }
    }
    .ifLet(\.$alert, action: /Action.alert)
  }
}

struct SpeechRecognitionView: View {
  let store: StoreOf<SpeechRecognition>

  var body: some View {
    WithViewStore(self.store, observe: { $0 }) { viewStore in
      VStack {
        VStack(alignment: .leading) {
          Text(readMe)
            .padding(.bottom, 32)
        }

        ScrollView {
          ScrollViewReader { proxy in
            Text(viewStore.transcribedText)
              .font(.largeTitle)
              .frame(maxWidth: .infinity, maxHeight: .infinity, alignment: .topLeading)
          }
        }
        .frame(maxWidth: .infinity, maxHeight: .infinity, alignment: .topLeading)

        Spacer()

        Button {
          viewStore.send(.recordButtonTapped)
        } label: {
          HStack {
            Image(
              systemName: viewStore.isRecording
                ? "stop.circle.fill" : "arrowtriangle.right.circle.fill"
            )
            .font(.title)
            Text(viewStore.isRecording ? "Stop Recording" : "Start Recording")
          }
          .foregroundColor(.white)
          .padding()
          .background(viewStore.isRecording ? Color.red : .green)
          .cornerRadius(16)
        }
      }
      .padding()
      .alert(store: self.store.scope(state: \.$alert, action: SpeechRecognition.Action.alert))
    }
  }
}

struct SpeechRecognitionView_Previews: PreviewProvider {
  static var previews: some View {
    SpeechRecognitionView(
      store: Store(initialState: SpeechRecognition.State(transcribedText: "Test test 123")) {
        SpeechRecognition()
      }
    )
  }
}<|MERGE_RESOLUTION|>--- conflicted
+++ resolved
@@ -26,19 +26,11 @@
 
   @Dependency(\.speechClient) var speechClient
 
-<<<<<<< HEAD
-  func reduce(into state: inout State, action: Action) -> Effect<Action> {
-    switch action {
-    case .authorizationStateAlertDismissed:
-      state.alert = nil
-      return .none
-=======
   var body: some ReducerProtocolOf<Self> {
     Reduce { state, action in
       switch action {
       case .alert:
         return .none
->>>>>>> fdeb789d
 
       case .recordButtonTapped:
         state.isRecording.toggle()
