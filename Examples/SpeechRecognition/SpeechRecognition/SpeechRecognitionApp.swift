--- conflicted
+++ resolved
@@ -8,15 +8,8 @@
       SpeechRecognitionView(
         store: Store(
           initialState: .init(),
-<<<<<<< HEAD
-          reducer: appReducer,
-          environment: AppEnvironment(
-            speechClient: .live
-          )
-=======
           reducer: AppReducer()
             .debug(actionFormat: .labelsOnly)
->>>>>>> abaf0ce9
         )
       )
     }
