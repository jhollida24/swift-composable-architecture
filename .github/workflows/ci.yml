--- conflicted
+++ resolved
@@ -16,10 +16,6 @@
         xcode:
           - '12.4'
           - '12.5.1'
-<<<<<<< HEAD
-          - '13.1'
-=======
->>>>>>> 87f388be
           - '13.2'
     steps:
       - uses: actions/checkout@v2
@@ -38,12 +34,6 @@
     strategy:
       matrix:
         xcode:
-<<<<<<< HEAD
-          - '12.4'
-          - '12.5.1'
-          - '13.1'
-=======
->>>>>>> 87f388be
           - '13.2'
     steps:
       - uses: actions/checkout@v2
