--- conflicted
+++ resolved
@@ -32,13 +32,8 @@
       "kind" : "remoteSourceControl",
       "location" : "https://github.com/pointfreeco/swift-case-paths",
       "state" : {
-<<<<<<< HEAD
-        "revision" : "3c4eea896f8ee9cbe1c11d1d3d46b0f2809da958",
-        "version" : "0.12.0"
-=======
         "revision" : "870133b7b2387df136ad301ec67b2e864b51dda1",
         "version" : "0.14.0"
->>>>>>> 24abb350
       }
     },
     {
