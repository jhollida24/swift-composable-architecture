--- conflicted
+++ resolved
@@ -68,13 +68,8 @@
       "kind" : "remoteSourceControl",
       "location" : "https://github.com/pointfreeco/swift-custom-dump",
       "state" : {
-<<<<<<< HEAD
-        "branch" : "diffable-object",
-        "revision" : "fccc2c331de069da64511bf736c2b5db6eed499c"
-=======
         "revision" : "6ea3b1b6a4957806d72030a32360d4bcb155a0d2",
         "version" : "1.2.0"
->>>>>>> 7cf6409c
       }
     },
     {
