--- conflicted
+++ resolved
@@ -109,8 +109,6 @@
       }
     },
     {
-<<<<<<< HEAD
-=======
       "identity" : "swift-snapshot-testing",
       "kind" : "remoteSourceControl",
       "location" : "https://github.com/pointfreeco/swift-snapshot-testing.git",
@@ -119,18 +117,12 @@
       }
     },
     {
->>>>>>> c472ea40
       "identity" : "swift-syntax",
       "kind" : "remoteSourceControl",
       "location" : "https://github.com/apple/swift-syntax.git",
       "state" : {
-<<<<<<< HEAD
         "revision" : "ffa3cd6fc2aa62adbedd31d3efaf7c0d86a9f029",
         "version" : "509.0.1"
-=======
-        "revision" : "74203046135342e4a4a627476dd6caf8b28fe11b",
-        "version" : "509.0.0"
->>>>>>> c472ea40
       }
     },
     {
