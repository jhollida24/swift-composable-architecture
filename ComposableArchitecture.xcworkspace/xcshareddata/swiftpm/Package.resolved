--- conflicted
+++ resolved
@@ -32,13 +32,8 @@
       "kind" : "remoteSourceControl",
       "location" : "https://github.com/pointfreeco/swift-case-paths",
       "state" : {
-<<<<<<< HEAD
-        "revision" : "8d712376c99fc0267aa0e41fea732babe365270a",
-        "version" : "1.3.3"
-=======
         "revision" : "b871e5ed11a23e52c2896a92ce2c829982ff8619",
         "version" : "1.4.2"
->>>>>>> ba829464
       }
     },
     {
@@ -161,15 +156,10 @@
     {
       "identity" : "swiftui-navigation",
       "kind" : "remoteSourceControl",
-      "location" : "https://github.com/pointfreeco/swiftui-navigation.git",
+      "location" : "https://github.com/pointfreeco/swiftui-navigation",
       "state" : {
-<<<<<<< HEAD
-        "revision" : "2ec6c3a15293efff6083966b38439a4004f25565",
-        "version" : "1.3.0"
-=======
-        "revision" : "7ab04c6e2e6a73d34d5a762970ef88bf0aedb084",
-        "version" : "1.4.0"
->>>>>>> ba829464
+        "branch" : "uikit-navigation-beta",
+        "revision" : "2c605f7de38950cdb657d8d6093d42dd6d3da895"
       }
     },
     {
