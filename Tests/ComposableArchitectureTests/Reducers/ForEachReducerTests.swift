--- conflicted
+++ resolved
@@ -67,11 +67,7 @@
     await store.send(\.rows[id:1], "Blob Esq.")
   }
 
-<<<<<<< HEAD
-=======
   @available(*, deprecated, message: "TODO: Update to use case pathable syntax with Swift 5.9")
-  @MainActor
->>>>>>> b5c2a3d7
   func testAutomaticEffectCancellation() async {
     if #available(iOS 16, macOS 13, tvOS 16, watchOS 9, *) {
       struct Timer: Reducer {
