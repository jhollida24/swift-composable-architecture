--- conflicted
+++ resolved
@@ -75,24 +75,5 @@
       let store = TestStore(initialState: 0, reducer: DebuggedReducer()._printChanges())
       await store.send(true) { $0 = 1 }
     }
-<<<<<<< HEAD
-
-    @MainActor
-    func testDebugReducerInPreview() async {
-      struct DebuggedReducer: Reducer {
-        typealias State = Int
-        typealias Action = Bool
-        func reduce(into state: inout Int, action: Bool) -> EffectTask<Bool> {
-          state += action ? 1 : -1
-          return .none
-        }
-      }
-      let store = TestStore(initialState: 0, reducer: DebuggedReducer()._printChanges()) {
-        $0.context = .preview
-      }
-      await store.send(true) { $0 = 1 }
-    }
-=======
->>>>>>> f7c75217
   }
 #endif