import Combine
@_spi(Canary)@_spi(Internals) import ComposableArchitecture
@_spi(Concurrency) import Dependencies
import XCTest

@MainActor
final class EffectTests: BaseTCATestCase {
  var cancellables: Set<AnyCancellable> = []
  let mainQueue = DispatchQueue.test

  func testCatchToEffect() {
    struct Error: Swift.Error, Equatable {}

    Future<Int, Error> { $0(.success(42)) }
      .catchToEffect()
      .sink { XCTAssertEqual($0, .success(42)) }
      .store(in: &self.cancellables)

    Future<Int, Error> { $0(.failure(Error())) }
      .catchToEffect()
      .sink { XCTAssertEqual($0, .failure(Error())) }
      .store(in: &self.cancellables)

    Future<Int, Never> { $0(.success(42)) }
      .eraseToEffect()
      .sink { XCTAssertEqual($0, 42) }
      .store(in: &self.cancellables)

    Future<Int, Error> { $0(.success(42)) }
      .catchToEffect {
        switch $0 {
        case let .success(val):
          return val
        case .failure:
          return -1
        }
      }
      .sink { XCTAssertEqual($0, 42) }
      .store(in: &self.cancellables)

    Future<Int, Error> { $0(.failure(Error())) }
      .catchToEffect {
        switch $0 {
        case let .success(val):
          return val
        case .failure:
          return -1
        }
      }
      .sink { XCTAssertEqual($0, -1) }
      .store(in: &self.cancellables)
  }

  #if swift(>=5.7) && (canImport(RegexBuilder) || !os(macOS) && !targetEnvironment(macCatalyst))
    func testConcatenate() async {
      await withMainSerialExecutor {
        if #available(iOS 16, macOS 13, tvOS 16, watchOS 9, *) {
          let clock = TestClock()
          var values: [Int] = []

          let effect = EffectPublisher<Int, Never>.concatenate(
            (1...3).map { count in
              .task {
                try await clock.sleep(for: .seconds(count))
                return count
              }
            }
          )

          effect.sink(receiveValue: { values.append($0) }).store(in: &self.cancellables)

          XCTAssertEqual(values, [])

          await clock.advance(by: .seconds(1))
          XCTAssertEqual(values, [1])

          await clock.advance(by: .seconds(2))
          XCTAssertEqual(values, [1, 2])

          await clock.advance(by: .seconds(3))
          XCTAssertEqual(values, [1, 2, 3])

          await clock.run()
          XCTAssertEqual(values, [1, 2, 3])
        }
      }
    }
  #endif

  func testConcatenateOneEffect() {
    var values: [Int] = []

    let effect = Effect<Int>.concatenate(
      Effect(value: 1).delay(for: 1, scheduler: mainQueue).eraseToEffect()
    )

    effect.sink(receiveValue: { values.append($0) }).store(in: &self.cancellables)

    XCTAssertEqual(values, [])

    self.mainQueue.advance(by: 1)
    XCTAssertEqual(values, [1])

    self.mainQueue.run()
    XCTAssertEqual(values, [1])
  }

  #if swift(>=5.7) && (canImport(RegexBuilder) || !os(macOS) && !targetEnvironment(macCatalyst))
    func testMerge() async {
      if #available(iOS 16, macOS 13, tvOS 16, watchOS 9, *) {
        await withMainSerialExecutor {
          let clock = TestClock()

          let effect = EffectPublisher<Int, Never>.merge(
            (1...3).map { count in
              .task {
                try await clock.sleep(for: .seconds(count))
                return count
              }
            }
          )

          var values: [Int] = []
          effect.sink(receiveValue: { values.append($0) }).store(in: &self.cancellables)

          XCTAssertEqual(values, [])

          await clock.advance(by: .seconds(1))
          XCTAssertEqual(values, [1])

          await clock.advance(by: .seconds(1))
          XCTAssertEqual(values, [1, 2])

          await clock.advance(by: .seconds(1))
          XCTAssertEqual(values, [1, 2, 3])
        }
      }
    }
  #endif

  func testEffectSubscriberInitializer() {
    let effect = Effect<Int>.run { subscriber in
      subscriber.send(1)
      subscriber.send(2)
      self.mainQueue.schedule(after: self.mainQueue.now.advanced(by: .seconds(1))) {
        subscriber.send(3)
      }
      self.mainQueue.schedule(after: self.mainQueue.now.advanced(by: .seconds(2))) {
        subscriber.send(4)
        subscriber.send(completion: .finished)
      }

      return AnyCancellable {}
    }

    var values: [Int] = []
    var isComplete = false
    effect
      .sink(receiveCompletion: { _ in isComplete = true }, receiveValue: { values.append($0) })
      .store(in: &self.cancellables)

    XCTAssertEqual(values, [1, 2])
    XCTAssertEqual(isComplete, false)

    self.mainQueue.advance(by: 1)

    XCTAssertEqual(values, [1, 2, 3])
    XCTAssertEqual(isComplete, false)

    self.mainQueue.advance(by: 1)

    XCTAssertEqual(values, [1, 2, 3, 4])
    XCTAssertEqual(isComplete, true)
  }

  func testEffectSubscriberInitializer_WithCancellation() {
    enum CancelID {}

    let effect = Effect<Int>.run { subscriber in
      subscriber.send(1)
      self.mainQueue.schedule(after: self.mainQueue.now.advanced(by: .seconds(1))) {
        subscriber.send(2)
      }

      return AnyCancellable {}
    }
    .cancellable(id: CancelID.self)

    var values: [Int] = []
    var isComplete = false
    effect
      .sink(receiveCompletion: { _ in isComplete = true }, receiveValue: { values.append($0) })
      .store(in: &self.cancellables)

    XCTAssertEqual(values, [1])
    XCTAssertEqual(isComplete, false)

    Effect<Void>.cancel(id: CancelID.self)
      .sink(receiveValue: { _ in })
      .store(in: &self.cancellables)

    self.mainQueue.advance(by: 1)

    XCTAssertEqual(values, [1])
    XCTAssertEqual(isComplete, true)
  }

  func testEffectErrorCrash() {
    let expectation = self.expectation(description: "Complete")

    // This crashes on iOS 13 if Effect.init(error:) is implemented using the Fail publisher.
    EffectPublisher<Never, Error>(error: NSError(domain: "", code: 1))
      .retry(3)
      .catch { _ in Fail(error: NSError(domain: "", code: 1)) }
      .sink(
        receiveCompletion: { _ in expectation.fulfill() },
        receiveValue: { _ in }
      )
      .store(in: &self.cancellables)

    self.wait(for: [expectation], timeout: 0)
  }

  func testDoubleCancelInFlight() {
    var result: Int?

    _ = Just(42)
      .eraseToEffect()
      .cancellable(id: "id", cancelInFlight: true)
      .cancellable(id: "id", cancelInFlight: true)
      .sink { result = $0 }

    XCTAssertEqual(result, 42)
  }

  #if DEBUG
    func testUnimplemented() {
      let effect = Effect<Never>.unimplemented("unimplemented")
      XCTExpectFailure {
        effect
          .sink(receiveValue: { _ in })
          .store(in: &self.cancellables)
      } issueMatcher: { issue in
        issue.compactDescription == "unimplemented - An unimplemented effect ran."
      }
    }
  #endif

  func testTask() async {
    guard #available(iOS 15, macOS 12, tvOS 15, watchOS 8, *) else { return }
    let effect = Effect<Int>.task { 42 }
    for await result in effect.values {
      XCTAssertEqual(result, 42)
    }
  }

  func testCancellingTask_Infallible() {
    @Sendable func work() async -> Int {
      do {
        try await Task.sleep(nanoseconds: NSEC_PER_MSEC)
        XCTFail()
      } catch {
      }
      return 42
    }

    Effect<Int>.task { await work() }
      .sink(
        receiveCompletion: { _ in XCTFail() },
        receiveValue: { _ in XCTFail() }
      )
      .store(in: &self.cancellables)

    self.cancellables = []

    _ = XCTWaiter.wait(for: [.init()], timeout: 1.1)
  }

  func testDependenciesTransferredToEffects_Task() async {
    struct Feature: Reducer {
      enum Action: Equatable {
        case tap
        case response(Int)
      }
      @Dependency(\.date) var date
      func reduce(into state: inout Int, action: Action) -> Effect<Action> {
        switch action {
        case .tap:
          return .task {
            .response(Int(self.date.now.timeIntervalSinceReferenceDate))
          }
        case let .response(value):
          state = value
          return .none
        }
      }
    }
    let store = TestStore(
      initialState: 0,
      reducer: Feature()
        .dependency(\.date, .constant(.init(timeIntervalSinceReferenceDate: 1_234_567_890)))
    )

    await store.send(.tap).finish(timeout: NSEC_PER_SEC)
    await store.receive(.response(1_234_567_890)) {
      $0 = 1_234_567_890
    }
  }

  func testDependenciesTransferredToEffects_Run() async {
<<<<<<< HEAD
    await _withMainSerialExecutor {
      struct Feature: Reducer {
=======
    await withMainSerialExecutor {
      struct Feature: ReducerProtocol {
>>>>>>> b6ae2629
        enum Action: Equatable {
          case tap
          case response(Int)
        }
        @Dependency(\.date) var date
        func reduce(into state: inout Int, action: Action) -> Effect<Action> {
          switch action {
          case .tap:
            return .run { send in
              await send(.response(Int(self.date.now.timeIntervalSinceReferenceDate)))
            }
          case let .response(value):
            state = value
            return .none
          }
        }
      }
      let store = TestStore(
        initialState: 0,
        reducer: Feature()
          .dependency(\.date, .constant(.init(timeIntervalSinceReferenceDate: 1_234_567_890)))
      )

      await store.send(.tap).finish(timeout: NSEC_PER_SEC)
      await store.receive(.response(1_234_567_890)) {
        $0 = 1_234_567_890
      }
    }
  }

  func testMap() async {
    @Dependency(\.date) var date
    let effect = withDependencies {
      $0.date.now = Date(timeIntervalSince1970: 1_234_567_890)
    } operation: {
      Effect<Void>(value: ()).map { date() }
    }
    var output: Date?
    effect
      .sink { output = $0 }
      .store(in: &self.cancellables)
    XCTAssertEqual(output, Date(timeIntervalSince1970: 1_234_567_890))

    if #available(iOS 15, macOS 12, tvOS 15, watchOS 8, *) {
      let effect = withDependencies {
        $0.date.now = Date(timeIntervalSince1970: 1_234_567_890)
      } operation: {
        Effect<Void>.task {}.map { date() }
      }
      output = await effect.values.first(where: { _ in true })
      XCTAssertEqual(output, Date(timeIntervalSince1970: 1_234_567_890))
    }
  }

  func testCanary1() async {
    for _ in 1...100 {
      let task = TestStoreTask(rawValue: Task {}, timeout: NSEC_PER_SEC)
      await task.finish()
    }
  }
  func testCanary2() async {
    for _ in 1...100 {
      let task = TestStoreTask(rawValue: nil, timeout: NSEC_PER_SEC)
      await task.finish()
    }
  }
}<|MERGE_RESOLUTION|>--- conflicted
+++ resolved
@@ -308,13 +308,8 @@
   }
 
   func testDependenciesTransferredToEffects_Run() async {
-<<<<<<< HEAD
-    await _withMainSerialExecutor {
+    await withMainSerialExecutor {
       struct Feature: Reducer {
-=======
-    await withMainSerialExecutor {
-      struct Feature: ReducerProtocol {
->>>>>>> b6ae2629
         enum Action: Equatable {
           case tap
           case response(Int)
