--- conflicted
+++ resolved
@@ -5,13 +5,11 @@
 @MainActor
 final class IfCaseLetReducerTests: BaseTCATestCase {
   func testChildAction() async {
-    await _withMainSerialExecutor {
+    await withMainSerialExecutor {
       struct SomeError: Error, Equatable {}
 
-<<<<<<< HEAD
-      let store = TestStore(
-        initialState: Result.success(0),
-        reducer: Reduce<Result<Int, SomeError>, Result<Int, SomeError>> { state, action in
+      let store = TestStore(initialState: Result.success(0)) {
+        Reduce<Result<Int, SomeError>, Result<Int, SomeError>> { state, action in
           .none
         }
         .ifCaseLet(/Result.success, action: /Result.success) {
@@ -20,20 +18,7 @@
             return state < 0 ? .run { await $0(0) } : .none
           }
         }
-      )
-=======
-    let store = TestStore(initialState: Result.success(0)) {
-      Reduce<Result<Int, SomeError>, Result<Int, SomeError>> { state, action in
-        .none
       }
-      .ifCaseLet(/Result.success, action: /Result.success) {
-        Reduce { state, action in
-          state = action
-          return state < 0 ? .run { await $0(0) } : .none
-        }
-      }
-    }
->>>>>>> 8c691c1a
 
       await store.send(.success(1)) {
         $0 = .success(1)
@@ -147,12 +132,11 @@
             }
           }
         }
-        await _withMainSerialExecutor {
+        await withMainSerialExecutor {
           let clock = TestClock()
-          let store = TestStore(
-            initialState: Parent.State.child1(Child.State()),
-            reducer: Parent()
-          ) {
+          let store = TestStore(initialState: Parent.State.child1(Child.State())) {
+            Parent()
+          } withDependencies: {
             $0.continuousClock = clock
           }
           await store.send(.child1(.timerButtonTapped))
