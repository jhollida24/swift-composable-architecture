import ComposableArchitecture
import XCTest

#if swift(>=5.7)
  @MainActor
<<<<<<< HEAD
  final class PresentationReducerTests: XCTestCase {
    func testPresentation_NonExhaustiveInPresentationEffect() async {
      struct Child: ReducerProtocol {
        struct State: Equatable {}
        enum Action: Equatable {}
        func reduce(into state: inout State, action: Action) -> EffectTask<Action> {
        }
      }

      struct Parent: ReducerProtocol {
        struct State: Equatable {
          @PresentationState var child: Child.State?
        }
        enum Action: Equatable {
          case child(PresentationAction<Child.Action>)
          case presentChild
        }
        var body: some ReducerProtocol<State, Action> {
          Reduce { state, action in
            switch action {
            case .child:
              return .none
            case .presentChild:
              state.child = Child.State()
              return .none
            }
          }
          .ifLet(\.$child, action: /Action.child) {
            Child()
          }
        }
      }

      let store = TestStore(
        initialState: Parent.State(),
        reducer: Parent()
      )
      
      await store.send(.presentChild) {
        $0.child = Child.State()
      }
    }

    func testPresentation_parentNilsOutChildWithLongLivingEffect() async {
      struct Child: ReducerProtocol {
        struct State: Equatable {
          var count = 0
        }
        enum Action: Equatable {
          case dismiss
          case dismissMe
          case task
        }
        func reduce(into state: inout State, action: Action) -> EffectTask<Action> {
          switch action {
          case .dismiss:
            return .send(.dismissMe)
          case .dismissMe:
            return .none
          case .task:
            return .fireAndForget {
              try await Task.never()
            }
          }
        }
      }

      struct Parent: ReducerProtocol {
        struct State: Equatable {
          @PresentationState var child: Child.State?
        }
        enum Action: Equatable {
          case child(PresentationAction<Child.Action>)
          case presentChild
        }
        var body: some ReducerProtocol<State, Action> {
          Reduce { state, action in
            switch action {
            case .child(.presented(.dismissMe)):
              state.child = nil
              return .none
            case .child:
              return .none
            case .presentChild:
              state.child = Child.State()
              return .none
            }
          }
          .ifLet(\.$child, action: /Action.child) {
            Child()
          }
        }
      }

      let store = TestStore(
        initialState: Parent.State(),
        reducer: Parent()
      )

      await store.send(.presentChild) {
        $0.child = Child.State()
      }
      await store.send(.child(.presented(.task)))
      await store.send(.child(.presented(.dismiss)))
      await store.receive(.child(.presented(.dismissMe))) {
        $0.child = nil
      }
    }

=======
  final class PresentationReducerTests: BaseTCATestCase {
>>>>>>> 24abb350
    func testPresentation_parentDismissal() async {
      struct Child: ReducerProtocol {
        struct State: Equatable {
          var count = 0
        }
        enum Action: Equatable {
          case decrementButtonTapped
          case incrementButtonTapped
        }
        func reduce(into state: inout State, action: Action) -> EffectTask<Action> {
          switch action {
          case .decrementButtonTapped:
            state.count -= 1
            return .none
          case .incrementButtonTapped:
            state.count += 1
            return .none
          }
        }
      }

      struct Parent: ReducerProtocol {
        struct State: Equatable {
          @PresentationState var child: Child.State?
        }
        enum Action: Equatable {
          case child(PresentationAction<Child.Action>)
          case presentChild
        }
        var body: some ReducerProtocol<State, Action> {
          Reduce { state, action in
            switch action {
            case .child:
              return .none
            case .presentChild:
              state.child = Child.State()
              return .none
            }
          }
          .ifLet(\.$child, action: /Action.child) {
            Child()
          }
        }
      }

      let store = TestStore(
        initialState: Parent.State(),
        reducer: Parent()
      )

      await store.send(.presentChild) {
        $0.child = Child.State()
      }
      await store.send(.child(.presented(.incrementButtonTapped))) {
        try (/.some).modify(&$0.child) {
          $0.count = 1
        }
      }
      await store.send(.child(.dismiss)) {
        $0.child = nil
      }
    }

    func testPresentation_parentDismissal_NilOut() async {
      struct Child: ReducerProtocol {
        struct State: Equatable {
          var count = 0
        }
        enum Action: Equatable {
          case decrementButtonTapped
          case incrementButtonTapped
        }
        func reduce(into state: inout State, action: Action) -> EffectTask<Action> {
          switch action {
          case .decrementButtonTapped:
            state.count -= 1
            return .none
          case .incrementButtonTapped:
            state.count += 1
            return .none
          }
        }
      }

      struct Parent: ReducerProtocol {
        struct State: Equatable {
          @PresentationState var child: Child.State?
        }
        enum Action: Equatable {
          case child(PresentationAction<Child.Action>)
          case dismissChild
          case presentChild
        }
        var body: some ReducerProtocol<State, Action> {
          Reduce { state, action in
            switch action {
            case .child:
              return .none
            case .dismissChild:
              state.child = nil
              return .none
            case .presentChild:
              state.child = Child.State()
              return .none
            }
          }
          .ifLet(\.$child, action: /Action.child) {
            Child()
          }
        }
      }

      let store = TestStore(
        initialState: Parent.State(),
        reducer: Parent()
      )

      await store.send(.presentChild) {
        $0.child = Child.State()
      }
      await store.send(.child(.presented(.incrementButtonTapped))) {
        try (/.some).modify(&$0.child) {
          $0.count = 1
        }
      }
      await store.send(.dismissChild) {
        $0.child = nil
      }
    }

    func testPresentation_childDismissal() async {
      struct Child: ReducerProtocol {
        struct State: Equatable {
          var count = 0
        }
        enum Action: Equatable {
          case closeButtonTapped
          case decrementButtonTapped
          case incrementButtonTapped
        }
        @Dependency(\.dismiss) var dismiss
        func reduce(into state: inout State, action: Action) -> EffectTask<Action> {
          switch action {
          case .closeButtonTapped:
            return .fireAndForget {
              await self.dismiss()
            }
          case .decrementButtonTapped:
            state.count -= 1
            return .none
          case .incrementButtonTapped:
            state.count += 1
            return .none
          }
        }
      }

      struct Parent: ReducerProtocol {
        struct State: Equatable {
          var lastCount: Int?
          @PresentationState var child: Child.State?
        }
        enum Action: Equatable {
          case child(PresentationAction<Child.Action>)
          case presentChild
        }
        var body: some ReducerProtocol<State, Action> {
          Reduce { state, action in
            switch action {
            case .child(.dismiss):
              state.lastCount = state.child?.count
              return .none
            case .child:
              return .none
            case .presentChild:
              state.child = Child.State()
              return .none
            }
          }
          .ifLet(\.$child, action: /Action.child) {
            Child()
          }
        }
      }

      let store = TestStore(
        initialState: Parent.State(),
        reducer: Parent()
      )

      await store.send(.presentChild) {
        $0.child = Child.State()
      }
      await store.send(.child(.presented(.decrementButtonTapped))) {
        try (/.some).modify(&$0.child) {
          $0.count = -1
        }
      }
      await store.send(.child(.presented(.closeButtonTapped)))
      await store.receive(.child(.dismiss)) {
        $0.child = nil
        $0.lastCount = -1
      }
    }

    func testPresentation_parentDismissal_effects() async {
      if #available(iOS 16, macOS 13, tvOS 16, watchOS 9, *) {
        await _withMainSerialExecutor {
          struct Child: ReducerProtocol {
            struct State: Equatable {
              var count = 0
            }
            enum Action: Equatable {
              case startButtonTapped
              case tick
            }
            @Dependency(\.continuousClock) var clock
            func reduce(into state: inout State, action: Action) -> EffectTask<Action> {
              switch action {
              case .startButtonTapped:
                return .run { send in
                  for try await _ in clock.timer(interval: .seconds(1)) {
                    await send(.tick)
                  }
                }
              case .tick:
                state.count += 1
                return .none
              }
            }
          }

          struct Parent: ReducerProtocol {
            struct State: Equatable {
              @PresentationState var child: Child.State?
            }
<<<<<<< HEAD
            .ifLet(\.$child, action: /Action.child) {
              Child()
=======
            enum Action: Equatable {
              case child(PresentationAction<Child.Action>)
              case presentChild
            }
            var body: some ReducerProtocol<State, Action> {
              Reduce { state, action in
                switch action {
                case .child:
                  return .none
                case .presentChild:
                  state.child = Child.State()
                  return .none
                }
              }
              .ifLet(\.$child, action: /Action.child) {
                Child()
              }
>>>>>>> 24abb350
            }
          }

          let clock = TestClock()
          let store = TestStore(
            initialState: Parent.State(),
            reducer: Parent()
          ) {
            $0.continuousClock = clock
          }

          await store.send(.presentChild) {
            $0.child = Child.State()
          }
          await store.send(.child(.presented(.startButtonTapped)))
          await clock.advance(by: .seconds(2))
          await store.receive(.child(.presented(.tick))) {
            try (/.some).modify(&$0.child) {
              $0.count = 1
            }
          }
          await store.receive(.child(.presented(.tick))) {
            try (/.some).modify(&$0.child) {
              $0.count = 2
            }
          }
          await store.send(.child(.dismiss)) {
            $0.child = nil
          }
        }
      }
    }

    func testPresentation_childDismissal_effects() async {
      if #available(iOS 16, macOS 13, tvOS 16, watchOS 9, *) {
        await _withMainSerialExecutor {
          struct Child: ReducerProtocol {
            struct State: Equatable {
              var count = 0
            }
            enum Action: Equatable {
              case closeButtonTapped
              case startButtonTapped
              case tick
            }
            @Dependency(\.continuousClock) var clock
            @Dependency(\.dismiss) var dismiss
            func reduce(into state: inout State, action: Action) -> EffectTask<Action> {
              switch action {
              case .closeButtonTapped:
                return .fireAndForget {
                  await self.dismiss()
                }

              case .startButtonTapped:
                return .run { send in
                  for try await _ in clock.timer(interval: .seconds(1)) {
                    await send(.tick)
                  }
                }
              case .tick:
                state.count += 1
                return .none
              }
            }
          }

          struct Parent: ReducerProtocol {
            struct State: Equatable {
              @PresentationState var child: Child.State?
            }
<<<<<<< HEAD
            .ifLet(\.$child, action: /Action.child) {
              Child()
=======
            enum Action: Equatable {
              case child(PresentationAction<Child.Action>)
              case presentChild
            }
            var body: some ReducerProtocol<State, Action> {
              Reduce { state, action in
                switch action {
                case .child:
                  return .none
                case .presentChild:
                  state.child = Child.State()
                  return .none
                }
              }
              .ifLet(\.$child, action: /Action.child) {
                Child()
              }
>>>>>>> 24abb350
            }
          }

          let clock = TestClock()
          let store = TestStore(
            initialState: Parent.State(),
            reducer: Parent()
          ) {
            $0.continuousClock = clock
          }

          await store.send(.presentChild) {
            $0.child = Child.State()
          }
          await store.send(.child(.presented(.startButtonTapped)))
          await clock.advance(by: .seconds(2))
          await store.receive(.child(.presented(.tick))) {
            try (/.some).modify(&$0.child) {
              $0.count = 1
            }
          }
          await store.receive(.child(.presented(.tick))) {
            try (/.some).modify(&$0.child) {
              $0.count = 2
            }
          }
          await store.send(.child(.presented(.closeButtonTapped)))
          await store.receive(.child(.dismiss)) {
            $0.child = nil
          }
        }
      }
    }

    func testPresentation_identifiableDismissal_effects() async {
      if #available(iOS 16, macOS 13, tvOS 16, watchOS 9, *) {
        await _withMainSerialExecutor {
          struct Child: ReducerProtocol {
            struct State: Equatable, Identifiable {
              let id: UUID
              var count = 0
            }
            enum Action: Equatable {
              case startButtonTapped
              case tick
            }
            @Dependency(\.continuousClock) var clock
            func reduce(into state: inout State, action: Action) -> EffectTask<Action> {
              switch action {
              case .startButtonTapped:
                return .run { send in
                  for try await _ in clock.timer(interval: .seconds(1)) {
                    await send(.tick)
                  }
                }
              case .tick:
                state.count += 1
                return .none
              }
            }
          }

          struct Parent: ReducerProtocol {
            struct State: Equatable {
              @PresentationState var child: Child.State?
            }
            enum Action: Equatable {
              case child(PresentationAction<Child.Action>)
              case presentChild
            }
            @Dependency(\.uuid) var uuid
            var body: some ReducerProtocol<State, Action> {
              Reduce { state, action in
                switch action {
                case .child:
                  return .none
                case .presentChild:
                  state.child = Child.State(id: self.uuid())
                  return .none
                }
              }
              .ifLet(\.$child, action: /Action.child) {
                Child()
              }
            }
          }

          let clock = TestClock()
          let store = TestStore(
            initialState: Parent.State(),
            reducer: Parent()
          ) {
            $0.continuousClock = clock
            $0.uuid = .incrementing
          }

          await store.send(.presentChild) {
            $0.child = Child.State(id: UUID(uuidString: "00000000-0000-0000-0000-000000000000")!)
          }
          await store.send(.child(.presented(.startButtonTapped)))
          await clock.advance(by: .seconds(2))
          await store.receive(.child(.presented(.tick))) {
            try (/.some).modify(&$0.child) {
              $0.count = 1
            }
<<<<<<< HEAD
            .ifLet(\.$child, action: /Action.child) {
              Child()
=======
          }
          await store.receive(.child(.presented(.tick))) {
            try (/.some).modify(&$0.child) {
              $0.count = 2
>>>>>>> 24abb350
            }
          }
          await store.send(.presentChild) {
            $0.child = Child.State(id: UUID(uuidString: "00000000-0000-0000-0000-000000000001")!)
          }
          await clock.advance(by: .seconds(2))
          await store.send(.child(.dismiss)) {
            $0.child = nil
          }
        }
      }
    }

    func testPresentation_requiresDismissal() async {
      struct Child: ReducerProtocol {
        struct State: Equatable {
          var count = 0
        }
        enum Action: Equatable {
          case decrementButtonTapped
          case incrementButtonTapped
        }
        func reduce(into state: inout State, action: Action) -> EffectTask<Action> {
          switch action {
          case .decrementButtonTapped:
            state.count -= 1
            return .none
          case .incrementButtonTapped:
            state.count += 1
            return .none
          }
        }
      }

      struct Parent: ReducerProtocol {
        struct State: Equatable {
          @PresentationState var child: Child.State?
        }
        enum Action: Equatable {
          case child(PresentationAction<Child.Action>)
          case presentChild
        }
        var body: some ReducerProtocol<State, Action> {
          Reduce { state, action in
            switch action {
            case .child:
              return .none
            case .presentChild:
              state.child = Child.State()
              return .none
            }
          }
          .ifLet(\.$child, action: /Action.child) {
            Child()
          }
        }
      }

      let store = TestStore(
        initialState: Parent.State(),
        reducer: Parent()
      )

      await store.send(.presentChild) {
        $0.child = Child.State()
      }
      await store.skipInFlightEffects(strict: true)
    }

    func testInertPresentation() async {
      if #available(iOS 15, macOS 12, tvOS 15, watchOS 8, *) {
        struct Parent: ReducerProtocol {
          struct State: Equatable {
            @PresentationState var alert: AlertState<Action.Alert>?
          }
          enum Action: Equatable {
            case alert(PresentationAction<Alert>)
            case presentAlert

            enum Alert: Equatable {}
          }
          var body: some ReducerProtocol<State, Action> {
            Reduce { state, action in
              switch action {
              case .alert:
                return .none
              case .presentAlert:
                state.alert = AlertState {
                  TextState("Uh oh!")
                }
                return .none
              }
            }
            .ifLet(\.$alert, action: /Action.alert) {}
          }
<<<<<<< HEAD
          .ifLet(\.$alert, action: /Action.alert) {}
=======
>>>>>>> 24abb350
        }

        let store = TestStore(
          initialState: Parent.State(),
          reducer: Parent()
        )

        await store.send(.presentAlert) {
          $0.alert = AlertState {
            TextState("Uh oh!")
          }
        }
      }
    }

    func testInertPresentation_dismissal() async {
      if #available(iOS 15, macOS 12, tvOS 15, watchOS 8, *) {
        struct Parent: ReducerProtocol {
          struct State: Equatable {
            @PresentationState var alert: AlertState<Action.Alert>?
          }
          enum Action: Equatable {
            case alert(PresentationAction<Alert>)
            case presentAlert

            enum Alert: Equatable {}
          }
          var body: some ReducerProtocol<State, Action> {
            Reduce { state, action in
              switch action {
              case .alert:
                return .none
              case .presentAlert:
                state.alert = AlertState {
                  TextState("Uh oh!")
                }
                return .none
              }
            }
            .ifLet(\.$alert, action: /Action.alert) {}
          }
<<<<<<< HEAD
          .ifLet(\.$alert, action: /Action.alert) {}
=======
>>>>>>> 24abb350
        }

        let store = TestStore(
          initialState: Parent.State(),
          reducer: Parent()
        )

        await store.send(.presentAlert) {
          $0.alert = AlertState {
            TextState("Uh oh!")
          }
        }
        await store.send(.alert(.dismiss)) {
          $0.alert = nil
        }
      }
    }

    func testInertPresentation_automaticDismissal() async {
      if #available(iOS 15, macOS 12, tvOS 15, watchOS 8, *) {
        struct Parent: ReducerProtocol {
          struct State: Equatable {
            @PresentationState var alert: AlertState<Action.Alert>?
            var isDeleted = false
          }
          enum Action: Equatable {
            case alert(PresentationAction<Alert>)
            case presentAlert

            enum Alert: Equatable {
              case deleteButtonTapped
            }
          }
          var body: some ReducerProtocol<State, Action> {
            Reduce { state, action in
              switch action {
              case .alert(.presented(.deleteButtonTapped)):
                state.isDeleted = true
                return .none
              case .alert:
                return .none
              case .presentAlert:
                state.alert = AlertState {
                  TextState("Uh oh!")
                } actions: {
                  ButtonState(role: .destructive, action: .deleteButtonTapped) {
                    TextState("Delete")
                  }
                }
                return .none
              }
            }
            .ifLet(\.$alert, action: /Action.alert) {}
          }
<<<<<<< HEAD
          .ifLet(\.$alert, action: /Action.alert) {}
=======
>>>>>>> 24abb350
        }

        let store = TestStore(
          initialState: Parent.State(),
          reducer: Parent()
        )

        await store.send(.presentAlert) {
          $0.alert = AlertState {
            TextState("Uh oh!")
          } actions: {
            ButtonState(role: .destructive, action: .deleteButtonTapped) {
              TextState("Delete")
            }
          }
        }
        await store.send(.alert(.presented(.deleteButtonTapped))) {
          $0.alert = nil
          $0.isDeleted = true
        }
      }
    }

    func testPresentation_hydratedDestination_childDismissal() async {
      await _withMainSerialExecutor {
        struct Child: ReducerProtocol {
          struct State: Equatable {
            var count = 0
          }
          enum Action: Equatable {
            case closeButtonTapped
            case decrementButtonTapped
            case incrementButtonTapped
          }
          @Dependency(\.dismiss) var dismiss
          func reduce(into state: inout State, action: Action) -> EffectTask<Action> {
            switch action {
            case .closeButtonTapped:
              return .fireAndForget {
                await self.dismiss()
              }
            case .decrementButtonTapped:
              state.count -= 1
              return .none
            case .incrementButtonTapped:
              state.count += 1
              return .none
            }
          }
        }

        struct Parent: ReducerProtocol {
          struct State: Equatable {
            @PresentationState var child: Child.State?
          }
          enum Action: Equatable {
            case child(PresentationAction<Child.Action>)
            case presentChild
          }
          var body: some ReducerProtocol<State, Action> {
            Reduce { state, action in
              switch action {
              case .child:
                return .none
              case .presentChild:
                state.child = Child.State()
                return .none
              }
            }
            .ifLet(\.$child, action: /Action.child) {
              Child()
            }
          }
        }

        let store = TestStore(
          initialState: Parent.State(child: Child.State()),
          reducer: Parent()
        )

        await store.send(.child(.presented(.closeButtonTapped)))
        await store.receive(.child(.dismiss)) {
          $0.child = nil
        }
      }
    }

    func testEnumPresentation() async {
      if #available(iOS 16, macOS 13, tvOS 16, watchOS 9, *) {
        await _withMainSerialExecutor {
          struct Child: ReducerProtocol {
            struct State: Equatable, Identifiable {
              let id: UUID
              var count = 0
            }
            enum Action: Equatable {
              case closeButtonTapped
              case startButtonTapped
              case tick
            }
            @Dependency(\.continuousClock) var clock
            @Dependency(\.dismiss) var dismiss
            func reduce(into state: inout State, action: Action) -> EffectTask<Action> {
              switch action {
              case .closeButtonTapped:
                return .fireAndForget {
                  await self.dismiss()
                }
              case .startButtonTapped:
                return .run { send in
                  for try await _ in clock.timer(interval: .seconds(1)) {
                    await send(.tick)
                  }
                }
              case .tick:
                state.count += 1
                return .none
              }
            }
<<<<<<< HEAD
            .ifLet(\.$destination, action: /Action.destination) {
              Destinations()
            }
=======
>>>>>>> 24abb350
          }

          struct Parent: ReducerProtocol {
            struct State: Equatable {
              @PresentationState var destination: Destinations.State?
              var isDeleted = false
            }
            enum Action: Equatable {
              case destination(PresentationAction<Destinations.Action>)
              case presentAlert
              case presentChild(id: UUID? = nil)
            }
            @Dependency(\.uuid) var uuid
            var body: some ReducerProtocol<State, Action> {
              Reduce { state, action in
                switch action {
                case .destination(.presented(.alert(.deleteButtonTapped))):
                  state.isDeleted = true
                  return .none
                case .destination:
                  return .none
                case .presentAlert:
                  state.destination = .alert(
                    AlertState {
                      TextState("Uh oh!")
                    } actions: {
                      ButtonState(role: .destructive, action: .deleteButtonTapped) {
                        TextState("Delete")
                      }
                    }
                  )
                  return .none
                case let .presentChild(id):
                  state.destination = .child(Child.State(id: id ?? self.uuid()))
                  return .none
                }
              }
              .ifLet(\.$destination, action: /Action.destination) {
                Destinations()
              }
            }
            struct Destinations: ReducerProtocol {
              enum State: Equatable {
                case alert(AlertState<Action.Alert>)
                case child(Child.State)
              }
              enum Action: Equatable {
                case alert(Alert)
                case child(Child.Action)

                enum Alert: Equatable {
                  case deleteButtonTapped
                }
              }
              var body: some ReducerProtocol<State, Action> {
                Scope(state: /State.alert, action: /Action.alert) {}
                Scope(state: /State.child, action: /Action.child) {
                  Child()
                }
              }
            }
          }

          let clock = TestClock()
          let store = TestStore(
            initialState: Parent.State(),
            reducer: Parent()
          ) {
            $0.continuousClock = clock
            $0.uuid = .incrementing
          }

          await store.send(.presentChild()) {
            $0.destination = .child(
              Child.State(id: UUID(uuidString: "00000000-0000-0000-0000-000000000000")!)
            )
          }
          await store.send(.destination(.presented(.child(.startButtonTapped))))
          await clock.advance(by: .seconds(2))
          await store.receive(.destination(.presented(.child(.tick)))) {
            try (/Parent.Destinations.State.child).modify(&$0.destination) {
              $0.count = 1
            }
          }
          await store.receive(.destination(.presented(.child(.tick)))) {
            try (/Parent.Destinations.State.child).modify(&$0.destination) {
              $0.count = 2
            }
          }
          await store.send(.destination(.presented(.child(.closeButtonTapped))))
          await store.receive(.destination(.dismiss)) {
            $0.destination = nil
          }
          await store.send(.presentChild()) {
            $0.destination = .child(
              Child.State(id: UUID(uuidString: "00000000-0000-0000-0000-000000000001")!)
            )
          }
          await clock.advance(by: .seconds(2))
          await store.send(.destination(.presented(.child(.startButtonTapped))))
          await clock.advance(by: .seconds(2))
          await store.receive(.destination(.presented(.child(.tick)))) {
            try (/Parent.Destinations.State.child).modify(&$0.destination) {
              $0.count = 1
            }
          }
          await store.receive(.destination(.presented(.child(.tick)))) {
            try (/Parent.Destinations.State.child).modify(&$0.destination) {
              $0.count = 2
            }
          }
          await store.send(
            .presentChild(id: UUID(uuidString: "00000000-0000-0000-0000-000000000001")!)
          ) {
            try (/Parent.Destinations.State.child).modify(&$0.destination) {
              $0.count = 0
            }
          }
          await clock.advance(by: .seconds(2))
          await store.receive(.destination(.presented(.child(.tick)))) {
            try (/Parent.Destinations.State.child).modify(&$0.destination) {
              $0.count = 1
            }
          }
          await store.receive(.destination(.presented(.child(.tick)))) {
            try (/Parent.Destinations.State.child).modify(&$0.destination) {
              $0.count = 2
            }
          }
          await store.send(.presentAlert) {
            $0.destination = .alert(
              AlertState {
                TextState("Uh oh!")
              } actions: {
                ButtonState(role: .destructive, action: .deleteButtonTapped) {
                  TextState("Delete")
                }
              }
            )
          }
          await store.send(.destination(.presented(.alert(.deleteButtonTapped)))) {
            $0.destination = nil
            $0.isDeleted = true
          }
        }
      }
    }

    func testNavigation_cancelID_childCancellation() async {
      struct Child: ReducerProtocol {
        struct State: Equatable {}
        enum Action: Equatable {
          case startButtonTapped
          case stopButtonTapped
        }
        func reduce(into state: inout State, action: Action) -> EffectTask<Action> {
          switch action {
          case .startButtonTapped:
            return .fireAndForget {
              try await Task.never()
            }
            .cancellable(id: 42)

          case .stopButtonTapped:
            return .cancel(id: 42)
          }
        }
      }

      struct Parent: ReducerProtocol {
        struct State: Equatable {
          @PresentationState var child: Child.State?
        }
        enum Action: Equatable {
          case child(PresentationAction<Child.Action>)
          case presentChild
        }
        var body: some ReducerProtocol<State, Action> {
          Reduce { state, action in
            switch action {
            case .child:
              return .none
            case .presentChild:
              state.child = Child.State()
              return .none
            }
          }
          .ifLet(\.$child, action: /Action.child) {
            Child()
          }
        }
      }

      await _withMainSerialExecutor {
        let store = TestStore(
          initialState: Parent.State(),
          reducer: Parent()
        )
        let presentationTask = await store.send(.presentChild) {
          $0.child = Child.State()
        }
        await store.send(.child(.presented(.startButtonTapped)))
        await store.send(.child(.presented(.stopButtonTapped)))
        await presentationTask.cancel()
      }
    }

    func testNavigation_cancelID_parentCancellation() async {
      struct Grandchild: ReducerProtocol {
        struct State: Equatable {}
        enum Action: Equatable {
          case startButtonTapped
        }
        enum CancelID { case effect }
        func reduce(into state: inout State, action: Action) -> EffectTask<Action> {
          switch action {
          case .startButtonTapped:
            return .fireAndForget {
              try await Task.never()
            }
            .cancellable(id: CancelID.effect)
          }
        }
      }

      struct Child: ReducerProtocol {
        struct State: Equatable {
          @PresentationState var grandchild: Grandchild.State?
        }
        enum Action: Equatable {
          case grandchild(PresentationAction<Grandchild.Action>)
          case presentGrandchild
          case startButtonTapped
        }
        enum CancelID { case effect }
        var body: some ReducerProtocolOf<Self> {
          Reduce { state, action in
            switch action {
            case .grandchild:
              return .none
            case .presentGrandchild:
              state.grandchild = Grandchild.State()
              return .none
            case .startButtonTapped:
              return .fireAndForget {
                try await Task.never()
              }
              .cancellable(id: CancelID.effect)
            }
          }
          .ifLet(\.$grandchild, action: /Action.grandchild) {
            Grandchild()
          }
        }
      }

      struct Parent: ReducerProtocol {
        struct State: Equatable {
          @PresentationState var child: Child.State?
        }
        enum Action: Equatable {
          case child(PresentationAction<Child.Action>)
          case stopButtonTapped
          case presentChild
        }
        var body: some ReducerProtocol<State, Action> {
          Reduce { state, action in
            switch action {
            case .child:
              return .none
            case .stopButtonTapped:
              return .merge(
                .cancel(id: Child.CancelID.effect),
                .cancel(id: Grandchild.CancelID.effect)
              )
            case .presentChild:
              state.child = Child.State()
              return .none
            }
          }
          .ifLet(\.$child, action: /Action.child) {
            Child()
          }
        }
      }

      await _withMainSerialExecutor {
        let store = TestStore(
          initialState: Parent.State(),
          reducer: Parent()
        )
        let childPresentationTask = await store.send(.presentChild) {
          $0.child = Child.State()
        }
        let grandchildPresentationTask = await store.send(.child(.presented(.presentGrandchild))) {
          $0.child?.grandchild = Grandchild.State()
        }
        await store.send(.child(.presented(.startButtonTapped)))
        await store.send(.child(.presented(.grandchild(.presented(.startButtonTapped)))))
        await store.send(.stopButtonTapped)
        await grandchildPresentationTask.cancel()
        await childPresentationTask.cancel()
      }
    }

    func testNavigation_cancelID_parentCancelTwoChildren() async {
      if #available(iOS 16, macOS 13, tvOS 16, watchOS 9, *) {
        struct Child: ReducerProtocol {
          struct State: Equatable {
            var count = 0
          }
          enum Action: Equatable {
            case response(Int)
            case startButtonTapped
          }
          enum CancelID { case effect }
          @Dependency(\.continuousClock) var clock
          func reduce(into state: inout State, action: Action) -> EffectTask<Action> {
            switch action {
            case let .response(value):
              state.count = value
              return .none
            case .startButtonTapped:
              return .run { send in
                for await _ in self.clock.timer(interval: .seconds(1)) {
                  await send(.response(42))
                }
              }
              .cancellable(id: CancelID.effect)
            }
          }
        }

        struct Parent: ReducerProtocol {
          struct State: Equatable {
            @PresentationState var child1: Child.State?
            @PresentationState var child2: Child.State?
          }
<<<<<<< HEAD
          .ifLet(\.$child1, action: /Action.child1) {
            Child()
          }
          .ifLet(\.$child2, action: /Action.child2) {
            Child()
=======
          enum Action: Equatable {
            case child1(PresentationAction<Child.Action>)
            case child2(PresentationAction<Child.Action>)
            case stopButtonTapped
            case presentChildren
          }
          var body: some ReducerProtocol<State, Action> {
            Reduce { state, action in
              switch action {
              case .child1, .child2:
                return .none
              case .stopButtonTapped:
                return .cancel(id: Child.CancelID.effect)
              case .presentChildren:
                state.child1 = Child.State()
                state.child2 = Child.State()
                return .none
              }
            }
            .ifLet(\.$child1, action: /Action.child1) {
              Child()
            }
            .ifLet(\.$child2, action: /Action.child2) {
              Child()
            }
>>>>>>> 24abb350
          }
        }

        await _withMainSerialExecutor {
          let clock = TestClock()
          let store = TestStore(
            initialState: Parent.State(),
            reducer: Parent()
          ) {
            $0.continuousClock = clock
          }
          await store.send(.presentChildren) {
            $0.child1 = Child.State()
            $0.child2 = Child.State()
          }
          await store.send(.child1(.presented(.startButtonTapped)))
          await clock.advance(by: .seconds(1))
          await store.receive(.child1(.presented(.response(42)))) {
            $0.child1?.count = 42
          }
          await store.send(.child2(.presented(.startButtonTapped)))
          await clock.advance(by: .seconds(1))
          await store.receive(.child1(.presented(.response(42))))
          await store.receive(.child2(.presented(.response(42)))) {
            $0.child2?.count = 42
          }
          await store.send(.stopButtonTapped)
          await clock.run()
          await store.send(.child1(.dismiss)) {
            $0.child1 = nil
          }
          await store.send(.child2(.dismiss)) {
            $0.child2 = nil
          }
        }
      }
    }

    func testNavigation_cancelID_childCannotCancelSibling() async throws {
      if #available(iOS 16, macOS 13, tvOS 16, watchOS 9, *) {
        struct Child: ReducerProtocol {
          struct State: Equatable {
            var count = 0
          }
          enum Action: Equatable {
            case response(Int)
            case startButtonTapped
            case stopButtonTapped
          }
          enum CancelID { case effect }
          @Dependency(\.continuousClock) var clock
          func reduce(into state: inout State, action: Action) -> EffectTask<Action> {
            switch action {
            case let .response(value):
              state.count = value
              return .none
            case .startButtonTapped:
              return .run { send in
                for await _ in self.clock.timer(interval: .seconds(1)) {
                  await send(.response(42))
                }
              }
              .cancellable(id: CancelID.effect)
            case .stopButtonTapped:
              return .cancel(id: CancelID.effect)
            }
          }
        }

        struct Parent: ReducerProtocol {
          struct State: Equatable {
            @PresentationState var child1: Child.State?
            @PresentationState var child2: Child.State?
          }
<<<<<<< HEAD
          .ifLet(\.$child1, action: /Action.child1) {
            Child()
          }
          .ifLet(\.$child2, action: /Action.child2) {
            Child()
=======
          enum Action: Equatable {
            case child1(PresentationAction<Child.Action>)
            case child2(PresentationAction<Child.Action>)
            case presentChildren
          }
          var body: some ReducerProtocol<State, Action> {
            Reduce { state, action in
              switch action {
              case .child1, .child2:
                return .none
              case .presentChildren:
                state.child1 = Child.State()
                state.child2 = Child.State()
                return .none
              }
            }
            .ifLet(\.$child1, action: /Action.child1) {
              Child()
            }
            .ifLet(\.$child2, action: /Action.child2) {
              Child()
            }
>>>>>>> 24abb350
          }
        }

        await _withMainSerialExecutor {
          let clock = TestClock()
          let store = TestStore(
            initialState: Parent.State(),
            reducer: Parent()
          ) {
            $0.continuousClock = clock
          }
          await store.send(.presentChildren) {
            $0.child1 = Child.State()
            $0.child2 = Child.State()
          }
          await store.send(.child1(.presented(.startButtonTapped)))
          await clock.advance(by: .seconds(1))
          await store.receive(.child1(.presented(.response(42)))) {
            $0.child1?.count = 42
          }
          await store.send(.child2(.presented(.startButtonTapped)))
          await clock.advance(by: .seconds(1))
          await store.receive(.child1(.presented(.response(42))))
          await store.receive(.child2(.presented(.response(42)))) {
            $0.child2?.count = 42
          }

          await store.send(.child1(.presented(.stopButtonTapped)))
          await clock.advance(by: .seconds(1))
          await store.receive(.child2(.presented(.response(42))))

          await store.send(.child2(.presented(.stopButtonTapped)))
          await clock.advance(by: .seconds(1))

          await clock.run()
          await store.send(.child1(.dismiss)) {
            $0.child1 = nil
          }
          await store.send(.child2(.dismiss)) {
            $0.child2 = nil
          }
        }
      }
    }

    func testNavigation_cancelID_childCannotCancelIdentifiableSibling() async throws {
      if #available(iOS 16, macOS 13, tvOS 16, watchOS 9, *) {
        struct Child: ReducerProtocol {
          struct State: Equatable, Identifiable {
            let id: UUID
            var count = 0
          }
          enum Action: Equatable {
            case response(Int)
            case startButtonTapped
            case stopButtonTapped
          }
          enum CancelID { case effect }
          @Dependency(\.continuousClock) var clock
          func reduce(into state: inout State, action: Action) -> EffectTask<Action> {
            switch action {
            case let .response(value):
              state.count = value
              return .none
            case .startButtonTapped:
              return .run { send in
                for await _ in self.clock.timer(interval: .seconds(1)) {
                  await send(.response(42))
                }
              }
              .cancellable(id: CancelID.effect)
            case .stopButtonTapped:
              return .cancel(id: CancelID.effect)
            }
          }
        }

        struct Parent: ReducerProtocol {
          struct State: Equatable {
            @PresentationState var child1: Child.State?
            @PresentationState var child2: Child.State?
          }
          enum Action: Equatable {
            case child1(PresentationAction<Child.Action>)
            case child2(PresentationAction<Child.Action>)
            case presentChildren
          }
          @Dependency(\.uuid) var uuid
          var body: some ReducerProtocol<State, Action> {
            Reduce { state, action in
              switch action {
              case .child1, .child2:
                return .none
              case .presentChildren:
                state.child1 = Child.State(id: self.uuid())
                state.child2 = Child.State(id: self.uuid())
                return .none
              }
            }
            .ifLet(\.$child1, action: /Action.child1) {
              Child()
            }
            .ifLet(\.$child2, action: /Action.child2) {
              Child()
            }
          }
        }

        await _withMainSerialExecutor {
          let clock = TestClock()
          let store = TestStore(
            initialState: Parent.State(),
            reducer: Parent()
          ) {
            $0.continuousClock = clock
            $0.uuid = .incrementing
          }
          await store.send(.presentChildren) {
            $0.child1 = Child.State(id: UUID(uuidString: "00000000-0000-0000-0000-000000000000")!)
            $0.child2 = Child.State(id: UUID(uuidString: "00000000-0000-0000-0000-000000000001")!)
          }
          await store.send(.child1(.presented(.startButtonTapped)))
          await clock.advance(by: .seconds(1))
          await store.receive(.child1(.presented(.response(42)))) {
            $0.child1?.count = 42
          }
          await store.send(.child2(.presented(.startButtonTapped)))
          await clock.advance(by: .seconds(1))
          await store.receive(.child1(.presented(.response(42))))
          await store.receive(.child2(.presented(.response(42)))) {
            $0.child2?.count = 42
          }

          await store.send(.child1(.presented(.stopButtonTapped)))
          await clock.advance(by: .seconds(1))
          await store.receive(.child2(.presented(.response(42))))

          await store.send(.child2(.presented(.stopButtonTapped)))
          await clock.advance(by: .seconds(1))

          await clock.run()
          await store.send(.child1(.dismiss)) {
            $0.child1 = nil
          }
          await store.send(.child2(.dismiss)) {
            $0.child2 = nil
          }
        }
      }
    }

    func testNavigation_cancelID_childCannotCancelParent() async {
      if #available(iOS 16, macOS 13, tvOS 16, watchOS 9, *) {
        struct Child: ReducerProtocol {
          struct State: Equatable {}
          enum Action: Equatable {
            case stopButtonTapped
          }
          func reduce(into state: inout State, action: Action) -> EffectTask<Action> {
            switch action {
            case .stopButtonTapped:
              return .cancel(id: Parent.CancelID.effect)
            }
          }
<<<<<<< HEAD
          .ifLet(\.$child1, action: /Action.child1) {
            Child()
          }
          .ifLet(\.$child2, action: /Action.child2) {
            Child()
=======
        }

        struct Parent: ReducerProtocol {
          struct State: Equatable {
            @PresentationState var child: Child.State?
            var count = 0
          }
          enum Action: Equatable {
            case child(PresentationAction<Child.Action>)
            case presentChild
            case response(Int)
            case startButtonTapped
            case stopButtonTapped
          }
          enum CancelID { case effect }
          @Dependency(\.continuousClock) var clock
          var body: some ReducerProtocol<State, Action> {
            Reduce { state, action in
              switch action {
              case .child:
                return .none
              case .presentChild:
                state.child = Child.State()
                return .none
              case let .response(value):
                state.count = value
                return .none
              case .startButtonTapped:
                return .task {
                  try await self.clock.sleep(for: .seconds(1))
                  return .response(42)
                }
                .cancellable(id: CancelID.effect)
              case .stopButtonTapped:
                return .cancel(id: CancelID.effect)
              }
            }
            .ifLet(\.$child, action: /Action.child) {
              Child()
            }
>>>>>>> 24abb350
          }
        }

        let clock = TestClock()
        let store = TestStore(
          initialState: Parent.State(),
          reducer: Parent()
        ) {
          $0.continuousClock = clock
        }
        await store.send(.presentChild) {
          $0.child = Child.State()
        }
        await store.send(.startButtonTapped)
        await store.send(.child(.presented(.stopButtonTapped)))
        await clock.advance(by: .seconds(1))
        await store.receive(.response(42)) {
          $0.count = 42
        }
        await store.send(.stopButtonTapped)
        await store.send(.child(.dismiss)) {
          $0.child = nil
        }
      }
    }

    func testNavigation_cancelID_parentDismissGrandchild() async {
      if #available(iOS 16, macOS 13, tvOS 16, watchOS 9, *) {
        struct Grandchild: ReducerProtocol {
          struct State: Equatable {}
          enum Action: Equatable {
            case response(Int)
            case startButtonTapped
          }
          enum CancelID { case effect }
          @Dependency(\.continuousClock) var clock
          func reduce(into state: inout State, action: Action) -> EffectTask<Action> {
            switch action {
            case .response:
              return .none
            case .startButtonTapped:
              return .task {
                try await clock.sleep(for: .seconds(0))
                return .response(42)
              }
              .cancellable(id: CancelID.effect)
            }
          }
        }

        struct Child: ReducerProtocol {
          struct State: Equatable {
            @PresentationState var grandchild: Grandchild.State?
          }
          enum Action: Equatable {
            case grandchild(PresentationAction<Grandchild.Action>)
            case presentGrandchild
          }
          var body: some ReducerProtocolOf<Self> {
            Reduce { state, action in
              switch action {
              case .grandchild:
                return .none
              case .presentGrandchild:
                state.grandchild = Grandchild.State()
                return .none
              }
            }
            .ifLet(\.$grandchild, action: /Action.grandchild) {
              Grandchild()
            }
          }
        }

        struct Parent: ReducerProtocol {
          struct State: Equatable {
            @PresentationState var child: Child.State?
          }
          enum Action: Equatable {
            case child(PresentationAction<Child.Action>)
            case dismissGrandchild
            case presentChild
          }
          var body: some ReducerProtocol<State, Action> {
            Reduce { state, action in
              switch action {
              case .child:
                return .none
              case .dismissGrandchild:
                return .send(.child(.presented(.grandchild(.dismiss))))
              case .presentChild:
                state.child = Child.State()
                return .none
              }
            }
            .ifLet(\.$child, action: /Action.child) {
              Child()
            }
          }
        }

        await _withMainSerialExecutor {
          let clock = TestClock()
          let store = TestStore(
            initialState: Parent.State(),
            reducer: Parent()
          ) {
            $0.continuousClock = clock
          }
          await store.send(.presentChild) {
            $0.child = Child.State()
          }
          await store.send(.child(.presented(.presentGrandchild))) {
            $0.child?.grandchild = Grandchild.State()
          }

          await store.send(.child(.presented(.grandchild(.presented(.startButtonTapped)))))
          await clock.advance()
          await store.receive(.child(.presented(.grandchild(.presented(.response(42))))))

          await store.send(.child(.presented(.grandchild(.presented(.startButtonTapped)))))
          await store.send(.dismissGrandchild)
          await store.receive(.child(.presented(.grandchild(.dismiss)))) {
            $0.child?.grandchild = nil
          }
          await store.send(.child(.dismiss)) {
            $0.child = nil
          }
        }
      }
    }

    func testRuntimeWarn_NilChild_SendDismissAction() async {
      struct Child: ReducerProtocol {
        struct State: Equatable {}
        enum Action: Equatable {}
        func reduce(into state: inout State, action: Action) -> EffectTask<Action> {
        }
      }

      struct Parent: ReducerProtocol {
        struct State: Equatable {
          @PresentationState var child: Child.State?
        }
        enum Action: Equatable {
          case child(PresentationAction<Child.Action>)
        }
        var body: some ReducerProtocol<State, Action> {
          Reduce { state, action in
            .none
          }
          .ifLet(\.$child, action: /Action.child) {
            Child()
          }
        }
      }

      let store = TestStore(
        initialState: Parent.State(),
        reducer: Parent()
      )

      XCTExpectFailure {
        $0.compactDescription == """
          A "ifLet" at \
          "ComposableArchitectureTests/PresentationReducerTests.swift:\(#line - 14)" received a \
          presentation action when destination state was absent. …

            Action:
              PresentationReducerTests.Parent.Action.child(.dismiss)

          This is generally considered an application logic error, and can happen for a few reasons:

          • A parent reducer set destination state to "nil" before this reducer ran. This reducer \
          must run before any other reducer sets destination state to "nil". This ensures that \
          destination reducers can handle their actions while their state is still present.

          • This action was sent to the store while destination state was "nil". Make sure that \
          actions for this reducer can only be sent from a view store when state is present, or \
          from effects that start from this reducer. In SwiftUI applications, use a Composable \
          Architecture view modifier like "sheet(store:…)".
          """
      }

      await store.send(.child(.dismiss))
    }

    func testRuntimeWarn_NilChild_SendChildAction() async {
      struct Child: ReducerProtocol {
        struct State: Equatable {}
        enum Action: Equatable {
          case tap
        }
        func reduce(into state: inout State, action: Action) -> EffectTask<Action> {
          .none
        }
      }

      struct Parent: ReducerProtocol {
        struct State: Equatable {
          @PresentationState var child: Child.State?
        }
        enum Action: Equatable {
          case child(PresentationAction<Child.Action>)
        }
        var body: some ReducerProtocol<State, Action> {
          Reduce { state, action in
            .none
          }
          .ifLet(\.$child, action: /Action.child) {
            Child()
          }
        }
      }

      let store = TestStore(
        initialState: Parent.State(),
        reducer: Parent()
      )

      XCTExpectFailure {
        $0.compactDescription == """
          A "ifLet" at \
          "ComposableArchitectureTests/PresentationReducerTests.swift:\(#line - 14)" received a \
          presentation action when destination state was absent. …

            Action:
              PresentationReducerTests.Parent.Action.child(.presented(.tap))

          This is generally considered an application logic error, and can happen for a few reasons:

          • A parent reducer set destination state to "nil" before this reducer ran. This reducer \
          must run before any other reducer sets destination state to "nil". This ensures that \
          destination reducers can handle their actions while their state is still present.

          • This action was sent to the store while destination state was "nil". Make sure that \
          actions for this reducer can only be sent from a view store when state is present, or \
          from effects that start from this reducer. In SwiftUI applications, use a Composable \
          Architecture view modifier like "sheet(store:…)".
          """
      }

      await store.send(.child(.presented(.tap)))
    }

    func testRehydrateSameChild_SendDismissAction() async {
      struct Child: ReducerProtocol {
        struct State: Equatable {}
        enum Action: Equatable {}
        func reduce(into state: inout State, action: Action) -> EffectTask<Action> {
        }
      }

      struct Parent: ReducerProtocol {
        struct State: Equatable {
          @PresentationState var child: Child.State?
        }
        enum Action: Equatable {
          case child(PresentationAction<Child.Action>)
        }
        var body: some ReducerProtocol<State, Action> {
          Reduce { state, action in
            switch action {
            case .child(.dismiss):
              state.child = Child.State()
              return .none
            default:
              return .none
            }
          }
          .ifLet(\.$child, action: /Action.child) {
            Child()
          }
        }
      }

      let store = TestStore(
        initialState: Parent.State(child: Child.State()),
        reducer: Parent()
      )

      await store.send(.child(.dismiss)) {
        $0.child = nil
      }
    }

    func testRehydrateDifferentChild_SendDismissAction() async {
      struct Child: ReducerProtocol {
        struct State: Equatable, Identifiable {
          let id: UUID
        }
        enum Action: Equatable {}
        func reduce(into state: inout State, action: Action) -> EffectTask<Action> {
        }
      }

      struct Parent: ReducerProtocol {
        struct State: Equatable {
          @PresentationState var child: Child.State?
        }
        enum Action: Equatable {
          case child(PresentationAction<Child.Action>)
        }
        @Dependency(\.uuid) var uuid
        var body: some ReducerProtocol<State, Action> {
          Reduce { state, action in
            switch action {
            case .child(.dismiss):
              if state.child?.id == UUID(uuidString: "DEADBEEF-DEAD-BEEF-DEAD-BEEFDEADBEEF") {
                state.child = Child.State(id: self.uuid())
              }
              return .none
            default:
              return .none
            }
          }
          .ifLet(\.$child, action: /Action.child) {
            Child()
          }
        }
      }

      let store = TestStore(
        initialState: Parent.State(
          child: Child.State(id: UUID(uuidString: "DEADBEEF-DEAD-BEEF-DEAD-BEEFDEADBEEF")!)
        ),
        reducer: Parent()
      ) {
        $0.uuid = .incrementing
      }

      await store.send(.child(.dismiss)) {
        $0.child = Child.State(id: UUID(uuidString: "00000000-0000-0000-0000-000000000000")!)
      }
      await store.send(.child(.dismiss)) {
        $0.child = nil
      }
    }

    func testPresentation_parentNilsOutChildWithLongLivingEffect() async {
      struct Child: ReducerProtocol {
        struct State: Equatable {
          var count = 0
        }
        enum Action: Equatable {
          case dismiss
          case dismissMe
          case task
        }
        func reduce(into state: inout State, action: Action) -> EffectTask<Action> {
          switch action {
          case .dismiss:
            return .send(.dismissMe)
          case .dismissMe:
            return .none
          case .task:
            return .fireAndForget {
              try await Task.never()
            }
          }
<<<<<<< HEAD
          .ifLet(\.$grandchild, action: /Action.grandchild) {
            Grandchild()
          }
=======
>>>>>>> 24abb350
        }
      }

      struct Parent: ReducerProtocol {
        struct State: Equatable {
          @PresentationState var child: Child.State?
        }
        enum Action: Equatable {
          case child(PresentationAction<Child.Action>)
          case presentChild
        }
        var body: some ReducerProtocol<State, Action> {
          Reduce { state, action in
            switch action {
            case .child(.presented(.dismissMe)):
              state.child = nil
              return .none
            case .child:
              return .none
            case .presentChild:
              state.child = Child.State()
              return .none
            }
          }
          .ifLet(\.$child, action: /Action.child) {
            Child()
          }
        }
      }

      let store = TestStore(
        initialState: Parent.State(),
        reducer: Parent()
      )

      await store.send(.presentChild) {
        $0.child = Child.State()
      }
      await store.send(.child(.presented(.task)))
      await store.send(.child(.presented(.dismiss)))
      await store.receive(.child(.presented(.dismissMe))) {
        $0.child = nil
      }
    }

    func testPresentation_DestinationEnum_IdentityChange() async {
      struct Child: ReducerProtocol {
        struct State: Equatable, Identifiable {
          var id = DependencyValues._current.uuid()
          var count = 0
        }
        enum Action: Equatable {
          case resetIdentity
          case response
          case tap
        }
        @Dependency(\.mainQueue) var mainQueue
        @Dependency(\.uuid) var uuid
        func reduce(into state: inout State, action: Action) -> EffectTask<Action> {
          switch action {
          case .resetIdentity:
            state.count = 0
            state.id = self.uuid()
            return .none
          case .response:
            state.count = 999
            return .none
          case .tap:
            state.count += 1
            return .run { send in
              try await self.mainQueue.sleep(for: .seconds(1))
              await send(.response)
            }
          }
        }
      }

      struct Parent: ReducerProtocol {
        struct State: Equatable {
          @PresentationState var destination: Destination.State?
        }
        enum Action: Equatable {
          case destination(PresentationAction<Destination.Action>)
          case presentChild1
        }
        struct Destination: ReducerProtocol {
          enum State: Equatable {
            case child1(Child.State)
            case child2(Child.State)
          }
          enum Action: Equatable {
            case child1(Child.Action)
            case child2(Child.Action)
          }
          var body: some ReducerProtocolOf<Self> {
            Scope(state: /State.child1, action: /Action.child1) { Child() }
            Scope(state: /State.child2, action: /Action.child2) { Child() }
          }
        }
        var body: some ReducerProtocol<State, Action> {
          Reduce { state, action in
            switch action {
            case .destination:
              return .none
            case .presentChild1:
              state.destination = .child1(Child.State())
              return .none
            }
          }
<<<<<<< HEAD
          .ifLet(\.$child, action: /Action.child) {
            Child()
=======
          .ifLet(\.$destination, action: /Action.destination) {
            Destination()
>>>>>>> 24abb350
          }
        }
      }

      let mainQueue = DispatchQueue.test
      let store = TestStore(
        initialState: Parent.State(),
        reducer: Parent()
      ) {
        $0.uuid = .incrementing
        $0.mainQueue = mainQueue.eraseToAnyScheduler()
      }

<<<<<<< HEAD
      XCTExpectFailure {
        $0.compactDescription == """
          A "ifLet" at \
          "ComposableArchitectureTests/PresentationReducerTests.swift:\(#line - 14)" received a \
          presentation action when destination state was absent. …
=======
      await store.send(.presentChild1) {
        $0.destination = .child1(
          Child.State(id: UUID(uuidString: "00000000-0000-0000-0000-000000000000")!)
        )
      }
      await store.send(.destination(.presented(.child1(.tap)))) {
        try (/Parent.Destination.State.child1).modify(&$0.destination) {
          $0.count = 1
        }
      }
      await store.send(.destination(.presented(.child1(.resetIdentity)))) {
        try (/Parent.Destination.State.child1).modify(&$0.destination) {
          $0.id = UUID(uuidString: "00000000-0000-0000-0000-000000000001")!
          $0.count = 0
        }
      }
      await mainQueue.run()
      await store.send(.destination(.dismiss)) {
        $0.destination = nil
      }
    }
>>>>>>> 24abb350

    func testAlertThenDialog() async {
      if #available(iOS 15, macOS 12, tvOS 15, watchOS 8, *) {
        struct Feature: ReducerProtocol {
          struct State: Equatable {
            @PresentationState var destination: Destination.State?
          }
          enum Action: Equatable {
            case destination(PresentationAction<Destination.Action>)
            case showAlert
            case showDialog
          }

          struct Destination: ReducerProtocol {
            enum State: Equatable {
              case alert(AlertState<AlertDialogAction>)
              case dialog(ConfirmationDialogState<AlertDialogAction>)
            }
            enum Action: Equatable {
              case alert(AlertDialogAction)
              case dialog(AlertDialogAction)
            }
            enum AlertDialogAction {
              case showAlert
              case showDialog
            }
            var body: some ReducerProtocolOf<Self> {
              EmptyReducer()
            }
          }

          var body: some ReducerProtocolOf<Self> {
            Reduce<State, Action> { state, action in
              switch action {
              case .destination(.presented(.alert(.showDialog))):
                state.destination = .dialog(
                  ConfirmationDialogState {
                    TextState("Hello!")
                  } actions: {
                  })
                return .none
              case .destination(.presented(.dialog(.showAlert))):
                state.destination = .alert(AlertState { TextState("Hello!") })
                return .none
              case .destination:
                return .none
              case .showAlert:
                state.destination = .alert(Self.alert)
                return .none
              case .showDialog:
                state.destination = .dialog(Self.dialog)
                return .none
              }
            }
            .ifLet(\.$destination, action: /Action.destination) {
              Destination()
            }
          }

          static let alert = AlertState<Destination.AlertDialogAction> {
            TextState("Choose")
          } actions: {
            ButtonState(action: .showAlert) { TextState("Show alert") }
            ButtonState(action: .showDialog) { TextState("Show dialog") }
          }
          static let dialog = ConfirmationDialogState<Destination.AlertDialogAction> {
            TextState("Choose")
          } actions: {
            ButtonState(action: .showAlert) { TextState("Show alert") }
            ButtonState(action: .showDialog) { TextState("Show dialog") }
          }
        }

        let store = TestStore(
          initialState: Feature.State(),
          reducer: Feature()
        )

        await store.send(.showAlert) {
          $0.destination = .alert(Feature.alert)
        }
        await store.send(.destination(.presented(.alert(.showDialog)))) {
          $0.destination = .dialog(
            ConfirmationDialogState {
              TextState("Hello!")
            } actions: {
            })
        }
        await store.send(.destination(.dismiss)) {
          $0.destination = nil
        }

        await store.send(.showDialog) {
          $0.destination = .dialog(Feature.dialog)
        }
        await store.send(.destination(.presented(.dialog(.showAlert)))) {
          $0.destination = .alert(AlertState { TextState("Hello!") })
        }
        await store.send(.destination(.dismiss)) {
          $0.destination = nil
        }
      }
    }

    func testPresentation_leaveChildPresented() async {
      struct Child: ReducerProtocol {
        struct State: Equatable {}
        enum Action: Equatable {}
        func reduce(into state: inout State, action: Action) -> EffectTask<Action> {
        }
      }

      struct Parent: ReducerProtocol {
        struct State: Equatable {
          @PresentationState var child: Child.State?
        }
        enum Action: Equatable {
          case child(PresentationAction<Child.Action>)
          case presentChild
        }
        var body: some ReducerProtocol<State, Action> {
          Reduce { state, action in
            switch action {
            case .child:
              return .none
            case .presentChild:
              state.child = Child.State()
              return .none
            }
          }
          .ifLet(\.$child, action: /Action.child) {
            Child()
          }
        }
      }

      let store = TestStore(
        initialState: Parent.State(),
        reducer: Parent()
      )

<<<<<<< HEAD
      XCTExpectFailure {
        $0.compactDescription == """
          A "ifLet" at \
          "ComposableArchitectureTests/PresentationReducerTests.swift:\(#line - 14)" received a \
          presentation action when destination state was absent. …

            Action:
              PresentationReducerTests.Parent.Action.child(.presented(.tap))

          This is generally considered an application logic error, and can happen for a few reasons:

          • A parent reducer set destination state to "nil" before this reducer ran. This reducer \
          must run before any other reducer sets destination state to "nil". This ensures that \
          destination reducers can handle their actions while their state is still present.

          • This action was sent to the store while destination state was "nil". Make sure that \
          actions for this reducer can only be sent from a view store when state is present, or \
          from effects that start from this reducer. In SwiftUI applications, use a Composable \
          Architecture view modifier like "sheet(store:…)".
          """
=======
      await store.send(.presentChild) {
        $0.child = Child.State()
>>>>>>> 24abb350
      }
    }

    func testPresentation_leaveChildPresented_WithLongLivingEffect() async {
      struct Child: ReducerProtocol {
        struct State: Equatable {}
        enum Action: Equatable { case tap }
        func reduce(into state: inout State, action: Action) -> EffectTask<Action> {
          .run { _ in try await Task.never() }
        }
      }

      struct Parent: ReducerProtocol {
        struct State: Equatable {
          @PresentationState var child: Child.State?
        }
        enum Action: Equatable {
          case child(PresentationAction<Child.Action>)
          case presentChild
        }
        var body: some ReducerProtocol<State, Action> {
          Reduce { state, action in
            switch action {
            case .child:
              return .none
            case .presentChild:
              state.child = Child.State()
              return .none
            }
          }
          .ifLet(\.$child, action: /Action.child) {
            Child()
          }
        }
      }

      let store = TestStore(
        initialState: Parent.State(),
        reducer: Parent()
      )

      await store.send(.presentChild) {
        $0.child = Child.State()
      }
      let line = #line
      await store.send(.child(.presented(.tap)))

      XCTExpectFailure {
        $0.sourceCodeContext.location?.fileURL.absoluteString.contains("BaseTCATestCase") == true
          || $0.sourceCodeContext.location?.lineNumber == line + 1
            && $0.compactDescription == """
              An effect returned for this action is still running. It must complete before the end \
              of the test. …

              To fix, inspect any effects the reducer returns for this action and ensure that all \
              of them complete by the end of the test. There are a few reasons why an effect may \
              not have completed:

              • If using async/await in your effect, it may need a little bit of time to properly \
              finish. To fix you can simply perform "await store.finish()" at the end of your test.

              • If an effect uses a clock/scheduler (via "receive(on:)", "delay", "debounce", \
              etc.), make sure that you wait enough time for it to perform the effect. If you are \
              using a test clock/scheduler, advance it so that the effects may complete, or \
              consider using an immediate clock/scheduler to immediately perform the effect instead.

              • If you are returning a long-living effect (timers, notifications, subjects, etc.), \
              then make sure those effects are torn down by marking the effect ".cancellable" and \
              returning a corresponding cancellation effect ("Effect.cancel") from another action, \
              or, if your effect is driven by a Combine subject, send it a completion.
              """
      }
    }

    func testCancelInFlightEffects() async {
      struct Child: ReducerProtocol {
        struct State: Equatable {
          var count = 0
        }
        enum Action: Equatable {
          case response(Int)
          case tap
        }
        @Dependency(\.mainQueue) var mainQueue
        struct CancelID: Hashable {}
        func reduce(into state: inout State, action: Action) -> EffectTask<Action> {
          switch action {
          case let .response(value):
            state.count = value
            return .none
          case .tap:
            return .run { send in
              try await mainQueue.sleep(for: .seconds(1))
              await send(.response(42))
            }
            .cancellable(id: CancelID(), cancelInFlight: true)
          }
        }
      }

      struct Parent: ReducerProtocol {
        struct State: Equatable {
          @PresentationState var child: Child.State?
          var count = 0
        }
        enum Action: Equatable {
          case child(PresentationAction<Child.Action>)
          case presentChild
          case response(Int)
        }
        @Dependency(\.mainQueue) var mainQueue
        var body: some ReducerProtocol<State, Action> {
          Reduce { state, action in
            switch action {
            case .child:
              return .none
            case .presentChild:
              state.child = Child.State()
              return .run { send in
                try await self.mainQueue.sleep(for: .seconds(2))
                await send(.response(42))
              }
              .cancellable(id: Child.CancelID())
            case let .response(value):
              state.count = value
              return .none
            }
          }
          .ifLet(\.$child, action: /Action.child) {
            Child()
          }
        }
      }

      let mainQueue = DispatchQueue.test
      let store = TestStore(
        initialState: Parent.State(),
        reducer: Parent()
      ) {
        $0.mainQueue = mainQueue.eraseToAnyScheduler()
      }

      await store.send(.presentChild) {
        $0.child = Child.State()
      }
      await store.send(.child(.presented(.tap)))
      await mainQueue.advance(by: .milliseconds(500))
      await store.send(.child(.presented(.tap)))
      await mainQueue.advance(by: .milliseconds(1_000))
      await store.receive(.child(.presented(.response(42)))) {
        $0.child?.count = 42
      }
      await mainQueue.advance(by: .milliseconds(500))
      await store.receive(.response(42)) {
        $0.count = 42
      }
      await store.send(.child(.dismiss)) {
        $0.child = nil
      }
    }
  }
#endif<|MERGE_RESOLUTION|>--- conflicted
+++ resolved
@@ -3,119 +3,7 @@
 
 #if swift(>=5.7)
   @MainActor
-<<<<<<< HEAD
-  final class PresentationReducerTests: XCTestCase {
-    func testPresentation_NonExhaustiveInPresentationEffect() async {
-      struct Child: ReducerProtocol {
-        struct State: Equatable {}
-        enum Action: Equatable {}
-        func reduce(into state: inout State, action: Action) -> EffectTask<Action> {
-        }
-      }
-
-      struct Parent: ReducerProtocol {
-        struct State: Equatable {
-          @PresentationState var child: Child.State?
-        }
-        enum Action: Equatable {
-          case child(PresentationAction<Child.Action>)
-          case presentChild
-        }
-        var body: some ReducerProtocol<State, Action> {
-          Reduce { state, action in
-            switch action {
-            case .child:
-              return .none
-            case .presentChild:
-              state.child = Child.State()
-              return .none
-            }
-          }
-          .ifLet(\.$child, action: /Action.child) {
-            Child()
-          }
-        }
-      }
-
-      let store = TestStore(
-        initialState: Parent.State(),
-        reducer: Parent()
-      )
-      
-      await store.send(.presentChild) {
-        $0.child = Child.State()
-      }
-    }
-
-    func testPresentation_parentNilsOutChildWithLongLivingEffect() async {
-      struct Child: ReducerProtocol {
-        struct State: Equatable {
-          var count = 0
-        }
-        enum Action: Equatable {
-          case dismiss
-          case dismissMe
-          case task
-        }
-        func reduce(into state: inout State, action: Action) -> EffectTask<Action> {
-          switch action {
-          case .dismiss:
-            return .send(.dismissMe)
-          case .dismissMe:
-            return .none
-          case .task:
-            return .fireAndForget {
-              try await Task.never()
-            }
-          }
-        }
-      }
-
-      struct Parent: ReducerProtocol {
-        struct State: Equatable {
-          @PresentationState var child: Child.State?
-        }
-        enum Action: Equatable {
-          case child(PresentationAction<Child.Action>)
-          case presentChild
-        }
-        var body: some ReducerProtocol<State, Action> {
-          Reduce { state, action in
-            switch action {
-            case .child(.presented(.dismissMe)):
-              state.child = nil
-              return .none
-            case .child:
-              return .none
-            case .presentChild:
-              state.child = Child.State()
-              return .none
-            }
-          }
-          .ifLet(\.$child, action: /Action.child) {
-            Child()
-          }
-        }
-      }
-
-      let store = TestStore(
-        initialState: Parent.State(),
-        reducer: Parent()
-      )
-
-      await store.send(.presentChild) {
-        $0.child = Child.State()
-      }
-      await store.send(.child(.presented(.task)))
-      await store.send(.child(.presented(.dismiss)))
-      await store.receive(.child(.presented(.dismissMe))) {
-        $0.child = nil
-      }
-    }
-
-=======
   final class PresentationReducerTests: BaseTCATestCase {
->>>>>>> 24abb350
     func testPresentation_parentDismissal() async {
       struct Child: ReducerProtocol {
         struct State: Equatable {
@@ -352,10 +240,6 @@
             struct State: Equatable {
               @PresentationState var child: Child.State?
             }
-<<<<<<< HEAD
-            .ifLet(\.$child, action: /Action.child) {
-              Child()
-=======
             enum Action: Equatable {
               case child(PresentationAction<Child.Action>)
               case presentChild
@@ -373,7 +257,6 @@
               .ifLet(\.$child, action: /Action.child) {
                 Child()
               }
->>>>>>> 24abb350
             }
           }
 
@@ -445,10 +328,6 @@
             struct State: Equatable {
               @PresentationState var child: Child.State?
             }
-<<<<<<< HEAD
-            .ifLet(\.$child, action: /Action.child) {
-              Child()
-=======
             enum Action: Equatable {
               case child(PresentationAction<Child.Action>)
               case presentChild
@@ -466,7 +345,6 @@
               .ifLet(\.$child, action: /Action.child) {
                 Child()
               }
->>>>>>> 24abb350
             }
           }
 
@@ -572,15 +450,10 @@
             try (/.some).modify(&$0.child) {
               $0.count = 1
             }
-<<<<<<< HEAD
-            .ifLet(\.$child, action: /Action.child) {
-              Child()
-=======
           }
           await store.receive(.child(.presented(.tick))) {
             try (/.some).modify(&$0.child) {
               $0.count = 2
->>>>>>> 24abb350
             }
           }
           await store.send(.presentChild) {
@@ -676,10 +549,6 @@
             }
             .ifLet(\.$alert, action: /Action.alert) {}
           }
-<<<<<<< HEAD
-          .ifLet(\.$alert, action: /Action.alert) {}
-=======
->>>>>>> 24abb350
         }
 
         let store = TestStore(
@@ -721,10 +590,6 @@
             }
             .ifLet(\.$alert, action: /Action.alert) {}
           }
-<<<<<<< HEAD
-          .ifLet(\.$alert, action: /Action.alert) {}
-=======
->>>>>>> 24abb350
         }
 
         let store = TestStore(
@@ -779,10 +644,6 @@
             }
             .ifLet(\.$alert, action: /Action.alert) {}
           }
-<<<<<<< HEAD
-          .ifLet(\.$alert, action: /Action.alert) {}
-=======
->>>>>>> 24abb350
         }
 
         let store = TestStore(
@@ -902,12 +763,6 @@
                 return .none
               }
             }
-<<<<<<< HEAD
-            .ifLet(\.$destination, action: /Action.destination) {
-              Destinations()
-            }
-=======
->>>>>>> 24abb350
           }
 
           struct Parent: ReducerProtocol {
@@ -1246,13 +1101,6 @@
             @PresentationState var child1: Child.State?
             @PresentationState var child2: Child.State?
           }
-<<<<<<< HEAD
-          .ifLet(\.$child1, action: /Action.child1) {
-            Child()
-          }
-          .ifLet(\.$child2, action: /Action.child2) {
-            Child()
-=======
           enum Action: Equatable {
             case child1(PresentationAction<Child.Action>)
             case child2(PresentationAction<Child.Action>)
@@ -1278,7 +1126,6 @@
             .ifLet(\.$child2, action: /Action.child2) {
               Child()
             }
->>>>>>> 24abb350
           }
         }
 
@@ -1353,13 +1200,6 @@
             @PresentationState var child1: Child.State?
             @PresentationState var child2: Child.State?
           }
-<<<<<<< HEAD
-          .ifLet(\.$child1, action: /Action.child1) {
-            Child()
-          }
-          .ifLet(\.$child2, action: /Action.child2) {
-            Child()
-=======
           enum Action: Equatable {
             case child1(PresentationAction<Child.Action>)
             case child2(PresentationAction<Child.Action>)
@@ -1382,7 +1222,6 @@
             .ifLet(\.$child2, action: /Action.child2) {
               Child()
             }
->>>>>>> 24abb350
           }
         }
 
@@ -1547,13 +1386,6 @@
               return .cancel(id: Parent.CancelID.effect)
             }
           }
-<<<<<<< HEAD
-          .ifLet(\.$child1, action: /Action.child1) {
-            Child()
-          }
-          .ifLet(\.$child2, action: /Action.child2) {
-            Child()
-=======
         }
 
         struct Parent: ReducerProtocol {
@@ -1594,7 +1426,6 @@
             .ifLet(\.$child, action: /Action.child) {
               Child()
             }
->>>>>>> 24abb350
           }
         }
 
@@ -1955,12 +1786,6 @@
               try await Task.never()
             }
           }
-<<<<<<< HEAD
-          .ifLet(\.$grandchild, action: /Action.grandchild) {
-            Grandchild()
-          }
-=======
->>>>>>> 24abb350
         }
       }
 
@@ -2070,13 +1895,8 @@
               return .none
             }
           }
-<<<<<<< HEAD
-          .ifLet(\.$child, action: /Action.child) {
-            Child()
-=======
           .ifLet(\.$destination, action: /Action.destination) {
             Destination()
->>>>>>> 24abb350
           }
         }
       }
@@ -2090,13 +1910,6 @@
         $0.mainQueue = mainQueue.eraseToAnyScheduler()
       }
 
-<<<<<<< HEAD
-      XCTExpectFailure {
-        $0.compactDescription == """
-          A "ifLet" at \
-          "ComposableArchitectureTests/PresentationReducerTests.swift:\(#line - 14)" received a \
-          presentation action when destination state was absent. …
-=======
       await store.send(.presentChild1) {
         $0.destination = .child1(
           Child.State(id: UUID(uuidString: "00000000-0000-0000-0000-000000000000")!)
@@ -2118,7 +1931,6 @@
         $0.destination = nil
       }
     }
->>>>>>> 24abb350
 
     func testAlertThenDialog() async {
       if #available(iOS 15, macOS 12, tvOS 15, watchOS 8, *) {
@@ -2260,31 +2072,8 @@
         reducer: Parent()
       )
 
-<<<<<<< HEAD
-      XCTExpectFailure {
-        $0.compactDescription == """
-          A "ifLet" at \
-          "ComposableArchitectureTests/PresentationReducerTests.swift:\(#line - 14)" received a \
-          presentation action when destination state was absent. …
-
-            Action:
-              PresentationReducerTests.Parent.Action.child(.presented(.tap))
-
-          This is generally considered an application logic error, and can happen for a few reasons:
-
-          • A parent reducer set destination state to "nil" before this reducer ran. This reducer \
-          must run before any other reducer sets destination state to "nil". This ensures that \
-          destination reducers can handle their actions while their state is still present.
-
-          • This action was sent to the store while destination state was "nil". Make sure that \
-          actions for this reducer can only be sent from a view store when state is present, or \
-          from effects that start from this reducer. In SwiftUI applications, use a Composable \
-          Architecture view modifier like "sheet(store:…)".
-          """
-=======
       await store.send(.presentChild) {
         $0.child = Child.State()
->>>>>>> 24abb350
       }
     }
 
