import ComposableArchitecture
@_spi(Concurrency) import Dependencies
import XCTest

#if swift(>=5.7)
  @MainActor
  final class PresentationReducerTests: BaseTCATestCase {
    func testPresentationStateSubscriptCase() {
      enum Child: Equatable {
        case int(Int)
        case text(String)
      }

      struct Parent: Equatable {
        @PresentationState var child: Child?
      }

      var parent = Parent(child: .int(42))

      parent.$child[case: /Child.int]? += 1
      XCTAssertEqual(parent.child, .int(43))

      parent.$child[case: /Child.int] = nil
      XCTAssertNil(parent.child)
    }

    func testPresentationStateSubscriptCase_Unexpected() {
      enum Child: Equatable {
        case int(Int)
        case text(String)
      }

      struct Parent: Equatable {
        @PresentationState var child: Child?
      }

      var parent = Parent(child: .int(42))

      XCTExpectFailure {
        parent.$child[case: /Child.text]?.append("!")
      } issueMatcher: {
        $0.compactDescription == """
          Can't modify unrelated case "int"
          """
      }

      XCTExpectFailure {
        parent.$child[case: /Child.text] = nil
      } issueMatcher: {
        $0.compactDescription == """
          Can't modify unrelated case "int"
          """
      }

      XCTAssertEqual(parent.child, .int(42))
    }

    func testPresentation_parentDismissal() async {
      struct Child: Reducer {
        struct State: Equatable {
          var count = 0
        }
        enum Action: Equatable {
          case decrementButtonTapped
          case incrementButtonTapped
        }
        func reduce(into state: inout State, action: Action) -> Effect<Action> {
          switch action {
          case .decrementButtonTapped:
            state.count -= 1
            return .none
          case .incrementButtonTapped:
            state.count += 1
            return .none
          }
        }
      }

      struct Parent: Reducer {
        struct State: Equatable {
          @PresentationState var child: Child.State?
        }
        enum Action: Equatable {
          case child(PresentationAction<Child.Action>)
          case presentChild
        }
        var body: some Reducer<State, Action> {
          Reduce { state, action in
            switch action {
            case .child:
              return .none
            case .presentChild:
              state.child = Child.State()
              return .none
            }
          }
          .ifLet(\.$child, action: /Action.child) {
            Child()
          }
        }
      }

      let store = TestStore(initialState: Parent.State()) {
        Parent()
      }

      await store.send(.presentChild) {
        $0.child = Child.State()
      }
      await store.send(.child(.presented(.incrementButtonTapped))) {
        try (/.some).modify(&$0.child) {
          $0.count = 1
        }
      }
      await store.send(.child(.dismiss)) {
        $0.child = nil
      }
    }

    func testPresentation_parentDismissal_NilOut() async {
      struct Child: Reducer {
        struct State: Equatable {
          var count = 0
        }
        enum Action: Equatable {
          case decrementButtonTapped
          case incrementButtonTapped
        }
        func reduce(into state: inout State, action: Action) -> Effect<Action> {
          switch action {
          case .decrementButtonTapped:
            state.count -= 1
            return .none
          case .incrementButtonTapped:
            state.count += 1
            return .none
          }
        }
      }

      struct Parent: Reducer {
        struct State: Equatable {
          @PresentationState var child: Child.State?
        }
        enum Action: Equatable {
          case child(PresentationAction<Child.Action>)
          case dismissChild
          case presentChild
        }
        var body: some Reducer<State, Action> {
          Reduce { state, action in
            switch action {
            case .child:
              return .none
            case .dismissChild:
              state.child = nil
              return .none
            case .presentChild:
              state.child = Child.State()
              return .none
            }
          }
          .ifLet(\.$child, action: /Action.child) {
            Child()
          }
        }
      }

      let store = TestStore(initialState: Parent.State()) {
        Parent()
      }

      await store.send(.presentChild) {
        $0.child = Child.State()
      }
      await store.send(.child(.presented(.incrementButtonTapped))) {
        try (/.some).modify(&$0.child) {
          $0.count = 1
        }
      }
      await store.send(.dismissChild) {
        $0.child = nil
      }
    }

    func testPresentation_childDismissal() async {
      struct Child: Reducer {
        struct State: Equatable {
          var count = 0
        }
        enum Action: Equatable {
          case closeButtonTapped
          case decrementButtonTapped
          case incrementButtonTapped
        }
        @Dependency(\.dismiss) var dismiss
        func reduce(into state: inout State, action: Action) -> Effect<Action> {
          switch action {
          case .closeButtonTapped:
            return .fireAndForget {
              await self.dismiss()
            }
          case .decrementButtonTapped:
            state.count -= 1
            return .none
          case .incrementButtonTapped:
            state.count += 1
            return .none
          }
        }
      }

      struct Parent: Reducer {
        struct State: Equatable {
          var lastCount: Int?
          @PresentationState var child: Child.State?
        }
        enum Action: Equatable {
          case child(PresentationAction<Child.Action>)
          case presentChild
        }
        var body: some Reducer<State, Action> {
          Reduce { state, action in
            switch action {
            case .child(.dismiss):
              state.lastCount = state.child?.count
              return .none
            case .child:
              return .none
            case .presentChild:
              state.child = Child.State()
              return .none
            }
          }
          .ifLet(\.$child, action: /Action.child) {
            Child()
          }
        }
      }

      let store = TestStore(initialState: Parent.State()) {
        Parent()
      }

      await store.send(.presentChild) {
        $0.child = Child.State()
      }
      await store.send(.child(.presented(.decrementButtonTapped))) {
        try (/.some).modify(&$0.child) {
          $0.count = -1
        }
      }
      await store.send(.child(.presented(.closeButtonTapped)))
      await store.receive(.child(.dismiss)) {
        $0.child = nil
        $0.lastCount = -1
      }
    }

    func testPresentation_parentDismissal_effects() async {
      if #available(iOS 16, macOS 13, tvOS 16, watchOS 9, *) {
        await withMainSerialExecutor {
          struct Child: Reducer {
            struct State: Equatable {
              var count = 0
            }
            enum Action: Equatable {
              case startButtonTapped
              case tick
            }
            @Dependency(\.continuousClock) var clock
            func reduce(into state: inout State, action: Action) -> Effect<Action> {
              switch action {
              case .startButtonTapped:
                return .run { send in
                  for try await _ in clock.timer(interval: .seconds(1)) {
                    await send(.tick)
                  }
                }
              case .tick:
                state.count += 1
                return .none
              }
            }
          }

          struct Parent: Reducer {
            struct State: Equatable {
              @PresentationState var child: Child.State?
            }
            enum Action: Equatable {
              case child(PresentationAction<Child.Action>)
              case presentChild
            }
            var body: some Reducer<State, Action> {
              Reduce { state, action in
                switch action {
                case .child:
                  return .none
                case .presentChild:
                  state.child = Child.State()
                  return .none
                }
              }
              .ifLet(\.$child, action: /Action.child) {
                Child()
              }
            }
          }

          let clock = TestClock()
          let store = TestStore(initialState: Parent.State()) {
            Parent()
          } withDependencies: {
            $0.continuousClock = clock
          }

          await store.send(.presentChild) {
            $0.child = Child.State()
          }
          await store.send(.child(.presented(.startButtonTapped)))
          await clock.advance(by: .seconds(2))
          await store.receive(.child(.presented(.tick))) {
            try (/.some).modify(&$0.child) {
              $0.count = 1
            }
          }
          await store.receive(.child(.presented(.tick))) {
            try (/.some).modify(&$0.child) {
              $0.count = 2
            }
          }
          await store.send(.child(.dismiss)) {
            $0.child = nil
          }
        }
      }
    }

    func testPresentation_childDismissal_effects() async {
      if #available(iOS 16, macOS 13, tvOS 16, watchOS 9, *) {
        await withMainSerialExecutor {
          struct Child: Reducer {
            struct State: Equatable {
              var count = 0
            }
            enum Action: Equatable {
              case closeButtonTapped
              case startButtonTapped
              case tick
            }
            @Dependency(\.continuousClock) var clock
            @Dependency(\.dismiss) var dismiss
            func reduce(into state: inout State, action: Action) -> Effect<Action> {
              switch action {
              case .closeButtonTapped:
                return .fireAndForget {
                  await self.dismiss()
                }

              case .startButtonTapped:
                return .run { send in
                  for try await _ in clock.timer(interval: .seconds(1)) {
                    await send(.tick)
                  }
                }
              case .tick:
                state.count += 1
                return .none
              }
            }
          }

          struct Parent: Reducer {
            struct State: Equatable {
              @PresentationState var child: Child.State?
            }
            enum Action: Equatable {
              case child(PresentationAction<Child.Action>)
              case presentChild
            }
            var body: some Reducer<State, Action> {
              Reduce { state, action in
                switch action {
                case .child:
                  return .none
                case .presentChild:
                  state.child = Child.State()
                  return .none
                }
              }
              .ifLet(\.$child, action: /Action.child) {
                Child()
              }
            }
          }

          let clock = TestClock()
          let store = TestStore(initialState: Parent.State()) {
            Parent()
          } withDependencies: {
            $0.continuousClock = clock
          }

          await store.send(.presentChild) {
            $0.child = Child.State()
          }
          await store.send(.child(.presented(.startButtonTapped)))
          await clock.advance(by: .seconds(2))
          await store.receive(.child(.presented(.tick))) {
            try (/.some).modify(&$0.child) {
              $0.count = 1
            }
          }
          await store.receive(.child(.presented(.tick))) {
            try (/.some).modify(&$0.child) {
              $0.count = 2
            }
          }
          await store.send(.child(.presented(.closeButtonTapped)))
          await store.receive(.child(.dismiss)) {
            $0.child = nil
          }
        }
      }
    }

    func testPresentation_identifiableDismissal_effects() async {
      if #available(iOS 16, macOS 13, tvOS 16, watchOS 9, *) {
        await withMainSerialExecutor {
          struct Child: Reducer {
            struct State: Equatable, Identifiable {
              let id: UUID
              var count = 0
            }
            enum Action: Equatable {
              case startButtonTapped
              case tick
            }
            @Dependency(\.continuousClock) var clock
            func reduce(into state: inout State, action: Action) -> Effect<Action> {
              switch action {
              case .startButtonTapped:
                return .run { send in
                  for try await _ in clock.timer(interval: .seconds(1)) {
                    await send(.tick)
                  }
                }
              case .tick:
                state.count += 1
                return .none
              }
            }
          }

          struct Parent: Reducer {
            struct State: Equatable {
              @PresentationState var child: Child.State?
            }
            enum Action: Equatable {
              case child(PresentationAction<Child.Action>)
              case presentChild
            }
            @Dependency(\.uuid) var uuid
            var body: some Reducer<State, Action> {
              Reduce { state, action in
                switch action {
                case .child:
                  return .none
                case .presentChild:
                  state.child = Child.State(id: self.uuid())
                  return .none
                }
              }
              .ifLet(\.$child, action: /Action.child) {
                Child()
              }
            }
          }

          let clock = TestClock()
          let store = TestStore(initialState: Parent.State()) {
            Parent()
          } withDependencies: {
            $0.continuousClock = clock
            $0.uuid = .incrementing
          }

          await store.send(.presentChild) {
            $0.child = Child.State(id: UUID(0))
          }
          await store.send(.child(.presented(.startButtonTapped)))
          await clock.advance(by: .seconds(2))
          await store.receive(.child(.presented(.tick))) {
            try (/.some).modify(&$0.child) {
              $0.count = 1
            }
          }
          await store.receive(.child(.presented(.tick))) {
            try (/.some).modify(&$0.child) {
              $0.count = 2
            }
          }
          await store.send(.presentChild) {
            $0.child = Child.State(id: UUID(1))
          }
          await clock.advance(by: .seconds(2))
          await store.send(.child(.dismiss)) {
            $0.child = nil
          }
        }
      }
    }

<<<<<<< HEAD
    func testPresentation_requiresDismissal() async {
      struct Child: Reducer {
=======
    func testPresentation_LeavePresented() async {
      struct Child: ReducerProtocol {
        struct State: Equatable {}
        enum Action: Equatable {}
        func reduce(into state: inout State, action: Action) -> EffectTask<Action> {}
      }

      struct Parent: ReducerProtocol {
>>>>>>> 98d0ab7d
        struct State: Equatable {
          @PresentationState var child: Child.State?
        }
        enum Action: Equatable {
          case child(PresentationAction<Child.Action>)
          case presentChild
        }
<<<<<<< HEAD
        func reduce(into state: inout State, action: Action) -> Effect<Action> {
          switch action {
          case .decrementButtonTapped:
            state.count -= 1
            return .none
          case .incrementButtonTapped:
            state.count += 1
            return .none
          }
        }
      }

      struct Parent: Reducer {
=======
        var body: some ReducerProtocol<State, Action> {
          Reduce { state, action in
            switch action {
            case .child:
              return .none
            case .presentChild:
              state.child = Child.State()
              return .none
            }
          }
          .ifLet(\.$child, action: /Action.child) {
            Child()
          }
        }
      }

      let store = TestStore(initialState: Parent.State()) {
        Parent()
      }

      await store.send(.presentChild) {
        $0.child = Child.State()
      }
    }

    func testPresentation_LeavePresented_FinishStore() async {
      struct Child: ReducerProtocol {
        struct State: Equatable {}
        enum Action: Equatable {}
        func reduce(into state: inout State, action: Action) -> EffectTask<Action> {}
      }

      struct Parent: ReducerProtocol {
>>>>>>> 98d0ab7d
        struct State: Equatable {
          @PresentationState var child: Child.State?
        }
        enum Action: Equatable {
          case child(PresentationAction<Child.Action>)
          case presentChild
        }
        var body: some Reducer<State, Action> {
          Reduce { state, action in
            switch action {
            case .child:
              return .none
            case .presentChild:
              state.child = Child.State()
              return .none
            }
          }
          .ifLet(\.$child, action: /Action.child) {
            Child()
          }
        }
      }

      let store = TestStore(initialState: Parent.State()) {
        Parent()
      }

      await store.send(.presentChild) {
        $0.child = Child.State()
      }
      await store.finish()
    }

    func testInertPresentation() async {
      if #available(iOS 15, macOS 12, tvOS 15, watchOS 8, *) {
        struct Parent: Reducer {
          struct State: Equatable {
            @PresentationState var alert: AlertState<Action.Alert>?
          }
          enum Action: Equatable {
            case alert(PresentationAction<Alert>)
            case presentAlert

            enum Alert: Equatable {}
          }
          var body: some Reducer<State, Action> {
            Reduce { state, action in
              switch action {
              case .alert:
                return .none
              case .presentAlert:
                state.alert = AlertState {
                  TextState("Uh oh!")
                }
                return .none
              }
            }
            .ifLet(\.$alert, action: /Action.alert) {}
          }
        }

        let store = TestStore(initialState: Parent.State()) {
          Parent()
        }

        await store.send(.presentAlert) {
          $0.alert = AlertState {
            TextState("Uh oh!")
          }
        }
      }
    }

    func testInertPresentation_dismissal() async {
      if #available(iOS 15, macOS 12, tvOS 15, watchOS 8, *) {
        struct Parent: Reducer {
          struct State: Equatable {
            @PresentationState var alert: AlertState<Action.Alert>?
          }
          enum Action: Equatable {
            case alert(PresentationAction<Alert>)
            case presentAlert

            enum Alert: Equatable {}
          }
          var body: some Reducer<State, Action> {
            Reduce { state, action in
              switch action {
              case .alert:
                return .none
              case .presentAlert:
                state.alert = AlertState {
                  TextState("Uh oh!")
                }
                return .none
              }
            }
            .ifLet(\.$alert, action: /Action.alert) {}
          }
        }

        let store = TestStore(initialState: Parent.State()) {
          Parent()
        }

        await store.send(.presentAlert) {
          $0.alert = AlertState {
            TextState("Uh oh!")
          }
        }
        await store.send(.alert(.dismiss)) {
          $0.alert = nil
        }
      }
    }

    func testInertPresentation_automaticDismissal() async {
      if #available(iOS 15, macOS 12, tvOS 15, watchOS 8, *) {
        struct Parent: Reducer {
          struct State: Equatable {
            @PresentationState var alert: AlertState<Action.Alert>?
            var isDeleted = false
          }
          enum Action: Equatable {
            case alert(PresentationAction<Alert>)
            case presentAlert

            enum Alert: Equatable {
              case deleteButtonTapped
            }
          }
          var body: some Reducer<State, Action> {
            Reduce { state, action in
              switch action {
              case .alert(.presented(.deleteButtonTapped)):
                state.isDeleted = true
                return .none
              case .alert:
                return .none
              case .presentAlert:
                state.alert = AlertState {
                  TextState("Uh oh!")
                } actions: {
                  ButtonState(role: .destructive, action: .deleteButtonTapped) {
                    TextState("Delete")
                  }
                }
                return .none
              }
            }
            .ifLet(\.$alert, action: /Action.alert) {}
          }
        }

        let store = TestStore(initialState: Parent.State()) {
          Parent()
        }

        await store.send(.presentAlert) {
          $0.alert = AlertState {
            TextState("Uh oh!")
          } actions: {
            ButtonState(role: .destructive, action: .deleteButtonTapped) {
              TextState("Delete")
            }
          }
        }
        await store.send(.alert(.presented(.deleteButtonTapped))) {
          $0.alert = nil
          $0.isDeleted = true
        }
      }
    }

    func testPresentation_hydratedDestination_childDismissal() async {
      await withMainSerialExecutor {
        struct Child: Reducer {
          struct State: Equatable {
            var count = 0
          }
          enum Action: Equatable {
            case closeButtonTapped
            case decrementButtonTapped
            case incrementButtonTapped
          }
          @Dependency(\.dismiss) var dismiss
          func reduce(into state: inout State, action: Action) -> Effect<Action> {
            switch action {
            case .closeButtonTapped:
              return .fireAndForget {
                await self.dismiss()
              }
            case .decrementButtonTapped:
              state.count -= 1
              return .none
            case .incrementButtonTapped:
              state.count += 1
              return .none
            }
          }
        }

        struct Parent: Reducer {
          struct State: Equatable {
            @PresentationState var child: Child.State?
          }
          enum Action: Equatable {
            case child(PresentationAction<Child.Action>)
            case presentChild
          }
          var body: some Reducer<State, Action> {
            Reduce { state, action in
              switch action {
              case .child:
                return .none
              case .presentChild:
                state.child = Child.State()
                return .none
              }
            }
            .ifLet(\.$child, action: /Action.child) {
              Child()
            }
          }
        }

        let store = TestStore(initialState: Parent.State(child: Child.State())) {
          Parent()
        }

        await store.send(.child(.presented(.closeButtonTapped)))
        await store.receive(.child(.dismiss)) {
          $0.child = nil
        }
      }
    }

    func testEnumPresentation() async {
      if #available(iOS 16, macOS 13, tvOS 16, watchOS 9, *) {
        await withMainSerialExecutor {
          struct Child: Reducer {
            struct State: Equatable, Identifiable {
              let id: UUID
              var count = 0
            }
            enum Action: Equatable {
              case closeButtonTapped
              case startButtonTapped
              case tick
            }
            @Dependency(\.continuousClock) var clock
            @Dependency(\.dismiss) var dismiss
            func reduce(into state: inout State, action: Action) -> Effect<Action> {
              switch action {
              case .closeButtonTapped:
                return .fireAndForget {
                  await self.dismiss()
                }
              case .startButtonTapped:
                return .run { send in
                  for try await _ in clock.timer(interval: .seconds(1)) {
                    await send(.tick)
                  }
                }
              case .tick:
                state.count += 1
                return .none
              }
            }
          }

          struct Parent: Reducer {
            struct State: Equatable {
              @PresentationState var destination: Destination.State?
              var isDeleted = false
            }
            enum Action: Equatable {
              case destination(PresentationAction<Destination.Action>)
              case presentAlert
              case presentChild(id: UUID? = nil)
            }
            @Dependency(\.uuid) var uuid
            var body: some Reducer<State, Action> {
              Reduce { state, action in
                switch action {
                case .destination(.presented(.alert(.deleteButtonTapped))):
                  state.isDeleted = true
                  return .none
                case .destination:
                  return .none
                case .presentAlert:
                  state.destination = .alert(
                    AlertState {
                      TextState("Uh oh!")
                    } actions: {
                      ButtonState(role: .destructive, action: .deleteButtonTapped) {
                        TextState("Delete")
                      }
                    }
                  )
                  return .none
                case let .presentChild(id):
                  state.destination = .child(Child.State(id: id ?? self.uuid()))
                  return .none
                }
              }
              .ifLet(\.$destination, action: /Action.destination) {
                Destination()
              }
            }
            struct Destination: Reducer {
              enum State: Equatable {
                case alert(AlertState<Action.Alert>)
                case child(Child.State)
              }
              enum Action: Equatable {
                case alert(Alert)
                case child(Child.Action)

                enum Alert: Equatable {
                  case deleteButtonTapped
                }
              }
              var body: some Reducer<State, Action> {
                Scope(state: /State.alert, action: /Action.alert) {}
                Scope(state: /State.child, action: /Action.child) {
                  Child()
                }
              }
            }
          }

          let clock = TestClock()
          let store = TestStore(initialState: Parent.State()) {
            Parent()
          } withDependencies: {
            $0.continuousClock = clock
            $0.uuid = .incrementing
          }

          await store.send(.presentChild()) {
            $0.destination = .child(
              Child.State(id: UUID(0))
            )
          }
          await store.send(.destination(.presented(.child(.startButtonTapped))))
          await clock.advance(by: .seconds(2))
          await store.receive(.destination(.presented(.child(.tick)))) {
            try (/Parent.Destination.State.child).modify(&$0.destination) {
              $0.count = 1
            }
          }
          await store.receive(.destination(.presented(.child(.tick)))) {
            try (/Parent.Destination.State.child).modify(&$0.destination) {
              $0.count = 2
            }
          }
          await store.send(.destination(.presented(.child(.closeButtonTapped))))
          await store.receive(.destination(.dismiss)) {
            $0.destination = nil
          }
          await store.send(.presentChild()) {
            $0.destination = .child(
              Child.State(id: UUID(1))
            )
          }
          await clock.advance(by: .seconds(2))
          await store.send(.destination(.presented(.child(.startButtonTapped))))
          await clock.advance(by: .seconds(2))
          await store.receive(.destination(.presented(.child(.tick)))) {
            try (/Parent.Destination.State.child).modify(&$0.destination) {
              $0.count = 1
            }
          }
          await store.receive(.destination(.presented(.child(.tick)))) {
            try (/Parent.Destination.State.child).modify(&$0.destination) {
              $0.count = 2
            }
          }
          await store.send(
            .presentChild(id: UUID(1))
          ) {
            try (/Parent.Destination.State.child).modify(&$0.destination) {
              $0.count = 0
            }
          }
          await clock.advance(by: .seconds(2))
          await store.receive(.destination(.presented(.child(.tick)))) {
            try (/Parent.Destination.State.child).modify(&$0.destination) {
              $0.count = 1
            }
          }
          await store.receive(.destination(.presented(.child(.tick)))) {
            try (/Parent.Destination.State.child).modify(&$0.destination) {
              $0.count = 2
            }
          }
          await store.send(.presentAlert) {
            $0.destination = .alert(
              AlertState {
                TextState("Uh oh!")
              } actions: {
                ButtonState(role: .destructive, action: .deleteButtonTapped) {
                  TextState("Delete")
                }
              }
            )
          }
          await store.send(.destination(.presented(.alert(.deleteButtonTapped)))) {
            $0.destination = nil
            $0.isDeleted = true
          }
        }
      }
    }

    func testNavigation_cancelID_childCancellation() async {
      struct Child: Reducer {
        struct State: Equatable {}
        enum Action: Equatable {
          case startButtonTapped
          case stopButtonTapped
        }
        func reduce(into state: inout State, action: Action) -> Effect<Action> {
          switch action {
          case .startButtonTapped:
            return .fireAndForget {
              try await Task.never()
            }
            .cancellable(id: 42)

          case .stopButtonTapped:
            return .cancel(id: 42)
          }
        }
      }

      struct Parent: Reducer {
        struct State: Equatable {
          @PresentationState var child: Child.State?
        }
        enum Action: Equatable {
          case child(PresentationAction<Child.Action>)
          case presentChild
        }
        var body: some Reducer<State, Action> {
          Reduce { state, action in
            switch action {
            case .child:
              return .none
            case .presentChild:
              state.child = Child.State()
              return .none
            }
          }
          .ifLet(\.$child, action: /Action.child) {
            Child()
          }
        }
      }

      await withMainSerialExecutor {
        let store = TestStore(initialState: Parent.State()) {
          Parent()
        }
        let presentationTask = await store.send(.presentChild) {
          $0.child = Child.State()
        }
        await store.send(.child(.presented(.startButtonTapped)))
        await store.send(.child(.presented(.stopButtonTapped)))
        await presentationTask.cancel()
      }
    }

    func testNavigation_cancelID_parentCancellation() async {
      struct Grandchild: Reducer {
        struct State: Equatable {}
        enum Action: Equatable {
          case startButtonTapped
        }
        enum CancelID { case effect }
        func reduce(into state: inout State, action: Action) -> Effect<Action> {
          switch action {
          case .startButtonTapped:
            return .fireAndForget {
              try await Task.never()
            }
            .cancellable(id: CancelID.effect)
          }
        }
      }

      struct Child: Reducer {
        struct State: Equatable {
          @PresentationState var grandchild: Grandchild.State?
        }
        enum Action: Equatable {
          case grandchild(PresentationAction<Grandchild.Action>)
          case presentGrandchild
          case startButtonTapped
        }
        enum CancelID { case effect }
        var body: some ReducerOf<Self> {
          Reduce { state, action in
            switch action {
            case .grandchild:
              return .none
            case .presentGrandchild:
              state.grandchild = Grandchild.State()
              return .none
            case .startButtonTapped:
              return .fireAndForget {
                try await Task.never()
              }
              .cancellable(id: CancelID.effect)
            }
          }
          .ifLet(\.$grandchild, action: /Action.grandchild) {
            Grandchild()
          }
        }
      }

      struct Parent: Reducer {
        struct State: Equatable {
          @PresentationState var child: Child.State?
        }
        enum Action: Equatable {
          case child(PresentationAction<Child.Action>)
          case stopButtonTapped
          case presentChild
        }
        var body: some Reducer<State, Action> {
          Reduce { state, action in
            switch action {
            case .child:
              return .none
            case .stopButtonTapped:
              return .merge(
                .cancel(id: Child.CancelID.effect),
                .cancel(id: Grandchild.CancelID.effect)
              )
            case .presentChild:
              state.child = Child.State()
              return .none
            }
          }
          .ifLet(\.$child, action: /Action.child) {
            Child()
          }
        }
      }

      await withMainSerialExecutor {
        let store = TestStore(initialState: Parent.State()) {
          Parent()
        }
        let childPresentationTask = await store.send(.presentChild) {
          $0.child = Child.State()
        }
        let grandchildPresentationTask = await store.send(.child(.presented(.presentGrandchild))) {
          $0.child?.grandchild = Grandchild.State()
        }
        await store.send(.child(.presented(.startButtonTapped)))
        await store.send(.child(.presented(.grandchild(.presented(.startButtonTapped)))))
        await store.send(.stopButtonTapped)
        await grandchildPresentationTask.cancel()
        await childPresentationTask.cancel()
      }
    }

    func testNavigation_cancelID_parentCancelTwoChildren() async {
      if #available(iOS 16, macOS 13, tvOS 16, watchOS 9, *) {
        struct Child: Reducer {
          struct State: Equatable {
            var count = 0
          }
          enum Action: Equatable {
            case response(Int)
            case startButtonTapped
          }
          enum CancelID { case effect }
          @Dependency(\.continuousClock) var clock
          func reduce(into state: inout State, action: Action) -> Effect<Action> {
            switch action {
            case let .response(value):
              state.count = value
              return .none
            case .startButtonTapped:
              return .run { send in
                for await _ in self.clock.timer(interval: .seconds(1)) {
                  await send(.response(42))
                }
              }
              .cancellable(id: CancelID.effect)
            }
          }
        }

        struct Parent: Reducer {
          struct State: Equatable {
            @PresentationState var child1: Child.State?
            @PresentationState var child2: Child.State?
          }
          enum Action: Equatable {
            case child1(PresentationAction<Child.Action>)
            case child2(PresentationAction<Child.Action>)
            case stopButtonTapped
            case presentChildren
          }
          var body: some Reducer<State, Action> {
            Reduce { state, action in
              switch action {
              case .child1, .child2:
                return .none
              case .stopButtonTapped:
                return .cancel(id: Child.CancelID.effect)
              case .presentChildren:
                state.child1 = Child.State()
                state.child2 = Child.State()
                return .none
              }
            }
            .ifLet(\.$child1, action: /Action.child1) {
              Child()
            }
            .ifLet(\.$child2, action: /Action.child2) {
              Child()
            }
          }
        }

        await withMainSerialExecutor {
          let clock = TestClock()
          let store = TestStore(initialState: Parent.State()) {
            Parent()
          } withDependencies: {
            $0.continuousClock = clock
          }
          await store.send(.presentChildren) {
            $0.child1 = Child.State()
            $0.child2 = Child.State()
          }
          await store.send(.child1(.presented(.startButtonTapped)))
          await clock.advance(by: .seconds(1))
          await store.receive(.child1(.presented(.response(42)))) {
            $0.child1?.count = 42
          }
          await store.send(.child2(.presented(.startButtonTapped)))
          await clock.advance(by: .seconds(1))
          await store.receive(.child1(.presented(.response(42))))
          await store.receive(.child2(.presented(.response(42)))) {
            $0.child2?.count = 42
          }
          await store.send(.stopButtonTapped)
          await clock.run()
          await store.send(.child1(.dismiss)) {
            $0.child1 = nil
          }
          await store.send(.child2(.dismiss)) {
            $0.child2 = nil
          }
        }
      }
    }

    func testNavigation_cancelID_childCannotCancelSibling() async throws {
      if #available(iOS 16, macOS 13, tvOS 16, watchOS 9, *) {
        struct Child: Reducer {
          struct State: Equatable {
            var count = 0
          }
          enum Action: Equatable {
            case response(Int)
            case startButtonTapped
            case stopButtonTapped
          }
          enum CancelID { case effect }
          @Dependency(\.continuousClock) var clock
          func reduce(into state: inout State, action: Action) -> Effect<Action> {
            switch action {
            case let .response(value):
              state.count = value
              return .none
            case .startButtonTapped:
              return .run { send in
                for await _ in self.clock.timer(interval: .seconds(1)) {
                  await send(.response(42))
                }
              }
              .cancellable(id: CancelID.effect)
            case .stopButtonTapped:
              return .cancel(id: CancelID.effect)
            }
          }
        }

        struct Parent: Reducer {
          struct State: Equatable {
            @PresentationState var child1: Child.State?
            @PresentationState var child2: Child.State?
          }
          enum Action: Equatable {
            case child1(PresentationAction<Child.Action>)
            case child2(PresentationAction<Child.Action>)
            case presentChildren
          }
          var body: some Reducer<State, Action> {
            Reduce { state, action in
              switch action {
              case .child1, .child2:
                return .none
              case .presentChildren:
                state.child1 = Child.State()
                state.child2 = Child.State()
                return .none
              }
            }
            .ifLet(\.$child1, action: /Action.child1) {
              Child()
            }
            .ifLet(\.$child2, action: /Action.child2) {
              Child()
            }
          }
        }

        await withMainSerialExecutor {
          let clock = TestClock()
          let store = TestStore(initialState: Parent.State()) {
            Parent()
          } withDependencies: {
            $0.continuousClock = clock
          }
          await store.send(.presentChildren) {
            $0.child1 = Child.State()
            $0.child2 = Child.State()
          }
          await store.send(.child1(.presented(.startButtonTapped)))
          await clock.advance(by: .seconds(1))
          await store.receive(.child1(.presented(.response(42)))) {
            $0.child1?.count = 42
          }
          await store.send(.child2(.presented(.startButtonTapped)))
          await clock.advance(by: .seconds(1))
          await store.receive(.child1(.presented(.response(42))))
          await store.receive(.child2(.presented(.response(42)))) {
            $0.child2?.count = 42
          }

          await store.send(.child1(.presented(.stopButtonTapped)))
          await clock.advance(by: .seconds(1))
          await store.receive(.child2(.presented(.response(42))))

          await store.send(.child2(.presented(.stopButtonTapped)))
          await clock.advance(by: .seconds(1))

          await clock.run()
          await store.send(.child1(.dismiss)) {
            $0.child1 = nil
          }
          await store.send(.child2(.dismiss)) {
            $0.child2 = nil
          }
        }
      }
    }

    func testNavigation_cancelID_childCannotCancelIdentifiableSibling() async throws {
      if #available(iOS 16, macOS 13, tvOS 16, watchOS 9, *) {
        struct Child: Reducer {
          struct State: Equatable, Identifiable {
            let id: UUID
            var count = 0
          }
          enum Action: Equatable {
            case response(Int)
            case startButtonTapped
            case stopButtonTapped
          }
          enum CancelID { case effect }
          @Dependency(\.continuousClock) var clock
          func reduce(into state: inout State, action: Action) -> Effect<Action> {
            switch action {
            case let .response(value):
              state.count = value
              return .none
            case .startButtonTapped:
              return .run { send in
                for await _ in self.clock.timer(interval: .seconds(1)) {
                  await send(.response(42))
                }
              }
              .cancellable(id: CancelID.effect)
            case .stopButtonTapped:
              return .cancel(id: CancelID.effect)
            }
          }
        }

        struct Parent: Reducer {
          struct State: Equatable {
            @PresentationState var child1: Child.State?
            @PresentationState var child2: Child.State?
          }
          enum Action: Equatable {
            case child1(PresentationAction<Child.Action>)
            case child2(PresentationAction<Child.Action>)
            case presentChildren
          }
          @Dependency(\.uuid) var uuid
          var body: some Reducer<State, Action> {
            Reduce { state, action in
              switch action {
              case .child1, .child2:
                return .none
              case .presentChildren:
                state.child1 = Child.State(id: self.uuid())
                state.child2 = Child.State(id: self.uuid())
                return .none
              }
            }
            .ifLet(\.$child1, action: /Action.child1) {
              Child()
            }
            .ifLet(\.$child2, action: /Action.child2) {
              Child()
            }
          }
        }

        await withMainSerialExecutor {
          let clock = TestClock()
          let store = TestStore(initialState: Parent.State()) {
            Parent()
          } withDependencies: {
            $0.continuousClock = clock
            $0.uuid = .incrementing
          }
          await store.send(.presentChildren) {
            $0.child1 = Child.State(id: UUID(0))
            $0.child2 = Child.State(id: UUID(1))
          }
          await store.send(.child1(.presented(.startButtonTapped)))
          await clock.advance(by: .seconds(1))
          await store.receive(.child1(.presented(.response(42)))) {
            $0.child1?.count = 42
          }
          await store.send(.child2(.presented(.startButtonTapped)))
          await clock.advance(by: .seconds(1))
          await store.receive(.child1(.presented(.response(42))))
          await store.receive(.child2(.presented(.response(42)))) {
            $0.child2?.count = 42
          }

          await store.send(.child1(.presented(.stopButtonTapped)))
          await clock.advance(by: .seconds(1))
          await store.receive(.child2(.presented(.response(42))))

          await store.send(.child2(.presented(.stopButtonTapped)))
          await clock.advance(by: .seconds(1))

          await clock.run()
          await store.send(.child1(.dismiss)) {
            $0.child1 = nil
          }
          await store.send(.child2(.dismiss)) {
            $0.child2 = nil
          }
        }
      }
    }

    func testNavigation_cancelID_childCannotCancelParent() async {
      if #available(iOS 16, macOS 13, tvOS 16, watchOS 9, *) {
        struct Child: Reducer {
          struct State: Equatable {}
          enum Action: Equatable {
            case stopButtonTapped
          }
          func reduce(into state: inout State, action: Action) -> Effect<Action> {
            switch action {
            case .stopButtonTapped:
              return .cancel(id: Parent.CancelID.effect)
            }
          }
        }

        struct Parent: Reducer {
          struct State: Equatable {
            @PresentationState var child: Child.State?
            var count = 0
          }
          enum Action: Equatable {
            case child(PresentationAction<Child.Action>)
            case presentChild
            case response(Int)
            case startButtonTapped
            case stopButtonTapped
          }
          enum CancelID { case effect }
          @Dependency(\.continuousClock) var clock
          var body: some Reducer<State, Action> {
            Reduce { state, action in
              switch action {
              case .child:
                return .none
              case .presentChild:
                state.child = Child.State()
                return .none
              case let .response(value):
                state.count = value
                return .none
              case .startButtonTapped:
                return .task {
                  try await self.clock.sleep(for: .seconds(1))
                  return .response(42)
                }
                .cancellable(id: CancelID.effect)
              case .stopButtonTapped:
                return .cancel(id: CancelID.effect)
              }
            }
            .ifLet(\.$child, action: /Action.child) {
              Child()
            }
          }
        }

        let clock = TestClock()
        let store = TestStore(initialState: Parent.State()) {
          Parent()
        } withDependencies: {
          $0.continuousClock = clock
        }
        await store.send(.presentChild) {
          $0.child = Child.State()
        }
        await store.send(.startButtonTapped)
        await store.send(.child(.presented(.stopButtonTapped)))
        await clock.advance(by: .seconds(1))
        await store.receive(.response(42)) {
          $0.count = 42
        }
        await store.send(.stopButtonTapped)
        await store.send(.child(.dismiss)) {
          $0.child = nil
        }
      }
    }

    func testNavigation_cancelID_parentDismissGrandchild() async {
      if #available(iOS 16, macOS 13, tvOS 16, watchOS 9, *) {
        struct Grandchild: Reducer {
          struct State: Equatable {}
          enum Action: Equatable {
            case response(Int)
            case startButtonTapped
          }
          enum CancelID { case effect }
          @Dependency(\.continuousClock) var clock
          func reduce(into state: inout State, action: Action) -> Effect<Action> {
            switch action {
            case .response:
              return .none
            case .startButtonTapped:
              return .task {
                try await clock.sleep(for: .seconds(0))
                return .response(42)
              }
              .cancellable(id: CancelID.effect)
            }
          }
        }

        struct Child: Reducer {
          struct State: Equatable {
            @PresentationState var grandchild: Grandchild.State?
          }
          enum Action: Equatable {
            case grandchild(PresentationAction<Grandchild.Action>)
            case presentGrandchild
          }
          var body: some ReducerOf<Self> {
            Reduce { state, action in
              switch action {
              case .grandchild:
                return .none
              case .presentGrandchild:
                state.grandchild = Grandchild.State()
                return .none
              }
            }
            .ifLet(\.$grandchild, action: /Action.grandchild) {
              Grandchild()
            }
          }
        }

        struct Parent: Reducer {
          struct State: Equatable {
            @PresentationState var child: Child.State?
          }
          enum Action: Equatable {
            case child(PresentationAction<Child.Action>)
            case dismissGrandchild
            case presentChild
          }
          var body: some Reducer<State, Action> {
            Reduce { state, action in
              switch action {
              case .child:
                return .none
              case .dismissGrandchild:
                return .send(.child(.presented(.grandchild(.dismiss))))
              case .presentChild:
                state.child = Child.State()
                return .none
              }
            }
            .ifLet(\.$child, action: /Action.child) {
              Child()
            }
          }
        }

        await withMainSerialExecutor {
          let clock = TestClock()
          let store = TestStore(initialState: Parent.State()) {
            Parent()
          } withDependencies: {
            $0.continuousClock = clock
          }
          await store.send(.presentChild) {
            $0.child = Child.State()
          }
          await store.send(.child(.presented(.presentGrandchild))) {
            $0.child?.grandchild = Grandchild.State()
          }

          await store.send(.child(.presented(.grandchild(.presented(.startButtonTapped)))))
          await clock.advance()
          await store.receive(.child(.presented(.grandchild(.presented(.response(42))))))

          await store.send(.child(.presented(.grandchild(.presented(.startButtonTapped)))))
          await store.send(.dismissGrandchild)
          await store.receive(.child(.presented(.grandchild(.dismiss)))) {
            $0.child?.grandchild = nil
          }
          await store.send(.child(.dismiss)) {
            $0.child = nil
          }
        }
      }
    }

    #if DEBUG
      func testRuntimeWarn_NilChild_SendDismissAction() async {
        struct Child: Reducer {
          struct State: Equatable {}
          enum Action: Equatable {}
          func reduce(into state: inout State, action: Action) -> Effect<Action> {
          }
        }

        struct Parent: Reducer {
          struct State: Equatable {
            @PresentationState var child: Child.State?
          }
          enum Action: Equatable {
            case child(PresentationAction<Child.Action>)
          }
          var body: some Reducer<State, Action> {
            Reduce { state, action in
              .none
            }
            .ifLet(\.$child, action: /Action.child) {
              Child()
            }
          }
        }

        let store = TestStore(initialState: Parent.State()) {
          Parent()
        }

        XCTExpectFailure {
          $0.compactDescription == """
            An "ifLet" at \
            "ComposableArchitectureTests/PresentationReducerTests.swift:\(#line - 13)" received a \
            presentation action when destination state was absent. …

              Action:
                PresentationReducerTests.Parent.Action.child(.dismiss)

            This is generally considered an application logic error, and can happen for a few reasons:

            • A parent reducer set destination state to "nil" before this reducer ran. This reducer \
            must run before any other reducer sets destination state to "nil". This ensures that \
            destination reducers can handle their actions while their state is still present.

            • This action was sent to the store while destination state was "nil". Make sure that \
            actions for this reducer can only be sent from a view store when state is present, or \
            from effects that start from this reducer. In SwiftUI applications, use a Composable \
            Architecture view modifier like "sheet(store:…)".
            """
        }

        await store.send(.child(.dismiss))
      }
    #endif

    #if DEBUG
      func testRuntimeWarn_NilChild_SendChildAction() async {
        struct Child: Reducer {
          struct State: Equatable {}
          enum Action: Equatable {
            case tap
          }
          func reduce(into state: inout State, action: Action) -> Effect<Action> {
            .none
          }
        }

        struct Parent: Reducer {
          struct State: Equatable {
            @PresentationState var child: Child.State?
          }
          enum Action: Equatable {
            case child(PresentationAction<Child.Action>)
          }
          var body: some Reducer<State, Action> {
            Reduce { state, action in
              .none
            }
            .ifLet(\.$child, action: /Action.child) {
              Child()
            }
          }
        }

        let store = TestStore(initialState: Parent.State()) {
          Parent()
        }

        XCTExpectFailure {
          $0.compactDescription == """
            An "ifLet" at \
            "ComposableArchitectureTests/PresentationReducerTests.swift:\(#line - 13)" received a \
            presentation action when destination state was absent. …

              Action:
                PresentationReducerTests.Parent.Action.child(.presented(.tap))

            This is generally considered an application logic error, and can happen for a few reasons:

            • A parent reducer set destination state to "nil" before this reducer ran. This reducer \
            must run before any other reducer sets destination state to "nil". This ensures that \
            destination reducers can handle their actions while their state is still present.

            • This action was sent to the store while destination state was "nil". Make sure that \
            actions for this reducer can only be sent from a view store when state is present, or \
            from effects that start from this reducer. In SwiftUI applications, use a Composable \
            Architecture view modifier like "sheet(store:…)".
            """
        }

        await store.send(.child(.presented(.tap)))
      }
    #endif

    func testRehydrateSameChild_SendDismissAction() async {
      struct Child: Reducer {
        struct State: Equatable {}
        enum Action: Equatable {}
        func reduce(into state: inout State, action: Action) -> Effect<Action> {
        }
      }

      struct Parent: Reducer {
        struct State: Equatable {
          @PresentationState var child: Child.State?
        }
        enum Action: Equatable {
          case child(PresentationAction<Child.Action>)
        }
        var body: some Reducer<State, Action> {
          Reduce { state, action in
            switch action {
            case .child(.dismiss):
              state.child = Child.State()
              return .none
            default:
              return .none
            }
          }
          .ifLet(\.$child, action: /Action.child) {
            Child()
          }
        }
      }

      let store = TestStore(initialState: Parent.State(child: Child.State())) {
        Parent()
      }

      await store.send(.child(.dismiss)) {
        $0.child = nil
      }
    }

    func testRehydrateDifferentChild_SendDismissAction() async {
      struct Child: Reducer {
        struct State: Equatable, Identifiable {
          let id: UUID
        }
        enum Action: Equatable {}
        func reduce(into state: inout State, action: Action) -> Effect<Action> {
        }
      }

      struct Parent: Reducer {
        struct State: Equatable {
          @PresentationState var child: Child.State?
        }
        enum Action: Equatable {
          case child(PresentationAction<Child.Action>)
        }
        @Dependency(\.uuid) var uuid
        var body: some Reducer<State, Action> {
          Reduce { state, action in
            switch action {
            case .child(.dismiss):
              if state.child?.id == UUID(uuidString: "DEADBEEF-DEAD-BEEF-DEAD-BEEFDEADBEEF") {
                state.child = Child.State(id: self.uuid())
              }
              return .none
            default:
              return .none
            }
          }
          .ifLet(\.$child, action: /Action.child) {
            Child()
          }
        }
      }

      let store = TestStore(
        initialState: Parent.State(
          child: Child.State(id: UUID(uuidString: "DEADBEEF-DEAD-BEEF-DEAD-BEEFDEADBEEF")!)
        )
      ) {
        Parent()
      } withDependencies: {
        $0.uuid = .incrementing
      }

      await store.send(.child(.dismiss)) {
        $0.child = Child.State(id: UUID(0))
      }
      await store.send(.child(.dismiss)) {
        $0.child = nil
      }
    }

    func testPresentation_parentNilsOutChildWithLongLivingEffect() async {
      struct Child: Reducer {
        struct State: Equatable {
          var count = 0
        }
        enum Action: Equatable {
          case dismiss
          case dismissMe
          case task
        }
        func reduce(into state: inout State, action: Action) -> Effect<Action> {
          switch action {
          case .dismiss:
            return .send(.dismissMe)
          case .dismissMe:
            return .none
          case .task:
            return .fireAndForget {
              try await Task.never()
            }
          }
        }
      }

      struct Parent: Reducer {
        struct State: Equatable {
          @PresentationState var child: Child.State?
        }
        enum Action: Equatable {
          case child(PresentationAction<Child.Action>)
          case presentChild
        }
        var body: some Reducer<State, Action> {
          Reduce { state, action in
            switch action {
            case .child(.presented(.dismissMe)):
              state.child = nil
              return .none
            case .child:
              return .none
            case .presentChild:
              state.child = Child.State()
              return .none
            }
          }
          .ifLet(\.$child, action: /Action.child) {
            Child()
          }
        }
      }

      let store = TestStore(initialState: Parent.State()) {
        Parent()
      }

      await store.send(.presentChild) {
        $0.child = Child.State()
      }
      await store.send(.child(.presented(.task)))
      await store.send(.child(.presented(.dismiss)))
      await store.receive(.child(.presented(.dismissMe))) {
        $0.child = nil
      }
    }

    func testPresentation_DestinationEnum_IdentityChange() async {
      struct Child: Reducer {
        struct State: Equatable, Identifiable {
          var id = DependencyValues._current.uuid()
          var count = 0
        }
        enum Action: Equatable {
          case resetIdentity
          case response
          case tap
        }
        @Dependency(\.mainQueue) var mainQueue
        @Dependency(\.uuid) var uuid
        func reduce(into state: inout State, action: Action) -> Effect<Action> {
          switch action {
          case .resetIdentity:
            state.count = 0
            state.id = self.uuid()
            return .none
          case .response:
            state.count = 999
            return .none
          case .tap:
            state.count += 1
            return .run { send in
              try await self.mainQueue.sleep(for: .seconds(1))
              await send(.response)
            }
          }
        }
      }

      struct Parent: Reducer {
        struct State: Equatable {
          @PresentationState var destination: Destination.State?
        }
        enum Action: Equatable {
          case destination(PresentationAction<Destination.Action>)
          case presentChild1
        }
        struct Destination: Reducer {
          enum State: Equatable {
            case child1(Child.State)
            case child2(Child.State)
          }
          enum Action: Equatable {
            case child1(Child.Action)
            case child2(Child.Action)
          }
          var body: some ReducerOf<Self> {
            Scope(state: /State.child1, action: /Action.child1) { Child() }
            Scope(state: /State.child2, action: /Action.child2) { Child() }
          }
        }
        var body: some Reducer<State, Action> {
          Reduce { state, action in
            switch action {
            case .destination:
              return .none
            case .presentChild1:
              state.destination = .child1(Child.State())
              return .none
            }
          }
          .ifLet(\.$destination, action: /Action.destination) {
            Destination()
          }
        }
      }

      let mainQueue = DispatchQueue.test
      let store = TestStore(initialState: Parent.State()) {
        Parent()
      } withDependencies: {
        $0.uuid = .incrementing
        $0.mainQueue = mainQueue.eraseToAnyScheduler()
      }

      await store.send(.presentChild1) {
        $0.destination = .child1(
          Child.State(id: UUID(0))
        )
      }
      await store.send(.destination(.presented(.child1(.tap)))) {
        try (/Parent.Destination.State.child1).modify(&$0.destination) {
          $0.count = 1
        }
      }
      await store.send(.destination(.presented(.child1(.resetIdentity)))) {
        try (/Parent.Destination.State.child1).modify(&$0.destination) {
          $0.id = UUID(1)
          $0.count = 0
        }
      }
      await mainQueue.run()
      await store.send(.destination(.dismiss)) {
        $0.destination = nil
      }
    }

    func testAlertThenDialog() async {
      if #available(iOS 15, macOS 12, tvOS 15, watchOS 8, *) {
        struct Feature: Reducer {
          struct State: Equatable {
            @PresentationState var destination: Destination.State?
          }
          enum Action: Equatable {
            case destination(PresentationAction<Destination.Action>)
            case showAlert
            case showDialog
          }

          struct Destination: Reducer {
            enum State: Equatable {
              case alert(AlertState<AlertDialogAction>)
              case dialog(ConfirmationDialogState<AlertDialogAction>)
            }
            enum Action: Equatable {
              case alert(AlertDialogAction)
              case dialog(AlertDialogAction)
            }
            enum AlertDialogAction {
              case showAlert
              case showDialog
            }
            var body: some ReducerOf<Self> {
              EmptyReducer()
            }
          }

          var body: some ReducerOf<Self> {
            Reduce<State, Action> { state, action in
              switch action {
              case .destination(.presented(.alert(.showDialog))):
                state.destination = .dialog(
                  ConfirmationDialogState {
                    TextState("Hello!")
                  } actions: {
                  })
                return .none
              case .destination(.presented(.dialog(.showAlert))):
                state.destination = .alert(AlertState { TextState("Hello!") })
                return .none
              case .destination:
                return .none
              case .showAlert:
                state.destination = .alert(Self.alert)
                return .none
              case .showDialog:
                state.destination = .dialog(Self.dialog)
                return .none
              }
            }
            .ifLet(\.$destination, action: /Action.destination) {
              Destination()
            }
          }

          static let alert = AlertState<Destination.AlertDialogAction> {
            TextState("Choose")
          } actions: {
            ButtonState(action: .showAlert) { TextState("Show alert") }
            ButtonState(action: .showDialog) { TextState("Show dialog") }
          }
          static let dialog = ConfirmationDialogState<Destination.AlertDialogAction> {
            TextState("Choose")
          } actions: {
            ButtonState(action: .showAlert) { TextState("Show alert") }
            ButtonState(action: .showDialog) { TextState("Show dialog") }
          }
        }

        let store = TestStore(initialState: Feature.State()) {
          Feature()
        }

        await store.send(.showAlert) {
          $0.destination = .alert(Feature.alert)
        }
        await store.send(.destination(.presented(.alert(.showDialog)))) {
          $0.destination = .dialog(
            ConfirmationDialogState {
              TextState("Hello!")
            } actions: {
            })
        }
        await store.send(.destination(.dismiss)) {
          $0.destination = nil
        }

        await store.send(.showDialog) {
          $0.destination = .dialog(Feature.dialog)
        }
        await store.send(.destination(.presented(.dialog(.showAlert)))) {
          $0.destination = .alert(AlertState { TextState("Hello!") })
        }
        await store.send(.destination(.dismiss)) {
          $0.destination = nil
        }
      }
    }

    func testPresentation_leaveChildPresented() async {
      struct Child: Reducer {
        struct State: Equatable {}
        enum Action: Equatable {}
        func reduce(into state: inout State, action: Action) -> Effect<Action> {
        }
      }

      struct Parent: Reducer {
        struct State: Equatable {
          @PresentationState var child: Child.State?
        }
        enum Action: Equatable {
          case child(PresentationAction<Child.Action>)
          case presentChild
        }
        var body: some Reducer<State, Action> {
          Reduce { state, action in
            switch action {
            case .child:
              return .none
            case .presentChild:
              state.child = Child.State()
              return .none
            }
          }
          .ifLet(\.$child, action: /Action.child) {
            Child()
          }
        }
      }

      let store = TestStore(initialState: Parent.State()) {
        Parent()
      }

      await store.send(.presentChild) {
        $0.child = Child.State()
      }
    }

    func testPresentation_leaveChildPresented_WithLongLivingEffect() async {
      struct Child: Reducer {
        struct State: Equatable {}
        enum Action: Equatable { case tap }
        func reduce(into state: inout State, action: Action) -> Effect<Action> {
          .run { _ in try await Task.never() }
        }
      }

      struct Parent: Reducer {
        struct State: Equatable {
          @PresentationState var child: Child.State?
        }
        enum Action: Equatable {
          case child(PresentationAction<Child.Action>)
          case presentChild
        }
        var body: some Reducer<State, Action> {
          Reduce { state, action in
            switch action {
            case .child:
              return .none
            case .presentChild:
              state.child = Child.State()
              return .none
            }
          }
          .ifLet(\.$child, action: /Action.child) {
            Child()
          }
        }
      }

      let store = TestStore(initialState: Parent.State()) {
        Parent()
      }

      await store.send(.presentChild) {
        $0.child = Child.State()
      }
      let line = #line
      await store.send(.child(.presented(.tap)))

      XCTExpectFailure {
        $0.sourceCodeContext.location?.fileURL.absoluteString.contains("BaseTCATestCase") == true
          || $0.sourceCodeContext.location?.lineNumber == line + 1
            && $0.compactDescription == """
              An effect returned for this action is still running. It must complete before the end \
              of the test. …

              To fix, inspect any effects the reducer returns for this action and ensure that all \
              of them complete by the end of the test. There are a few reasons why an effect may \
              not have completed:

              • If using async/await in your effect, it may need a little bit of time to properly \
              finish. To fix you can simply perform "await store.finish()" at the end of your test.

              • If an effect uses a clock/scheduler (via "receive(on:)", "delay", "debounce", \
              etc.), make sure that you wait enough time for it to perform the effect. If you are \
              using a test clock/scheduler, advance it so that the effects may complete, or \
              consider using an immediate clock/scheduler to immediately perform the effect instead.

              • If you are returning a long-living effect (timers, notifications, subjects, etc.), \
              then make sure those effects are torn down by marking the effect ".cancellable" and \
              returning a corresponding cancellation effect ("Effect.cancel") from another action, \
              or, if your effect is driven by a Combine subject, send it a completion.
              """
      }
    }

    func testCancelInFlightEffects() async {
      struct Child: Reducer {
        struct State: Equatable {
          var count = 0
        }
        enum Action: Equatable {
          case response(Int)
          case tap
        }
        @Dependency(\.mainQueue) var mainQueue
        struct CancelID: Hashable {}
        func reduce(into state: inout State, action: Action) -> Effect<Action> {
          switch action {
          case let .response(value):
            state.count = value
            return .none
          case .tap:
            return .run { send in
              try await mainQueue.sleep(for: .seconds(1))
              await send(.response(42))
            }
            .cancellable(id: CancelID(), cancelInFlight: true)
          }
        }
      }

      struct Parent: Reducer {
        struct State: Equatable {
          @PresentationState var child: Child.State?
          var count = 0
        }
        enum Action: Equatable {
          case child(PresentationAction<Child.Action>)
          case presentChild
          case response(Int)
        }
        @Dependency(\.mainQueue) var mainQueue
        var body: some Reducer<State, Action> {
          Reduce { state, action in
            switch action {
            case .child:
              return .none
            case .presentChild:
              state.child = Child.State()
              return .run { send in
                try await self.mainQueue.sleep(for: .seconds(2))
                await send(.response(42))
              }
              .cancellable(id: Child.CancelID())
            case let .response(value):
              state.count = value
              return .none
            }
          }
          .ifLet(\.$child, action: /Action.child) {
            Child()
          }
        }
      }

      let mainQueue = DispatchQueue.test
      let store = TestStore(initialState: Parent.State()) {
        Parent()
      } withDependencies: {
        $0.mainQueue = mainQueue.eraseToAnyScheduler()
      }

      await store.send(.presentChild) {
        $0.child = Child.State()
      }
      await store.send(.child(.presented(.tap)))
      await mainQueue.advance(by: .milliseconds(500))
      await store.send(.child(.presented(.tap)))
      await mainQueue.advance(by: .milliseconds(1_000))
      await store.receive(.child(.presented(.response(42)))) {
        $0.child?.count = 42
      }
      await mainQueue.advance(by: .milliseconds(500))
      await store.receive(.response(42)) {
        $0.count = 42
      }
      await store.send(.child(.dismiss)) {
        $0.child = nil
      }
    }
  }
#endif<|MERGE_RESOLUTION|>--- conflicted
+++ resolved
@@ -512,10 +512,6 @@
       }
     }
 
-<<<<<<< HEAD
-    func testPresentation_requiresDismissal() async {
-      struct Child: Reducer {
-=======
     func testPresentation_LeavePresented() async {
       struct Child: ReducerProtocol {
         struct State: Equatable {}
@@ -523,8 +519,7 @@
         func reduce(into state: inout State, action: Action) -> EffectTask<Action> {}
       }
 
-      struct Parent: ReducerProtocol {
->>>>>>> 98d0ab7d
+      struct Parent: Reducer {
         struct State: Equatable {
           @PresentationState var child: Child.State?
         }
@@ -532,22 +527,7 @@
           case child(PresentationAction<Child.Action>)
           case presentChild
         }
-<<<<<<< HEAD
-        func reduce(into state: inout State, action: Action) -> Effect<Action> {
-          switch action {
-          case .decrementButtonTapped:
-            state.count -= 1
-            return .none
-          case .incrementButtonTapped:
-            state.count += 1
-            return .none
-          }
-        }
-      }
-
-      struct Parent: Reducer {
-=======
-        var body: some ReducerProtocol<State, Action> {
+        var body: some Reducer<State, Action> {
           Reduce { state, action in
             switch action {
             case .child:
@@ -580,7 +560,6 @@
       }
 
       struct Parent: ReducerProtocol {
->>>>>>> 98d0ab7d
         struct State: Equatable {
           @PresentationState var child: Child.State?
         }
@@ -588,7 +567,7 @@
           case child(PresentationAction<Child.Action>)
           case presentChild
         }
-        var body: some Reducer<State, Action> {
+        var body: some ReducerProtocol<State, Action> {
           Reduce { state, action in
             switch action {
             case .child:
