--- conflicted
+++ resolved
@@ -636,11 +636,7 @@
       Feature_testStoreVsTestStore()
     }
     await store.send(.tap, originatingFrom: nil)?.value
-<<<<<<< HEAD
-    XCTAssertEqual(store.stateSubject.value.count, testStore.state.count)
-=======
     XCTAssertEqual(store.withState(\.count), testStore.state.count)
->>>>>>> 6f9b4960
   }
 
   @Reducer
