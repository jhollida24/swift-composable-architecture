import ComposableArchitecture
import XCTest

@MainActor
<<<<<<< HEAD
final class BindingTests: XCTestCase {
  #if swift(>=5.7)
    func testNestedBindingState() {
      struct BindingTest: ReducerProtocol {
        struct State: Equatable {
          @BindingState var nested = Nested()

          struct Nested: Equatable {
            var field = ""
          }
=======
final class BindingTests: BaseTCATestCase {
  func testNestedBindingState() {
    struct BindingTest: ReducerProtocol {
      struct State: Equatable {
        @BindingState var nested = Nested()

        struct Nested: Equatable {
          var field = ""
>>>>>>> d52a88d1
        }
      }

      enum Action: BindableAction, Equatable {
        case binding(BindingAction<State>)
      }

      var body: some ReducerProtocol<State, Action> {
        BindingReducer()
        Reduce { state, action in
          switch action {
          case .binding(\.$nested.field):
            state.nested.field += "!"
            return .none
          default:
            return .none
          }
        }
      }
    }

    let store = Store(initialState: BindingTest.State()) { BindingTest() }

    let viewStore = ViewStore(store, observe: { $0 })

    viewStore.binding(\.$nested.field).wrappedValue = "Hello"

    XCTAssertEqual(viewStore.state, .init(nested: .init(field: "Hello!")))
  }

  // NB: This crashes in Swift(<5.8) RELEASE when `BindingAction` holds directly onto an unboxed
  //     `value: Any` existential
  func testLayoutBug() {
    enum Foo {
      case bar(Baz)
    }
    enum Baz {
      case fizz(BindingAction<Void>)
      case buzz(Bool)
    }
    _ = (/Foo.bar).extract(from: .bar(.buzz(true)))
  }
}<|MERGE_RESOLUTION|>--- conflicted
+++ resolved
@@ -2,18 +2,6 @@
 import XCTest
 
 @MainActor
-<<<<<<< HEAD
-final class BindingTests: XCTestCase {
-  #if swift(>=5.7)
-    func testNestedBindingState() {
-      struct BindingTest: ReducerProtocol {
-        struct State: Equatable {
-          @BindingState var nested = Nested()
-
-          struct Nested: Equatable {
-            var field = ""
-          }
-=======
 final class BindingTests: BaseTCATestCase {
   func testNestedBindingState() {
     struct BindingTest: ReducerProtocol {
@@ -22,7 +10,6 @@
 
         struct Nested: Equatable {
           var field = ""
->>>>>>> d52a88d1
         }
       }
 
@@ -34,7 +21,7 @@
         BindingReducer()
         Reduce { state, action in
           switch action {
-          case .binding(\.$nested.field):
+          case .binding(\.$nested):
             state.nested.field += "!"
             return .none
           default:
@@ -48,7 +35,7 @@
 
     let viewStore = ViewStore(store, observe: { $0 })
 
-    viewStore.binding(\.$nested.field).wrappedValue = "Hello"
+    viewStore.$nested.field.wrappedValue = "Hello"
 
     XCTAssertEqual(viewStore.state, .init(nested: .init(field: "Hello!")))
   }
