#if DEBUG
  import ComposableArchitecture
  @_spi(Concurrency) import Dependencies
  import XCTest

  @MainActor
  final class TestStoreNonExhaustiveTests: BaseTCATestCase {
    func testSkipReceivedActions_NonStrict() async {
      let store = TestStore(
        initialState: 0,
        reducer: Reduce<Int, Bool> { state, action in
          if action {
            state += 1
            return .init(value: false)
          } else {
            state += 1
            return .none
          }
        }
      )

      await store.send(true) { $0 = 1 }
      XCTAssertEqual(store.state, 1)
      await store.skipReceivedActions(strict: false)
      XCTAssertEqual(store.state, 2)
    }

    func testSkipReceivedActions_Strict() async {
      let store = TestStore(
        initialState: 0,
        reducer: Reduce<Int, Bool> { state, action in
          if action {
            state += 1
            return .init(value: false)
          } else {
            state += 1
            return .none
          }
        }
      )

      await store.send(true) { $0 = 1 }
      XCTAssertEqual(store.state, 1)
      await store.receive(false) { $0 = 2 }
      XCTAssertEqual(store.state, 2)
      XCTExpectFailure {
        $0.compactDescription == "There were no received actions to skip."
      }
      await store.skipReceivedActions(strict: true)
    }

    func testSkipReceivedActions_NonExhaustive() async {
      let store = TestStore(
        initialState: 0,
        reducer: Reduce<Int, Bool> { state, action in
          if action {
            state += 1
            return .init(value: false)
          } else {
            state += 1
            return .none
          }
        }
      )
      store.exhaustivity = .off

      await store.send(true) { $0 = 1 }
      XCTAssertEqual(store.state, 1)
      await store.skipReceivedActions(strict: false)
      XCTAssertEqual(store.state, 2)
    }

    func testSkipReceivedActions_PartialExhaustive() async {
      let store = TestStore(
        initialState: 0,
        reducer: Reduce<Int, Bool> { state, action in
          if action {
            state += 1
            return .init(value: false)
          } else {
            state += 1
            return .none
          }
        }
      )
      store.exhaustivity = .off(showSkippedAssertions: true)

      await store.send(true) { $0 = 1 }
      XCTAssertEqual(store.state, 1)
      await store.skipReceivedActions(strict: false)
      XCTAssertEqual(store.state, 2)
    }

    func testCancelInFlightEffects_NonStrict() async {
      let store = TestStore(
        initialState: 0,
        reducer: Reduce<Int, Bool> { _, action in
          .run { _ in try await Task.sleep(nanoseconds: NSEC_PER_SEC) }
        }
      )

      await store.send(true)
      await store.skipInFlightEffects(strict: false)
    }

    func testCancelInFlightEffects_Strict() async {
      await withMainSerialExecutor {
        let store = TestStore(
          initialState: 0,
          reducer: Reduce<Int, Bool> { _, action in
            .run { _ in }
          }
        )

        let task = await store.send(true)
        await task.finish(timeout: NSEC_PER_SEC / 2)
        XCTExpectFailure {
          $0.compactDescription == "There were no in-flight effects to skip."
        }
        await store.skipInFlightEffects(strict: true)
      }
    }

    func testCancelInFlightEffects_NonExhaustive() async {
      let store = TestStore(
        initialState: 0,
        reducer: Reduce<Int, Bool> { _, action in
          .run { _ in try await Task.sleep(nanoseconds: NSEC_PER_SEC) }
        }
      )
      store.exhaustivity = .off

      await store.send(true)
      await store.skipInFlightEffects(strict: false)
    }

    func testCancelInFlightEffects_PartialExhaustive() async {
      let store = TestStore(
        initialState: 0,
        reducer: Reduce<Int, Bool> { _, action in
          .run { _ in try await Task.sleep(nanoseconds: NSEC_PER_SEC) }
        }
      )
      store.exhaustivity = .off(showSkippedAssertions: true)

      await store.send(true)
      await store.skipInFlightEffects(strict: false)
    }

    // Confirms that you don't have to receive all actions before the test completes.
    func testIgnoreReceiveActions_PartialExhaustive() {
      let store = TestStore(
        initialState: 0,
        reducer: Reduce<Int, Bool> { _, action in
          action ? .init(value: false) : .none
        }
      )
      store.exhaustivity = .off(showSkippedAssertions: true)

      store.send(true)
    }

    // Confirms that you don't have to receive all actions before the test completes.
    func testIgnoreReceiveActions_NonExhaustive() {
      let store = TestStore(
        initialState: 0,
        reducer: Reduce<Int, Bool> { _, action in
          action ? .init(value: false) : .none
        }
      )
      store.exhaustivity = .off

      store.send(true)
    }

    // Confirms that all effects do not need to complete before the test completes.
    func testIgnoreInFlightEffects_PartialExhaustive() {
      let store = TestStore(
        initialState: 0,
        reducer: Reduce<Int, Bool> { _, action in
          .run { _ in try await Task.sleep(nanoseconds: NSEC_PER_SEC) }
        }
      )
      store.exhaustivity = .off(showSkippedAssertions: true)

      store.send(true)
    }

    // Confirms that all effects do not need to complete before the test completes.
    func testIgnoreInFlightEffects_NonExhaustive() {
      let store = TestStore(
        initialState: 0,
        reducer: Reduce<Int, Bool> { _, action in
          .run { _ in try await Task.sleep(nanoseconds: NSEC_PER_SEC) }
        }
      )
      store.exhaustivity = .off

      store.send(true)
    }

    // Confirms that you don't have to assert on all state changes in a non-exhaustive test store.
    func testNonExhaustiveSend_PartialExhaustive() {
      let store = TestStore(
        initialState: Counter.State(),
        reducer: Counter()
      )
      store.exhaustivity = .off(showSkippedAssertions: true)

      store.send(.increment) {
        $0.count = 1
        // Ignoring state change: isEven = false
      }
      store.send(.increment) {
        $0.isEven = true
        // Ignoring state change: count = 2
      }
      store.send(.increment) {
        $0.count = 3
        $0.isEven = false
      }
    }

    func testNonExhaustiveSend_PartialExhaustive_Prefix() {
      let store = TestStore(
        initialState: Counter.State(),
        reducer: Counter()
      )
      store.exhaustivity = .off(showSkippedAssertions: true)

      store.send(.increment) {
        $0.count = 1
        // Ignoring state change: isEven = false
      }
    }

    // Confirms that you don't have to assert on all state changes in a non-exhaustive test store,
    // *but* if you make an incorrect mutation you will still get a failure.
    func testNonExhaustiveSend_PartialExhaustive_BadAssertion() {
      let store = TestStore(
        initialState: Counter.State(),
        reducer: Counter()
      )
      store.exhaustivity = .off(showSkippedAssertions: true)

      #if DEBUG
        XCTExpectFailure {
          _ = store.send(.increment) {
            $0.count = 0
          }
        } issueMatcher: {
          $0.compactDescription == """
            A state change does not match expectation: …

                  Counter.State(
                −   count: 0,
                +   count: 1,
                    isEven: false
                  )

            (Expected: −, Actual: +)
            """
        }
      #endif
    }

    // Confirms that you don't have to assert on all state changes in a non-exhaustive test store,
    // *and* that informational boxes of what was not asserted on is not shown.
    func testNonExhaustiveSend_NonExhaustive() {
      let store = TestStore(
        initialState: Counter.State(),
        reducer: Counter()
      )
      store.exhaustivity = .off

      store.send(.increment) {
        $0.count = 1
        // Ignoring state change: isEven = false
      }
    }

    // Confirms that you can send actions without having received all effect actions in
    // non-exhaustive test stores.
    func testSend_SkipReceivedActions() {
      struct Feature: Reducer {
        struct State: Equatable {
          var count = 0
          var isLoggedIn = false
        }
        enum Action {
          case decrement
          case increment
          case loggedInResponse(Bool)
        }
        func reduce(into state: inout State, action: Action) -> Effect<Action> {
          switch action {
          case .decrement:
            state.count -= 1
            return .none
          case .increment:
            state.count += 1
            return Effect(value: .loggedInResponse(true))
          case let .loggedInResponse(response):
            state.isLoggedIn = response
            return .none
          }
        }
      }
      let store = TestStore(
        initialState: Feature.State(),
        reducer: Feature()
      )
      store.exhaustivity = .off(showSkippedAssertions: true)

      store.send(.increment) {
        $0.count = 1
      }
      // Ignored received action: .loggedInResponse(true)
      store.send(.decrement) {
        $0.count = 0
        // Ignored state change: isLoggedIn = true
      }
    }

    // Confirms that if you receive an action in a non-exhaustive test store with a bad assertion
    // you will still get a failure.
    func testSend_SkipReceivedActions_BadAssertion() {
      struct Feature: Reducer {
        struct State: Equatable {
          var count = 0
          var isLoggedIn = false
        }
        enum Action: Equatable {
          case increment
          case loggedInResponse(Bool)
        }
        func reduce(into state: inout State, action: Action) -> Effect<Action> {
          switch action {
          case .increment:
            state.count += 1
            return Effect(value: .loggedInResponse(true))
          case let .loggedInResponse(response):
            state.isLoggedIn = response
            return .none
          }
        }
      }
      let store = TestStore(
        initialState: Feature.State(),
        reducer: Feature()
      )
      store.exhaustivity = .off(showSkippedAssertions: true)

      store.send(.increment) {
        $0.count = 1
      }
      XCTExpectFailure {
        store.receive(.loggedInResponse(true)) {
          $0.count = 2
          $0.isLoggedIn = true
        }
      } issueMatcher: {
        $0.compactDescription == """
          A state change does not match expectation: …

                TestStoreNonExhaustiveTests.Feature.State(
              −   count: 2,
              +   count: 1,
                  isLoggedIn: true
                )

          (Expected: −, Actual: +)
          """
      }
    }

    // Confirms that with non-exhaustive test stores you can send multiple actions without asserting
    // on any state changes until the very last action.
    func testMultipleSendsWithAssertionOnLast() {
      let store = TestStore(
        initialState: Counter.State(),
        reducer: Counter()
      )
      store.exhaustivity = .off(showSkippedAssertions: true)

      store.send(.increment)
      XCTAssertEqual(store.state, Counter.State(count: 1, isEven: false))

      store.send(.increment)
      XCTAssertEqual(store.state, Counter.State(count: 2, isEven: true))

      store.send(.increment) {
        $0.count = 3
      }
      XCTAssertEqual(store.state, Counter.State(count: 3, isEven: false))
    }

    // Confirms that you don't have to assert on all state changes when receiving an action from an
    // effect in a non-exhaustive test store.
    func testReceive_StateChange() async {
      let store = TestStore(
        initialState: NonExhaustiveReceive.State(),
        reducer: NonExhaustiveReceive()
      )
      store.exhaustivity = .off(showSkippedAssertions: true)

      await store.send(.onAppear)
      XCTAssertEqual(store.state, NonExhaustiveReceive.State(count: 0, int: 0, string: ""))

      await store.receive(.response1(42)) {
        // Ignored state change: count = 1
        $0.int = 42
      }
      XCTAssertEqual(store.state, NonExhaustiveReceive.State(count: 1, int: 42, string: ""))

      await store.receive(.response2("Hello")) {
        // Ignored state change: count = 2
        $0.string = "Hello"
      }
      XCTAssertEqual(store.state, NonExhaustiveReceive.State(count: 2, int: 42, string: "Hello"))
    }

    // Confirms that you can skip receiving certain effect actions in a non-exhaustive test store.
    func testReceive_SkipAction() async {
      let store = TestStore(
        initialState: NonExhaustiveReceive.State(),
        reducer: NonExhaustiveReceive()
      )
      store.exhaustivity = .off(showSkippedAssertions: true)

      await store.send(.onAppear)
      XCTAssertEqual(store.state, NonExhaustiveReceive.State(count: 0, int: 0, string: ""))

      // Ignored received action: .response1(42)

      await store.receive(.response2("Hello")) {
        $0.count = 2
        $0.string = "Hello"
      }
      XCTAssertEqual(store.state, NonExhaustiveReceive.State(count: 2, int: 42, string: "Hello"))
    }

    // Confirms that you are allowed to send actions without having received all actions queued
    // from effects.
    func testSendWithUnreceivedAction() async {
      let store = TestStore(
        initialState: NonExhaustiveReceive.State(),
        reducer: NonExhaustiveReceive()
      )
      store.exhaustivity = .off(showSkippedAssertions: true)

      await store.send(.onAppear)
      // Ignored received action: .response1(42)
      // Ignored received action: .response2("Hello")

      await store.send(.onAppear)
      // Ignored received action: .response1(42)
      // Ignored received action: .response2("Hello")
    }

    // Confirms that when you send an action the test store skips any unreceived actions
    // automatically.
    func testSendWithUnreceivedActions_SkipsActions() async {
<<<<<<< HEAD
      await _withMainSerialExecutor {
        struct Feature: Reducer {
=======
      await withMainSerialExecutor {
        struct Feature: ReducerProtocol {
>>>>>>> b6ae2629
          enum Action: Equatable {
            case tap
            case response(Int)
          }
          func reduce(into state: inout Int, action: Action) -> Effect<Action> {
            switch action {
            case .tap:
              state += 1
              return .task { [state] in .response(state + 42) }
            case let .response(number):
              state = number
              return .none
            }
          }
        }

        let store = TestStore(
          initialState: 0,
          reducer: Feature()
        )
        store.exhaustivity = .off

        await store.send(.tap)
        XCTAssertEqual(store.state, 1)

        // Ignored received action: .response(43)
        await store.send(.tap)
        XCTAssertEqual(store.state, 44)

        await store.skipReceivedActions()
        XCTAssertEqual(store.state, 86)
      }
    }

    func testPartialExhaustivityPrefix() async {
      let testScheduler = DispatchQueue.test
      enum Action {
        case buttonTapped
        case response(Int)
      }
      let store = TestStore(
        initialState: 0,
        reducer: Reduce<Int, Action> { state, action in
          switch action {
          case .buttonTapped:
            state += 1
            return .run { send in
              await send(.response(42))
              try await testScheduler.sleep(for: .seconds(1))
              await send(.response(1729))
            }
          case let .response(number):
            state = number
            return .none
          }
        }
      )
      store.exhaustivity = .off(showSkippedAssertions: true)

      await store.send(.buttonTapped)
      // Ignored state mutation: state = 1
      // Ignored received action: .response(42)
      await testScheduler.advance(by: .milliseconds(500))
      await store.send(.buttonTapped) {
        $0 = 43
      }

      await testScheduler.advance(by: .milliseconds(500))
      await store.skipInFlightEffects()
      await store.skipReceivedActions()
      // Ignored received action: .response(42)
      // Ignored received action: .response(1729)
      // Ignore in-flight effect
    }

    func testCasePathReceive_PartialExhaustive() async {
      let store = TestStore(
        initialState: NonExhaustiveReceive.State(),
        reducer: NonExhaustiveReceive()
      )
      store.exhaustivity = .off(showSkippedAssertions: true)

      await store.send(.onAppear)
      await store.receive(/NonExhaustiveReceive.Action.response1) {
        $0.int = 42
      }
      await store.receive(/NonExhaustiveReceive.Action.response2) {
        $0.string = "Hello"
      }
    }

    func testCasePathReceive_NonExhaustive() async {
      let store = TestStore(
        initialState: NonExhaustiveReceive.State(),
        reducer: NonExhaustiveReceive()
      )
      store.exhaustivity = .off

      await store.send(.onAppear)
      await store.receive(/NonExhaustiveReceive.Action.response1) {
        $0.int = 42
      }
      await store.receive(/NonExhaustiveReceive.Action.response2) {
        $0.string = "Hello"
      }
    }

    func testCasePathReceive_Exhaustive() async {
      let store = TestStore(
        initialState: NonExhaustiveReceive.State(),
        reducer: NonExhaustiveReceive()
      )

      await store.send(.onAppear)
      await store.receive(/NonExhaustiveReceive.Action.response1) {
        $0.count = 1
        $0.int = 42
      }
      await store.receive(/NonExhaustiveReceive.Action.response2) {
        $0.count = 2
        $0.string = "Hello"
      }
    }

    func testCasePathReceive_Exhaustive_NonEquatable() async {
      struct NonEquatable {}
      enum Action {
        case tap
        case response(NonEquatable)
      }

      let store = TestStore(
        initialState: 0,
        reducer: Reduce<Int, Action> { state, action in
          switch action {
          case .tap:
            return Effect(value: .response(NonEquatable()))
          case .response:
            return .none
          }
        }
      )

      await store.send(.tap)
      await store.receive(/Action.response)
    }

    func testPredicateReceive_Exhaustive_NonEquatable() async {
      struct NonEquatable {}
      enum Action {
        case tap
        case response(NonEquatable)
      }

      let store = TestStore(
        initialState: 0,
        reducer: Reduce<Int, Action> { state, action in
          switch action {
          case .tap:
            return Effect(value: .response(NonEquatable()))
          case .response:
            return .none
          }
        }
      )

      await store.send(.tap)
      await store.receive({ (/Action.response) ~= $0 })
    }

    func testCasePathReceive_SkipReceivedAction() async {
      let store = TestStore(
        initialState: NonExhaustiveReceive.State(),
        reducer: NonExhaustiveReceive()
      )
      store.exhaustivity = .off(showSkippedAssertions: true)

      await store.send(.onAppear)
      await store.receive(/NonExhaustiveReceive.Action.response2) {
        $0.string = "Hello"
      }
    }

    func testCasePathReceive_WrongAction() async {
      let store = TestStore(
        initialState: NonExhaustiveReceive.State(),
        reducer: NonExhaustiveReceive()
      )
      store.exhaustivity = .off(showSkippedAssertions: true)

      await store.send(.onAppear)

      XCTExpectFailure {
        $0.compactDescription == """
          Expected to receive an action matching case path, but didn't get one.
          """
      }

      await store.receive(/NonExhaustiveReceive.Action.onAppear)
      await store.receive(/NonExhaustiveReceive.Action.response1)
      await store.receive(/NonExhaustiveReceive.Action.response2)
    }

    func testCasePathReceive_ReceivedExtraAction() async {
      let store = TestStore(
        initialState: NonExhaustiveReceive.State(),
        reducer: NonExhaustiveReceive()
      )
      store.exhaustivity = .off(showSkippedAssertions: true)

      await store.send(.onAppear)
      await store.receive(/NonExhaustiveReceive.Action.response2)

      XCTExpectFailure {
        $0.compactDescription == """
          Expected to receive an action matching case path, but didn't get one.
          """
      }

      await store.receive(/NonExhaustiveReceive.Action.response2)
    }

    func testXCTModifyExhaustive() async {
      struct State: Equatable {
        var child: Int? = 0
        var count = 0
      }
      enum Action: Equatable { case tap, response }
      let store = TestStore(
        initialState: State(),
        reducer: Reduce<State, Action> { state, action in
          switch action {
          case .tap:
            state.count += 1
            return .send(.response)
          case .response:
            state.count += 1
            return .none
          }
        }
      )

      await store.send(.tap) { state in
        state.count = 1
        XCTExpectFailure {
          XCTModify(&state.child, case: /.some) { _ in }
        } issueMatcher: {
          $0.compactDescription == """
            XCTModify failed: expected "Int" value to be modified but it was unchanged.
            """
        }
      }
      await store.receive(.response) { state in
        state.count = 2
        XCTExpectFailure {
          XCTModify(&state.child, case: /Optional.some) { _ in }
        } issueMatcher: {
          $0.compactDescription == """
            XCTModify failed: expected "Int" value to be modified but it was unchanged.
            """
        }
      }
    }

    func testXCTModifyNonExhaustive() async {
      enum Action { case tap, response }
      let store = TestStore(
        initialState: Optional(1),
        reducer: Reduce<Int?, Action> { state, action in
          switch action {
          case .tap:
            return .send(.response)
          case .response:
            return .none
          }
        }
      )
      store.exhaustivity = .off

      await store.send(.tap) {
        XCTModify(&$0, case: /Optional.some) { _ in }
      }
      await store.receive(.response) {
        XCTModify(&$0, case: /Optional.some) { _ in }
      }
    }

    // This example comes from Krzysztof Zabłocki's blog post:
    // https://www.merowing.info/exhaustive-testing-in-tca/
    func testKrzysztofExample1() {
      let store = TestStore(
        initialState: KrzysztofExample.State(),
        reducer: KrzysztofExample()
      )
      store.exhaustivity = .off

      store.send(.changeIdentity(name: "Marek", surname: "Ignored")) {
        $0.name = "Marek"
      }
    }

    // This example comes from Krzysztof Zabłocki's blog post:
    // https://www.merowing.info/exhaustive-testing-in-tca/
    func testKrzysztofExample2() {
      let store = TestStore(
        initialState: KrzysztofExample.State(),
        reducer: KrzysztofExample()
      )
      store.exhaustivity = .off

      store.send(.changeIdentity(name: "Adam", surname: "Stern"))
      store.send(.changeIdentity(name: "Piotr", surname: "Galiszewski"))
      store.send(.changeIdentity(name: "Merowing", surname: "Info")) {
        $0.name = "Merowing"
        $0.surname = "Info"
      }
    }

    // This example comes from Krzysztof Zabłocki's blog post:
    // https://www.merowing.info/exhaustive-testing-in-tca/
    func testKrzysztofExample3() {
      let mainQueue = DispatchQueue.test

      let store = TestStore(
        initialState: KrzysztofExample.State(),
        reducer: KrzysztofExample()
      ) {
        $0.mainQueue = mainQueue.eraseToAnyScheduler()
      }
      store.exhaustivity = .off

      store.send(.advanceAgeAndMoodAfterDelay)
      mainQueue.advance(by: 1)
      store.receive(.changeAge(34)) {
        $0.age = 34
      }
      XCTAssertEqual(store.state.age, 34)
    }
  }

  struct Counter: Reducer {
    struct State: Equatable {
      var count = 0
      var isEven = true
    }
    enum Action {
      case increment
      case decrement
    }
    func reduce(into state: inout State, action: Action) -> Effect<Action> {
      switch action {
      case .increment:
        state.count += 1
        state.isEven.toggle()
        return .none
      case .decrement:
        state.count -= 1
        state.isEven.toggle()
        return .none
      }
    }
  }

  struct NonExhaustiveReceive: Reducer {
    struct State: Equatable {
      var count = 0
      var int = 0
      var string = ""
    }
    enum Action: Equatable {
      case onAppear
      case response1(Int)
      case response2(String)
    }
    func reduce(into state: inout State, action: Action) -> Effect<Action> {
      switch action {
      case .onAppear:
        state = State()
        return .merge(
          .init(value: .response1(42)),
          .init(value: .response2("Hello"))
        )
      case let .response1(int):
        state.count += 1
        state.int = int
        return .none
      case let .response2(string):
        state.count += 1
        state.string = string
        return .none
      }
    }
  }

  // This example comes from Krzysztof Zabłocki's blog post:
  // https://www.merowing.info/exhaustive-testing-in-tca/
  struct KrzysztofExample: Reducer {
    struct State: Equatable {
      var name: String = "Krzysztof"
      var surname: String = "Zabłocki"
      var age: Int = 33
      var mood: Int = 0
    }
    enum Action: Equatable {
      case changeIdentity(name: String, surname: String)
      case changeAge(Int)
      case changeMood(Int)
      case advanceAgeAndMoodAfterDelay
    }

    @Dependency(\.mainQueue) var mainQueue

    func reduce(into state: inout State, action: Action) -> Effect<Action> {
      switch action {
      case let .changeIdentity(name, surname):
        state.name = name
        state.surname = surname
        return .none

      case .advanceAgeAndMoodAfterDelay:
        return .merge(
          .init(value: .changeAge(state.age + 1)),
          .init(value: .changeMood(state.mood + 1))
        )
        .delay(for: 1, scheduler: self.mainQueue)
        .eraseToEffect()

      case let .changeAge(age):
        state.age = age
        return .none
      case let .changeMood(mood):
        state.mood = mood
        return .none
      }
    }
  }
#endif<|MERGE_RESOLUTION|>--- conflicted
+++ resolved
@@ -461,13 +461,8 @@
     // Confirms that when you send an action the test store skips any unreceived actions
     // automatically.
     func testSendWithUnreceivedActions_SkipsActions() async {
-<<<<<<< HEAD
-      await _withMainSerialExecutor {
+      await withMainSerialExecutor {
         struct Feature: Reducer {
-=======
-      await withMainSerialExecutor {
-        struct Feature: ReducerProtocol {
->>>>>>> b6ae2629
           enum Action: Equatable {
             case tap
             case response(Int)
