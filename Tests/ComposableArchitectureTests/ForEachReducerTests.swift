import ComposableArchitecture
@_spi(Concurrency) import Dependencies
import XCTest

@MainActor
final class ForEachReducerTests: BaseTCATestCase {
  func testElementAction() async {
    let store = TestStore(
      initialState: Elements.State(
        rows: [
          .init(id: 1, value: "Blob"),
          .init(id: 2, value: "Blob Jr."),
          .init(id: 3, value: "Blob Sr."),
        ]
      )
    ) {
      Elements()
    }

    await store.send(.row(id: 1, action: "Blob Esq.")) {
      $0.rows[id: 1]?.value = "Blob Esq."
    }
    await store.send(.row(id: 2, action: "")) {
      $0.rows[id: 2]?.value = ""
    }
    await store.receive(.row(id: 2, action: "Empty")) {
      $0.rows[id: 2]?.value = "Empty"
    }
  }

  func testNonElementAction() async {
    let store = TestStore(initialState: Elements.State()) {
      Elements()
    }

    await store.send(.buttonTapped)
  }

  #if DEBUG
    func testMissingElement() async {
      let store = TestStore(initialState: Elements.State()) {
        EmptyReducer<Elements.State, Elements.Action>()
          .forEach(\.rows, action: /Elements.Action.row) {}
      }

      XCTExpectFailure {
        $0.compactDescription == """
          A "forEach" at "\(#fileID):\(#line - 5)" received an action for a missing element. …

            Action:
              Elements.Action.row(id:, action:)

          This is generally considered an application logic error, and can happen for a few reasons:

          • A parent reducer removed an element with this ID before this reducer ran. This reducer \
          must run before any other reducer removes an element, which ensures that element reducers \
          can handle their actions while their state is still available.

          • An in-flight effect emitted this action when state contained no element at this ID. \
          While it may be perfectly reasonable to ignore this action, consider canceling the \
          associated effect before an element is removed, especially if it is a long-living effect.

          • This action was sent to the store while its state contained no element at this ID. To \
          fix this make sure that actions for this reducer can only be sent from a view store when \
          its state contains an element at this id. In SwiftUI applications, use "ForEachStore".
          """
      }

      await store.send(.row(id: 1, action: "Blob Esq."))
    }
  #endif

  #if swift(>=5.7)
    func testAutomaticEffectCancellation() async {
      if #available(iOS 16, macOS 13, tvOS 16, watchOS 9, *) {
<<<<<<< HEAD
        await _withMainSerialExecutor {
          struct Timer: Reducer {
=======
        await withMainSerialExecutor {
          struct Timer: ReducerProtocol {
>>>>>>> d87fe59c
            struct State: Equatable, Identifiable {
              let id: UUID
              var elapsed = 0
            }
            enum Action: Equatable {
              case startButtonTapped
              case tick
            }
            @Dependency(\.continuousClock) var clock
            func reduce(into state: inout State, action: Action) -> Effect<Action> {
              switch action {
              case .startButtonTapped:
                return .run { send in
                  for await _ in self.clock.timer(interval: .seconds(1)) {
                    await send(.tick)
                  }
                }
              case .tick:
                state.elapsed += 1
                return .none
              }
            }
          }
          struct Timers: Reducer {
            struct State: Equatable {
              var timers: IdentifiedArrayOf<Timer.State> = []
            }
            enum Action: Equatable {
              case addTimerButtonTapped
              case removeLastTimerButtonTapped
              case timers(id: Timer.State.ID, action: Timer.Action)
            }
            @Dependency(\.uuid) var uuid
            var body: some Reducer<State, Action> {
              Reduce { state, action in
                switch action {
                case .addTimerButtonTapped:
                  state.timers.append(Timer.State(id: self.uuid()))
                  return .none
                case .removeLastTimerButtonTapped:
                  state.timers.removeLast()
                  return .none
                case .timers:
                  return .none
                }
              }
              .forEach(\.timers, action: /Action.timers) {
                Timer()
              }
            }
          }

          let clock = TestClock()
          let store = TestStore(initialState: Timers.State()) {
            Timers()
          } withDependencies: {
            $0.uuid = .incrementing
            $0.continuousClock = clock
          }
          await store.send(.addTimerButtonTapped) {
            $0.timers = [
              Timer.State(id: UUID(0))
            ]
          }
          await store.send(
            .timers(
              id: UUID(0),
              action: .startButtonTapped
            )
          )
          await clock.advance(by: .seconds(2))
          await store.receive(
            .timers(
              id: UUID(0),
              action: .tick
            )
          ) {
            $0.timers[0].elapsed = 1
          }
          await store.receive(
            .timers(
              id: UUID(0),
              action: .tick
            )
          ) {
            $0.timers[0].elapsed = 2
          }
          await store.send(.addTimerButtonTapped) {
            $0.timers = [
              Timer.State(
                id: UUID(0), elapsed: 2),
              Timer.State(id: UUID(1)),
            ]
          }
          await clock.advance(by: .seconds(1))
          await store.receive(
            .timers(
              id: UUID(0),
              action: .tick
            )
          ) {
            $0.timers[0].elapsed = 3
          }
          await store.send(
            .timers(
              id: UUID(1),
              action: .startButtonTapped
            )
          )
          await clock.advance(by: .seconds(1))
          await store.receive(
            .timers(
              id: UUID(0),
              action: .tick
            )
          ) {
            $0.timers[0].elapsed = 4
          }
          await store.receive(
            .timers(
              id: UUID(1),
              action: .tick
            )
          ) {
            $0.timers[1].elapsed = 1
          }
          await store.send(.removeLastTimerButtonTapped) {
            $0.timers = [
              Timer.State(id: UUID(0), elapsed: 4)
            ]
          }
          await clock.advance(by: .seconds(1))
          await store.receive(
            .timers(
              id: UUID(0),
              action: .tick
            )
          ) {
            $0.timers[0].elapsed = 5
          }
          await store.send(.removeLastTimerButtonTapped) {
            $0.timers = []
          }
        }
      }
    }
  #endif
}

struct Elements: Reducer {
  struct State: Equatable {
    struct Row: Equatable, Identifiable {
      var id: Int
      var value: String
    }
    var rows: IdentifiedArrayOf<Row> = []
  }
  enum Action: Equatable {
    case buttonTapped
    case row(id: Int, action: String)
  }
  #if swift(>=5.7)
    var body: some Reducer<State, Action> {
      Reduce { state, action in
        .none
      }
      .forEach(\.rows, action: /Action.row) {
        Reduce { state, action in
          state.value = action
          return action.isEmpty
            ? .run { await $0("Empty") }
            : .none
        }
      }
    }
  #else
    var body: Reduce<State, Action> {
      Reduce { state, action in
        .none
      }
      .forEach(\.rows, action: /Action.row) {
        Reduce { state, action in
          state.value = action
          return action.isEmpty
            ? .run { await $0("Empty") }
            : .none
        }
      }
    }
  #endif
}<|MERGE_RESOLUTION|>--- conflicted
+++ resolved
@@ -73,13 +73,8 @@
   #if swift(>=5.7)
     func testAutomaticEffectCancellation() async {
       if #available(iOS 16, macOS 13, tvOS 16, watchOS 9, *) {
-<<<<<<< HEAD
-        await _withMainSerialExecutor {
+        await withMainSerialExecutor {
           struct Timer: Reducer {
-=======
-        await withMainSerialExecutor {
-          struct Timer: ReducerProtocol {
->>>>>>> d87fe59c
             struct State: Equatable, Identifiable {
               let id: UUID
               var elapsed = 0
