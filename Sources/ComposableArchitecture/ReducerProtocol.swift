<<<<<<< HEAD
#if compiler(>=5.7)
  /// A protocol that describes how to evolve the current state of an application to the next state,
  /// given an action, and describes what ``Effect``s should be executed later by the store, if
  /// any.
  ///
  /// Conform types to this protocol to represent the domain, logic and behavior for your feature.
  /// The domain is specified by the "state" and "actions", which can be nested types inside the
  /// conformance:
  ///
  /// ```swift
  /// struct Feature: Reducer {
  ///   struct State {
  ///     var count = 0
  ///   }
  ///   enum Action {
  ///     case decrementButtonTapped
  ///     case incrementButtonTapped
  ///   }
  ///
  ///   // ...
  /// }
  /// ```
  ///
  /// The logic of your feature is implemented by mutating the feature's current state when an action
  /// comes into the system. This is most easily done by implementing the
  /// ``Reducer/reduce(into:action:)-4zl56`` method of the protocol.
  ///
  /// ```swift
  /// struct Feature: Reducer {
  ///   // ...
  ///
  ///   func reduce(into state: inout State, action: Action) -> Effect<Action> {
  ///     switch action {
  ///     case .decrementButtonTapped:
  ///       state.count -= 1
  ///       return .none
  ///
  ///     case .incrementButtonTapped:
  ///       state.count += 1
  ///       return .none
  ///     }
  ///   }
  /// }
  /// ```
  ///
  /// The `reduce` method's first responsibility is to mutate the feature's current state given an
  /// action. Its second responsibility is to return effects that will be executed asynchronously
  /// and feed their data back into the system. Currently `Feature` does not need to run any effects,
  /// and so ``EffectPublisher/none`` is returned.
  ///
  /// If the feature does need to do effectful work, then more would need to be done. For example,
  /// suppose the feature has the ability to start and stop a timer, and with each tick of the timer
  /// the `count` will be incremented. That could be done like so:
  ///
  /// ```swift
  /// struct Feature: Reducer {
  ///   struct State {
  ///     var count = 0
  ///   }
  ///   enum Action {
  ///     case decrementButtonTapped
  ///     case incrementButtonTapped
  ///     case startTimerButtonTapped
  ///     case stopTimerButtonTapped
  ///     case timerTick
  ///   }
  ///   enum CancelID { case timer }
  ///
  ///   func reduce(into state: inout State, action: Action) -> Effect<Action> {
  ///     switch action {
  ///     case .decrementButtonTapped:
  ///       state.count -= 1
  ///       return .none
  ///
  ///     case .incrementButtonTapped:
  ///       state.count += 1
  ///       return .none
  ///
  ///     case .startTimerButtonTapped:
  ///       return .run { send in
  ///         while true {
  ///           try await Task.sleep(for: .seconds(1))
  ///           await send(.timerTick)
  ///         }
  ///       }
  ///       .cancellable(CancelID.timer)
  ///
  ///     case .stopTimerButtonTapped:
  ///       return .cancel(CancelID.timer)
  ///
  ///     case .timerTick:
  ///       state.count += 1
  ///       return .none
  ///     }
  ///   }
  /// }
  /// ```
  ///
  /// > Note: This sample emulates a timer by performing an infinite loop with a `Task.sleep`
  /// inside. This is simple to do, but is also inaccurate since small imprecisions can accumulate.
  /// It would be better to inject a clock into the feature so that you could use its `timer`
  /// method. Read the <doc:DependencyManagement> and <doc:Testing> articles for more
  /// information.
  ///
  /// That is the basics of implementing a feature as a conformance to ``Reducer``. There are
  /// actually two ways to define a reducer:
  ///
  ///   1. You can either implement the ``reduce(into:action:)-4zl56`` method, as shown above, which
  ///   is given direct mutable access to application ``State`` whenever an ``Action`` is fed into
  ///   the system, and returns an ``Effect`` that can communicate with the outside world and
  ///   feed additional ``Action``s back into the system.
  ///
  ///   2. Or you can implement the ``body-swift.property-8lumc`` property, which combines one or
  ///   more reducers together.
  ///
  /// At most one of these requirements should be implemented. If a conformance implements both
  /// requirements, only ``reduce(into:action:)-4zl56`` will be called by the ``Store``. If your
  /// reducer assembles a body from other reducers _and_ has additional business logic it needs to
  /// layer onto the feature, introduce this logic into the body instead, either with ``Reduce``:
  ///
  /// ```swift
  /// var body: some Reducer<State, Action> {
  ///   Reduce { state, action in
  ///     // extra logic
  ///   }
  ///   Activity()
  ///   Profile()
  ///   Settings()
  /// }
  /// ```
  ///
  /// …or moving the extra logic to a method that is wrapped in ``Reduce``:
  ///
  /// ```swift
  /// var body: some Reducer<State, Action> {
  ///   Reduce(self.core)
  ///   Activity()
  ///   Profile()
  ///   Settings()
  /// }
  ///
  /// func core(state: inout State, action: Action) -> Effect<Action> {
  ///   // extra logic
  /// }
  /// ```
  ///
  /// If you are implementing a custom reducer operator that transforms an existing reducer,
  /// _always_ invoke the ``reduce(into:action:)-4zl56`` method, never the
  /// ``body-swift.property-8lumc``. For example, this operator that logs all actions sent to the
  /// reducer:
  ///
  /// ```swift
  /// extension Reducer {
  ///   func logActions() -> some Reducer<State, Action> {
  ///     Reduce { state, action in
  ///       print("Received action: \(action)")
  ///       return self.reduce(into: &state, action: action)
  ///     }
  ///   }
  /// }
  /// ```
  ///
  public protocol Reducer<State, Action> {
    /// A type that holds the current state of the reducer.
    associatedtype State

    /// A type that holds all possible actions that cause the ``State`` of the reducer to change
    /// and/or kick off a side ``Effect`` that can communicate with the outside world.
    associatedtype Action

    // NB: For Xcode to favor autocompleting `var body: Body` over `var body: Never` we must use a
    //     type alias. We compile it out of release because this workaround is incompatible with
    //     library evolution.
    #if DEBUG
      associatedtype _Body

      /// A type representing the body of this reducer. // 6f25w
      ///
      /// When you create a custom reducer by implementing the ``body-swift.property-8lumc``, Swift
      /// infers this type from the value returned.
      ///
      /// If you create a custom reducer by implementing the ``reduce(into:action:)-4zl56``, Swift
      /// infers this type to be `Never`.
      typealias Body = _Body
    #else
      /// A type representing the body of this reducer.
      ///
      /// When you create a custom reducer by implementing the ``body-swift.property-8lumc``, Swift
      /// infers this type from the value returned.
      ///
      /// If you create a custom reducer by implementing the ``reduce(into:action:)-4zl56``, Swift
      /// infers this type to be `Never`.
      associatedtype Body
    #endif

    /// Evolves the current state of the reducer to the next state.
    ///
    /// Implement this requirement for "primitive" reducers, or reducers that work on leaf node
    /// features. To define a reducer by combining the logic of other reducers together, implement
    /// the ``body-swift.property-8lumc`` requirement instead.
    ///
    /// - Parameters:
    ///   - state: The current state of the reducer.
    ///   - action: An action that can cause the state of the reducer to change, and/or kick off a
    ///     side effect that can communicate with the outside world.
    /// - Returns: An effect that can communicate with the outside world and feed actions back into
    ///   the system.
    func reduce(into state: inout State, action: Action) -> Effect<Action>

    /// The content and behavior of a reducer that is composed from other reducers.
    ///
    /// Implement this requirement when you want to incorporate the behavior of other reducers
    /// together.
    ///
    /// Do not invoke this property directly.
    ///
    /// > Important: if your reducer implements the ``reduce(into:action:)-4zl56`` method, it will
    /// > take precedence over this property, and only ``reduce(into:action:)-4zl56`` will be called
    /// > by the ``Store``. If your reducer assembles a body from other reducers and has additional
    /// > business logic it needs to layer into the system, introduce this logic into the body
    /// > instead, either with ``Reduce``, or with a separate, dedicated conformance.
    @ReducerBuilder<State, Action>
    var body: Body { get }
  }
#else
  /// A protocol that describes how to evolve the current state of an application to the next state,
  /// given an action, and describes what ``Effect``s should be executed later by the store, if
  /// any.
  ///
  /// There are two ways to define a reducer:
  ///
  ///   1. You can either implement the ``reduce(into:action:)-4zl56`` method, which is given direct
  ///      mutable access to application ``State`` whenever an ``Action`` is fed into the system,
  ///      and returns an ``Effect`` that can communicate with the outside world and feed
  ///      additional ``Action``s back into the system.
  ///
  ///   2. Or you can implement the ``body-swift.property-8lumc`` property, which combines one or
  ///      more reducers together.
  ///
  /// At most one of these requirements should be implemented. If a conformance implements both
  /// requirements, only ``reduce(into:action:)-4zl56`` will be called by the ``Store``. If your
  /// reducer assembles a body from other reducers _and_ has additional business logic it needs to
  /// layer onto the feature, introduce this logic into the body instead, either with ``Reduce``:
  ///
  /// ```swift
  /// var body: some Reducer<State, Action> {
  ///   Reduce { state, action in
  ///     // extra logic
  ///   }
  ///   Activity()
  ///   Profile()
  ///   Settings()
  /// }
  /// ```
  ///
  /// ...or with a separate, dedicated conformance:
  ///
  /// ```swift
  /// var body: some Reducer<State, Action> {
  ///   Core()
  ///   Activity()
  ///   Profile()
  ///   Settings()
  /// }
  /// struct Core: Reducer<State, Action> {
  ///   // extra logic
  /// }
  /// ```
  ///
  /// If you are implementing a custom reducer operator that transforms an existing reducer,
  /// _always_ invoke the ``reduce(into:action:)-4zl56`` method, never the
  /// ``body-swift.property-8lumc``. For example, this operator that logs all actions sent to the
  /// reducer:
  ///
  /// ```swift
  /// extension Reducer {
  ///   func logActions() -> some Reducer<State, Action> {
  ///     Reduce { state, action in
  ///       print("Received action: \(action)")
  ///       return self.reduce(into: &state, action: action)
  ///     }
  ///   }
  /// }
  /// ```
  public protocol Reducer {
    /// A type that holds the current state of the reducer.
    associatedtype State

    /// A type that holds all possible actions that cause the ``State`` of the reducer to change
    /// and/or kick off a side ``Effect`` that can communicate with the outside world.
    associatedtype Action
=======
/// A protocol that describes how to evolve the current state of an application to the next state,
/// given an action, and describes what ``EffectTask``s should be executed later by the store, if
/// any.
///
/// Conform types to this protocol to represent the domain, logic and behavior for your feature.
/// The domain is specified by the "state" and "actions", which can be nested types inside the
/// conformance:
///
/// ```swift
/// struct Feature: ReducerProtocol {
///   struct State {
///     var count = 0
///   }
///   enum Action {
///     case decrementButtonTapped
///     case incrementButtonTapped
///   }
///
///   // ...
/// }
/// ```
///
/// The logic of your feature is implemented by mutating the feature's current state when an action
/// comes into the system. This is most easily done by implementing the
/// ``ReducerProtocol/reduce(into:action:)-8yinq`` method of the protocol.
///
/// ```swift
/// struct Feature: ReducerProtocol {
///   // ...
///
///   func reduce(into state: inout State, action: Action) -> EffectTask<Action> {
///     switch action {
///     case .decrementButtonTapped:
///       state.count -= 1
///       return .none
///
///     case .incrementButtonTapped:
///       state.count += 1
///       return .none
///     }
///   }
/// }
/// ```
///
/// The `reduce` method's first responsibility is to mutate the feature's current state given an
/// action. Its second responsibility is to return effects that will be executed asynchronously
/// and feed their data back into the system. Currently `Feature` does not need to run any effects,
/// and so ``EffectPublisher/none`` is returned.
///
/// If the feature does need to do effectful work, then more would need to be done. For example,
/// suppose the feature has the ability to start and stop a timer, and with each tick of the timer
/// the `count` will be incremented. That could be done like so:
///
/// ```swift
/// struct Feature: ReducerProtocol {
///   struct State {
///     var count = 0
///   }
///   enum Action {
///     case decrementButtonTapped
///     case incrementButtonTapped
///     case startTimerButtonTapped
///     case stopTimerButtonTapped
///     case timerTick
///   }
///   enum CancelID { case timer }
///
///   func reduce(into state: inout State, action: Action) -> EffectTask<Action> {
///     switch action {
///     case .decrementButtonTapped:
///       state.count -= 1
///       return .none
///
///     case .incrementButtonTapped:
///       state.count += 1
///       return .none
///
///     case .startTimerButtonTapped:
///       return .run { send in
///         while true {
///           try await Task.sleep(for: .seconds(1))
///           await send(.timerTick)
///         }
///       }
///       .cancellable(CancelID.timer)
///
///     case .stopTimerButtonTapped:
///       return .cancel(CancelID.timer)
///
///     case .timerTick:
///       state.count += 1
///       return .none
///     }
///   }
/// }
/// ```
///
/// > Note: This sample emulates a timer by performing an infinite loop with a `Task.sleep`
/// inside. This is simple to do, but is also inaccurate since small imprecisions can accumulate.
/// It would be better to inject a clock into the feature so that you could use its `timer`
/// method. Read the <doc:DependencyManagement> and <doc:Testing> articles for more
/// information.
///
/// That is the basics of implementing a feature as a conformance to ``ReducerProtocol``. There are
/// actually two ways to define a reducer:
///
///   1. You can either implement the ``reduce(into:action:)-8yinq`` method, as shown above, which
///   is given direct mutable access to application ``State`` whenever an ``Action`` is fed into
///   the system, and returns an ``EffectTask`` that can communicate with the outside world and
///   feed additional ``Action``s back into the system.
///
///   2. Or you can implement the ``body-swift.property-7foai`` property, which combines one or
///   more reducers together.
///
/// At most one of these requirements should be implemented. If a conformance implements both
/// requirements, only ``reduce(into:action:)-8yinq`` will be called by the ``Store``. If your
/// reducer assembles a body from other reducers _and_ has additional business logic it needs to
/// layer onto the feature, introduce this logic into the body instead, either with ``Reduce``:
///
/// ```swift
/// var body: some ReducerProtocol<State, Action> {
///   Reduce { state, action in
///     // extra logic
///   }
///   Activity()
///   Profile()
///   Settings()
/// }
/// ```
///
/// …or moving the extra logic to a method that is wrapped in ``Reduce``:
///
/// ```swift
/// var body: some ReducerProtocol<State, Action> {
///   Reduce(self.core)
///   Activity()
///   Profile()
///   Settings()
/// }
///
/// func core(state: inout State, action: Action) -> EffectTask<Action> {
///   // extra logic
/// }
/// ```
///
/// If you are implementing a custom reducer operator that transforms an existing reducer,
/// _always_ invoke the ``reduce(into:action:)-8yinq`` method, never the
/// ``body-swift.property-7foai``. For example, this operator that logs all actions sent to the
/// reducer:
///
/// ```swift
/// extension ReducerProtocol {
///   func logActions() -> some ReducerProtocol<State, Action> {
///     Reduce { state, action in
///       print("Received action: \(action)")
///       return self.reduce(into: &state, action: action)
///     }
///   }
/// }
/// ```
///
public protocol ReducerProtocol<State, Action> {
  /// A type that holds the current state of the reducer.
  associatedtype State

  /// A type that holds all possible actions that cause the ``State`` of the reducer to change
  /// and/or kick off a side ``EffectTask`` that can communicate with the outside world.
  associatedtype Action
>>>>>>> 4cf3400b

  // NB: For Xcode to favor autocompleting `var body: Body` over `var body: Never` we must use a
  //     type alias. We compile it out of release because this workaround is incompatible with
  //     library evolution.
  #if DEBUG
    associatedtype _Body

    /// A type representing the body of this reducer.
    ///
    /// When you create a custom reducer by implementing the ``body-swift.property-8lumc``, Swift
    /// infers this type from the value returned.
    ///
    /// If you create a custom reducer by implementing the ``reduce(into:action:)-4zl56``, Swift
    /// infers this type to be `Never`.
    typealias Body = _Body
  #else
    /// A type representing the body of this reducer.
    ///
<<<<<<< HEAD
    /// Implement this requirement for "primitive" reducers, or reducers that work on leaf node
    /// features. To define a reducer by combining the logic of other reducers together, implement
    /// the ``body-swift.property-8lumc`` requirement instead.
    ///
    /// - Parameters:
    ///   - state: The current state of the reducer.
    ///   - action: An action that can cause the state of the reducer to change, and/or kick off
    ///     a side effect that can communicate with the outside world.
    /// - Returns: An effect that can communicate with the outside world and feed actions back into
    ///   the system.
    func reduce(into state: inout State, action: Action) -> Effect<Action>

    /// The content and behavior of a reducer that is composed from other reducers.
    ///
    /// Implement this requirement when you want to incorporate the behavior of other reducers
    /// together.
    ///
    /// Do not invoke this property directly.
    ///
    /// > Important: if your reducer implements the ``reduce(into:action:)-4zl56`` method, it will
    /// > take precedence over this property, and only ``reduce(into:action:)-4zl56`` will be called
    /// > by the ``Store``. If your reducer assembles a body from other reducers and has additional
    /// > business logic it needs to layer into the system, introduce this logic into the body
    /// > instead, either with ``Reduce``, or with a separate, dedicated conformance.
    @ReducerBuilder<State, Action>
    var body: Body { get }
  }
#endif
=======
    /// When you create a custom reducer by implementing the ``body-swift.property-7foai``, Swift
    /// infers this type from the value returned.
    ///
    /// If you create a custom reducer by implementing the ``reduce(into:action:)-8yinq``, Swift
    /// infers this type to be `Never`.
    associatedtype Body
  #endif

  /// Evolves the current state of the reducer to the next state.
  ///
  /// Implement this requirement for "primitive" reducers, or reducers that work on leaf node
  /// features. To define a reducer by combining the logic of other reducers together, implement
  /// the ``body-swift.property-97ymy`` requirement instead.
  ///
  /// - Parameters:
  ///   - state: The current state of the reducer.
  ///   - action: An action that can cause the state of the reducer to change, and/or kick off a
  ///     side effect that can communicate with the outside world.
  /// - Returns: An effect that can communicate with the outside world and feed actions back into
  ///   the system.
  func reduce(into state: inout State, action: Action) -> EffectTask<Action>

  /// The content and behavior of a reducer that is composed from other reducers.
  ///
  /// Implement this requirement when you want to incorporate the behavior of other reducers
  /// together.
  ///
  /// Do not invoke this property directly.
  ///
  /// > Important: if your reducer implements the ``reduce(into:action:)-8yinq`` method, it will
  /// > take precedence over this property, and only ``reduce(into:action:)-8yinq`` will be called
  /// > by the ``Store``. If your reducer assembles a body from other reducers and has additional
  /// > business logic it needs to layer into the system, introduce this logic into the body
  /// > instead, either with ``Reduce``, or with a separate, dedicated conformance.
  @ReducerBuilder<State, Action>
  var body: Body { get }
}
>>>>>>> 4cf3400b

extension Reducer where Body == Never {
  /// A non-existent body.
  ///
  /// > Warning: Do not invoke this property directly. It will trigger a fatal error at runtime.
  @_transparent
  public var body: Body {
    fatalError(
      """
      '\(Self.self)' has no body. …

      Do not access a reducer's 'body' property directly, as it may not exist. To run a reducer, \
      call 'Reducer.reduce(into:action:)', instead.
      """
    )
  }
}

extension Reducer where Body: Reducer, Body.State == State, Body.Action == Action {
  /// Invokes the ``Body-40qdd``'s implementation of ``reduce(into:action:)-4zl56``.
  @inlinable
  public func reduce(
    into state: inout Body.State, action: Body.Action
  ) -> Effect<Body.Action> {
    self.body.reduce(into: &state, action: action)
  }
}

// NB: This is available only in Swift 5.7.1 due to the following bug:
//     https://github.com/apple/swift/issues/60550
#if swift(>=5.7.1)
  /// A convenience for constraining a ``Reducer`` conformance. Available only in Swift
  /// 5.7.1.
  ///
  /// This allows you to specify the `body` of a ``Reducer`` conformance like so:
  ///
  /// ```swift
  /// var body: some ReducerOf<Self> {
  ///   // ...
  /// }
  /// ```
  ///
  /// …instead of the more verbose:
  ///
  /// ```swift
  /// var body: some Reducer<State, Action> {
  ///   // ...
  /// }
  /// ```
  public typealias ReducerOf<R: Reducer> = Reducer<R.State, R.Action>
#endif<|MERGE_RESOLUTION|>--- conflicted
+++ resolved
@@ -1,298 +1,5 @@
-<<<<<<< HEAD
-#if compiler(>=5.7)
-  /// A protocol that describes how to evolve the current state of an application to the next state,
-  /// given an action, and describes what ``Effect``s should be executed later by the store, if
-  /// any.
-  ///
-  /// Conform types to this protocol to represent the domain, logic and behavior for your feature.
-  /// The domain is specified by the "state" and "actions", which can be nested types inside the
-  /// conformance:
-  ///
-  /// ```swift
-  /// struct Feature: Reducer {
-  ///   struct State {
-  ///     var count = 0
-  ///   }
-  ///   enum Action {
-  ///     case decrementButtonTapped
-  ///     case incrementButtonTapped
-  ///   }
-  ///
-  ///   // ...
-  /// }
-  /// ```
-  ///
-  /// The logic of your feature is implemented by mutating the feature's current state when an action
-  /// comes into the system. This is most easily done by implementing the
-  /// ``Reducer/reduce(into:action:)-4zl56`` method of the protocol.
-  ///
-  /// ```swift
-  /// struct Feature: Reducer {
-  ///   // ...
-  ///
-  ///   func reduce(into state: inout State, action: Action) -> Effect<Action> {
-  ///     switch action {
-  ///     case .decrementButtonTapped:
-  ///       state.count -= 1
-  ///       return .none
-  ///
-  ///     case .incrementButtonTapped:
-  ///       state.count += 1
-  ///       return .none
-  ///     }
-  ///   }
-  /// }
-  /// ```
-  ///
-  /// The `reduce` method's first responsibility is to mutate the feature's current state given an
-  /// action. Its second responsibility is to return effects that will be executed asynchronously
-  /// and feed their data back into the system. Currently `Feature` does not need to run any effects,
-  /// and so ``EffectPublisher/none`` is returned.
-  ///
-  /// If the feature does need to do effectful work, then more would need to be done. For example,
-  /// suppose the feature has the ability to start and stop a timer, and with each tick of the timer
-  /// the `count` will be incremented. That could be done like so:
-  ///
-  /// ```swift
-  /// struct Feature: Reducer {
-  ///   struct State {
-  ///     var count = 0
-  ///   }
-  ///   enum Action {
-  ///     case decrementButtonTapped
-  ///     case incrementButtonTapped
-  ///     case startTimerButtonTapped
-  ///     case stopTimerButtonTapped
-  ///     case timerTick
-  ///   }
-  ///   enum CancelID { case timer }
-  ///
-  ///   func reduce(into state: inout State, action: Action) -> Effect<Action> {
-  ///     switch action {
-  ///     case .decrementButtonTapped:
-  ///       state.count -= 1
-  ///       return .none
-  ///
-  ///     case .incrementButtonTapped:
-  ///       state.count += 1
-  ///       return .none
-  ///
-  ///     case .startTimerButtonTapped:
-  ///       return .run { send in
-  ///         while true {
-  ///           try await Task.sleep(for: .seconds(1))
-  ///           await send(.timerTick)
-  ///         }
-  ///       }
-  ///       .cancellable(CancelID.timer)
-  ///
-  ///     case .stopTimerButtonTapped:
-  ///       return .cancel(CancelID.timer)
-  ///
-  ///     case .timerTick:
-  ///       state.count += 1
-  ///       return .none
-  ///     }
-  ///   }
-  /// }
-  /// ```
-  ///
-  /// > Note: This sample emulates a timer by performing an infinite loop with a `Task.sleep`
-  /// inside. This is simple to do, but is also inaccurate since small imprecisions can accumulate.
-  /// It would be better to inject a clock into the feature so that you could use its `timer`
-  /// method. Read the <doc:DependencyManagement> and <doc:Testing> articles for more
-  /// information.
-  ///
-  /// That is the basics of implementing a feature as a conformance to ``Reducer``. There are
-  /// actually two ways to define a reducer:
-  ///
-  ///   1. You can either implement the ``reduce(into:action:)-4zl56`` method, as shown above, which
-  ///   is given direct mutable access to application ``State`` whenever an ``Action`` is fed into
-  ///   the system, and returns an ``Effect`` that can communicate with the outside world and
-  ///   feed additional ``Action``s back into the system.
-  ///
-  ///   2. Or you can implement the ``body-swift.property-8lumc`` property, which combines one or
-  ///   more reducers together.
-  ///
-  /// At most one of these requirements should be implemented. If a conformance implements both
-  /// requirements, only ``reduce(into:action:)-4zl56`` will be called by the ``Store``. If your
-  /// reducer assembles a body from other reducers _and_ has additional business logic it needs to
-  /// layer onto the feature, introduce this logic into the body instead, either with ``Reduce``:
-  ///
-  /// ```swift
-  /// var body: some Reducer<State, Action> {
-  ///   Reduce { state, action in
-  ///     // extra logic
-  ///   }
-  ///   Activity()
-  ///   Profile()
-  ///   Settings()
-  /// }
-  /// ```
-  ///
-  /// …or moving the extra logic to a method that is wrapped in ``Reduce``:
-  ///
-  /// ```swift
-  /// var body: some Reducer<State, Action> {
-  ///   Reduce(self.core)
-  ///   Activity()
-  ///   Profile()
-  ///   Settings()
-  /// }
-  ///
-  /// func core(state: inout State, action: Action) -> Effect<Action> {
-  ///   // extra logic
-  /// }
-  /// ```
-  ///
-  /// If you are implementing a custom reducer operator that transforms an existing reducer,
-  /// _always_ invoke the ``reduce(into:action:)-4zl56`` method, never the
-  /// ``body-swift.property-8lumc``. For example, this operator that logs all actions sent to the
-  /// reducer:
-  ///
-  /// ```swift
-  /// extension Reducer {
-  ///   func logActions() -> some Reducer<State, Action> {
-  ///     Reduce { state, action in
-  ///       print("Received action: \(action)")
-  ///       return self.reduce(into: &state, action: action)
-  ///     }
-  ///   }
-  /// }
-  /// ```
-  ///
-  public protocol Reducer<State, Action> {
-    /// A type that holds the current state of the reducer.
-    associatedtype State
-
-    /// A type that holds all possible actions that cause the ``State`` of the reducer to change
-    /// and/or kick off a side ``Effect`` that can communicate with the outside world.
-    associatedtype Action
-
-    // NB: For Xcode to favor autocompleting `var body: Body` over `var body: Never` we must use a
-    //     type alias. We compile it out of release because this workaround is incompatible with
-    //     library evolution.
-    #if DEBUG
-      associatedtype _Body
-
-      /// A type representing the body of this reducer. // 6f25w
-      ///
-      /// When you create a custom reducer by implementing the ``body-swift.property-8lumc``, Swift
-      /// infers this type from the value returned.
-      ///
-      /// If you create a custom reducer by implementing the ``reduce(into:action:)-4zl56``, Swift
-      /// infers this type to be `Never`.
-      typealias Body = _Body
-    #else
-      /// A type representing the body of this reducer.
-      ///
-      /// When you create a custom reducer by implementing the ``body-swift.property-8lumc``, Swift
-      /// infers this type from the value returned.
-      ///
-      /// If you create a custom reducer by implementing the ``reduce(into:action:)-4zl56``, Swift
-      /// infers this type to be `Never`.
-      associatedtype Body
-    #endif
-
-    /// Evolves the current state of the reducer to the next state.
-    ///
-    /// Implement this requirement for "primitive" reducers, or reducers that work on leaf node
-    /// features. To define a reducer by combining the logic of other reducers together, implement
-    /// the ``body-swift.property-8lumc`` requirement instead.
-    ///
-    /// - Parameters:
-    ///   - state: The current state of the reducer.
-    ///   - action: An action that can cause the state of the reducer to change, and/or kick off a
-    ///     side effect that can communicate with the outside world.
-    /// - Returns: An effect that can communicate with the outside world and feed actions back into
-    ///   the system.
-    func reduce(into state: inout State, action: Action) -> Effect<Action>
-
-    /// The content and behavior of a reducer that is composed from other reducers.
-    ///
-    /// Implement this requirement when you want to incorporate the behavior of other reducers
-    /// together.
-    ///
-    /// Do not invoke this property directly.
-    ///
-    /// > Important: if your reducer implements the ``reduce(into:action:)-4zl56`` method, it will
-    /// > take precedence over this property, and only ``reduce(into:action:)-4zl56`` will be called
-    /// > by the ``Store``. If your reducer assembles a body from other reducers and has additional
-    /// > business logic it needs to layer into the system, introduce this logic into the body
-    /// > instead, either with ``Reduce``, or with a separate, dedicated conformance.
-    @ReducerBuilder<State, Action>
-    var body: Body { get }
-  }
-#else
-  /// A protocol that describes how to evolve the current state of an application to the next state,
-  /// given an action, and describes what ``Effect``s should be executed later by the store, if
-  /// any.
-  ///
-  /// There are two ways to define a reducer:
-  ///
-  ///   1. You can either implement the ``reduce(into:action:)-4zl56`` method, which is given direct
-  ///      mutable access to application ``State`` whenever an ``Action`` is fed into the system,
-  ///      and returns an ``Effect`` that can communicate with the outside world and feed
-  ///      additional ``Action``s back into the system.
-  ///
-  ///   2. Or you can implement the ``body-swift.property-8lumc`` property, which combines one or
-  ///      more reducers together.
-  ///
-  /// At most one of these requirements should be implemented. If a conformance implements both
-  /// requirements, only ``reduce(into:action:)-4zl56`` will be called by the ``Store``. If your
-  /// reducer assembles a body from other reducers _and_ has additional business logic it needs to
-  /// layer onto the feature, introduce this logic into the body instead, either with ``Reduce``:
-  ///
-  /// ```swift
-  /// var body: some Reducer<State, Action> {
-  ///   Reduce { state, action in
-  ///     // extra logic
-  ///   }
-  ///   Activity()
-  ///   Profile()
-  ///   Settings()
-  /// }
-  /// ```
-  ///
-  /// ...or with a separate, dedicated conformance:
-  ///
-  /// ```swift
-  /// var body: some Reducer<State, Action> {
-  ///   Core()
-  ///   Activity()
-  ///   Profile()
-  ///   Settings()
-  /// }
-  /// struct Core: Reducer<State, Action> {
-  ///   // extra logic
-  /// }
-  /// ```
-  ///
-  /// If you are implementing a custom reducer operator that transforms an existing reducer,
-  /// _always_ invoke the ``reduce(into:action:)-4zl56`` method, never the
-  /// ``body-swift.property-8lumc``. For example, this operator that logs all actions sent to the
-  /// reducer:
-  ///
-  /// ```swift
-  /// extension Reducer {
-  ///   func logActions() -> some Reducer<State, Action> {
-  ///     Reduce { state, action in
-  ///       print("Received action: \(action)")
-  ///       return self.reduce(into: &state, action: action)
-  ///     }
-  ///   }
-  /// }
-  /// ```
-  public protocol Reducer {
-    /// A type that holds the current state of the reducer.
-    associatedtype State
-
-    /// A type that holds all possible actions that cause the ``State`` of the reducer to change
-    /// and/or kick off a side ``Effect`` that can communicate with the outside world.
-    associatedtype Action
-=======
 /// A protocol that describes how to evolve the current state of an application to the next state,
-/// given an action, and describes what ``EffectTask``s should be executed later by the store, if
+/// given an action, and describes what ``Effect``s should be executed later by the store, if
 /// any.
 ///
 /// Conform types to this protocol to represent the domain, logic and behavior for your feature.
@@ -300,7 +7,7 @@
 /// conformance:
 ///
 /// ```swift
-/// struct Feature: ReducerProtocol {
+/// struct Feature: Reducer {
 ///   struct State {
 ///     var count = 0
 ///   }
@@ -315,13 +22,13 @@
 ///
 /// The logic of your feature is implemented by mutating the feature's current state when an action
 /// comes into the system. This is most easily done by implementing the
-/// ``ReducerProtocol/reduce(into:action:)-8yinq`` method of the protocol.
-///
-/// ```swift
-/// struct Feature: ReducerProtocol {
+/// ``Reducer/reduce(into:action:)-4zl56`` method of the protocol.
+///
+/// ```swift
+/// struct Feature: Reducer {
 ///   // ...
 ///
-///   func reduce(into state: inout State, action: Action) -> EffectTask<Action> {
+///   func reduce(into state: inout State, action: Action) -> Effect<Action> {
 ///     switch action {
 ///     case .decrementButtonTapped:
 ///       state.count -= 1
@@ -345,7 +52,7 @@
 /// the `count` will be incremented. That could be done like so:
 ///
 /// ```swift
-/// struct Feature: ReducerProtocol {
+/// struct Feature: Reducer {
 ///   struct State {
 ///     var count = 0
 ///   }
@@ -358,7 +65,7 @@
 ///   }
 ///   enum CancelID { case timer }
 ///
-///   func reduce(into state: inout State, action: Action) -> EffectTask<Action> {
+///   func reduce(into state: inout State, action: Action) -> Effect<Action> {
 ///     switch action {
 ///     case .decrementButtonTapped:
 ///       state.count -= 1
@@ -394,24 +101,24 @@
 /// method. Read the <doc:DependencyManagement> and <doc:Testing> articles for more
 /// information.
 ///
-/// That is the basics of implementing a feature as a conformance to ``ReducerProtocol``. There are
+/// That is the basics of implementing a feature as a conformance to ``Reducer``. There are
 /// actually two ways to define a reducer:
 ///
-///   1. You can either implement the ``reduce(into:action:)-8yinq`` method, as shown above, which
+///   1. You can either implement the ``reduce(into:action:)-4zl56`` method, as shown above, which
 ///   is given direct mutable access to application ``State`` whenever an ``Action`` is fed into
-///   the system, and returns an ``EffectTask`` that can communicate with the outside world and
+///   the system, and returns an ``Effect`` that can communicate with the outside world and
 ///   feed additional ``Action``s back into the system.
 ///
-///   2. Or you can implement the ``body-swift.property-7foai`` property, which combines one or
+///   2. Or you can implement the ``body-swift.property-8lumc`` property, which combines one or
 ///   more reducers together.
 ///
 /// At most one of these requirements should be implemented. If a conformance implements both
-/// requirements, only ``reduce(into:action:)-8yinq`` will be called by the ``Store``. If your
+/// requirements, only ``reduce(into:action:)-4zl56`` will be called by the ``Store``. If your
 /// reducer assembles a body from other reducers _and_ has additional business logic it needs to
 /// layer onto the feature, introduce this logic into the body instead, either with ``Reduce``:
 ///
 /// ```swift
-/// var body: some ReducerProtocol<State, Action> {
+/// var body: some Reducer<State, Action> {
 ///   Reduce { state, action in
 ///     // extra logic
 ///   }
@@ -424,26 +131,26 @@
 /// …or moving the extra logic to a method that is wrapped in ``Reduce``:
 ///
 /// ```swift
-/// var body: some ReducerProtocol<State, Action> {
+/// var body: some Reducer<State, Action> {
 ///   Reduce(self.core)
 ///   Activity()
 ///   Profile()
 ///   Settings()
 /// }
 ///
-/// func core(state: inout State, action: Action) -> EffectTask<Action> {
+/// func core(state: inout State, action: Action) -> Effect<Action> {
 ///   // extra logic
 /// }
 /// ```
 ///
 /// If you are implementing a custom reducer operator that transforms an existing reducer,
-/// _always_ invoke the ``reduce(into:action:)-8yinq`` method, never the
-/// ``body-swift.property-7foai``. For example, this operator that logs all actions sent to the
+/// _always_ invoke the ``reduce(into:action:)-4zl56`` method, never the
+/// ``body-swift.property-8lumc``. For example, this operator that logs all actions sent to the
 /// reducer:
 ///
 /// ```swift
-/// extension ReducerProtocol {
-///   func logActions() -> some ReducerProtocol<State, Action> {
+/// extension Reducer {
+///   func logActions() -> some Reducer<State, Action> {
 ///     Reduce { state, action in
 ///       print("Received action: \(action)")
 ///       return self.reduce(into: &state, action: action)
@@ -452,14 +159,13 @@
 /// }
 /// ```
 ///
-public protocol ReducerProtocol<State, Action> {
+public protocol Reducer<State, Action> {
   /// A type that holds the current state of the reducer.
   associatedtype State
 
   /// A type that holds all possible actions that cause the ``State`` of the reducer to change
-  /// and/or kick off a side ``EffectTask`` that can communicate with the outside world.
+  /// and/or kick off a side ``Effect`` that can communicate with the outside world.
   associatedtype Action
->>>>>>> 4cf3400b
 
   // NB: For Xcode to favor autocompleting `var body: Body` over `var body: Never` we must use a
   //     type alias. We compile it out of release because this workaround is incompatible with
@@ -467,7 +173,7 @@
   #if DEBUG
     associatedtype _Body
 
-    /// A type representing the body of this reducer.
+    /// A type representing the body of this reducer. // 6f25w
     ///
     /// When you create a custom reducer by implementing the ``body-swift.property-8lumc``, Swift
     /// infers this type from the value returned.
@@ -478,40 +184,10 @@
   #else
     /// A type representing the body of this reducer.
     ///
-<<<<<<< HEAD
-    /// Implement this requirement for "primitive" reducers, or reducers that work on leaf node
-    /// features. To define a reducer by combining the logic of other reducers together, implement
-    /// the ``body-swift.property-8lumc`` requirement instead.
-    ///
-    /// - Parameters:
-    ///   - state: The current state of the reducer.
-    ///   - action: An action that can cause the state of the reducer to change, and/or kick off
-    ///     a side effect that can communicate with the outside world.
-    /// - Returns: An effect that can communicate with the outside world and feed actions back into
-    ///   the system.
-    func reduce(into state: inout State, action: Action) -> Effect<Action>
-
-    /// The content and behavior of a reducer that is composed from other reducers.
-    ///
-    /// Implement this requirement when you want to incorporate the behavior of other reducers
-    /// together.
-    ///
-    /// Do not invoke this property directly.
-    ///
-    /// > Important: if your reducer implements the ``reduce(into:action:)-4zl56`` method, it will
-    /// > take precedence over this property, and only ``reduce(into:action:)-4zl56`` will be called
-    /// > by the ``Store``. If your reducer assembles a body from other reducers and has additional
-    /// > business logic it needs to layer into the system, introduce this logic into the body
-    /// > instead, either with ``Reduce``, or with a separate, dedicated conformance.
-    @ReducerBuilder<State, Action>
-    var body: Body { get }
-  }
-#endif
-=======
-    /// When you create a custom reducer by implementing the ``body-swift.property-7foai``, Swift
+    /// When you create a custom reducer by implementing the ``body-swift.property-8lumc``, Swift
     /// infers this type from the value returned.
     ///
-    /// If you create a custom reducer by implementing the ``reduce(into:action:)-8yinq``, Swift
+    /// If you create a custom reducer by implementing the ``reduce(into:action:)-4zl56``, Swift
     /// infers this type to be `Never`.
     associatedtype Body
   #endif
@@ -520,7 +196,7 @@
   ///
   /// Implement this requirement for "primitive" reducers, or reducers that work on leaf node
   /// features. To define a reducer by combining the logic of other reducers together, implement
-  /// the ``body-swift.property-97ymy`` requirement instead.
+  /// the ``body-swift.property-8lumc`` requirement instead.
   ///
   /// - Parameters:
   ///   - state: The current state of the reducer.
@@ -528,7 +204,7 @@
   ///     side effect that can communicate with the outside world.
   /// - Returns: An effect that can communicate with the outside world and feed actions back into
   ///   the system.
-  func reduce(into state: inout State, action: Action) -> EffectTask<Action>
+  func reduce(into state: inout State, action: Action) -> Effect<Action>
 
   /// The content and behavior of a reducer that is composed from other reducers.
   ///
@@ -537,15 +213,14 @@
   ///
   /// Do not invoke this property directly.
   ///
-  /// > Important: if your reducer implements the ``reduce(into:action:)-8yinq`` method, it will
-  /// > take precedence over this property, and only ``reduce(into:action:)-8yinq`` will be called
+  /// > Important: if your reducer implements the ``reduce(into:action:)-4zl56`` method, it will
+  /// > take precedence over this property, and only ``reduce(into:action:)-4zl56`` will be called
   /// > by the ``Store``. If your reducer assembles a body from other reducers and has additional
   /// > business logic it needs to layer into the system, introduce this logic into the body
   /// > instead, either with ``Reduce``, or with a separate, dedicated conformance.
   @ReducerBuilder<State, Action>
   var body: Body { get }
 }
->>>>>>> 4cf3400b
 
 extension Reducer where Body == Never {
   /// A non-existent body.
