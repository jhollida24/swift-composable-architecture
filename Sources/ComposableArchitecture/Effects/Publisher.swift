--- conflicted
+++ resolved
@@ -86,14 +86,8 @@
   ///
   /// > Important: This Combine interface has been soft-deprecated in favor of Swift concurrency.
   /// > Prefer performing asynchronous work directly in
-<<<<<<< HEAD
   /// > ``EffectPublisher/run(priority:operation:catch:fileID:line:)`` by adopting a non-Combine
   /// > interface, or by iterating over the publisher's asynchronous sequence of `values`:
-=======
-  /// > ``EffectPublisher/run(priority:operation:catch:fileID:line:)`` by adopting a
-  /// > non-Combine interface, or by iterating over the publisher's asynchronous sequence of
-  /// > `values`:
->>>>>>> b6559103
   /// >
   /// > ```swift
   /// > return .run { send in
