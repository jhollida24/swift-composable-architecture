# Stack-based navigation

Learn about stack-based navigation, that is navigation modeled with collections, including how to
model your domains, how to integrate features, how to test your features, and more.

## Overview

Stack-based navigation is the process of modeling navigation using collections of state. This style
of navigation allows you to deep-link into any state of your application by simply constructing a
flat collection of data, handing it off to SwiftUI, and letting it take care of the rest.
It also allows for complex and recursive navigation paths in your application.

  * [Basics](#Basics)
  * [Integration](#Integration)
  * [Dismissal](#Dismissal)
  * [Testing](#Testing)
  * [StackState vs NavigationPath](#StackState-vs-NavigationPath)

## Basics

The tools for this style of navigation include ``StackState``, ``StackAction`` and the
``Reducer/forEach(_:action:destination:fileID:line:)`` operator, as well as a new 
``NavigationStackStore`` view that behaves like `NavigationStack` but is tuned specifically for the 
Composable Architecture.

The process of integrating features into a navigation stack largely consists of 2 steps: 
integrating the features' domains together, and constructing a ``NavigationStackStore`` for 
describing all the views in the stack. One typically starts by integrating the features' domains 
together. This consists of defining a new reducer, typically called `Path`, that holds the domains
of all the features that can be pushed onto the stack:

```swift
struct RootFeature: Reducer {
  // ...

  struct Path: Reducer {
    enum State {
      case addItem(AddFeature.State)
      case detailItem(DetailFeature.State)
      case editItem(EditFeature.State)
    }
    enum Action {
      case addItem(AddFeature.Action)
      case detailItem(DetailFeature.Action)
      case editItem(EditFeature.Action)
    }
    var body: some ReducerOf<Self> {
      Scope(state: /State.addItem, action: /Action.addItem) { 
        AddFeature()
      }
      Scope(state: /State.editItem, action: /Action.editItem) { 
        EditFeature()
      }
      Scope(state: /State.detailItem, action: /Action.detailItem) { 
        DetailFeature()
      }
    }
  }
}
```

> Note: The `Path` reducer is identical to the `Destination` reducer that one creates for tree-based 
> navigation when using enums. See <doc:TreeBasedNavigation#Enum-state> for more information.

Once the `Path` reducer is defined we can then hold onto ``StackState`` and ``StackAction`` in the 
feature that manages the navigation stack:

```swift
struct RootFeature: Reducer {
  struct State {
    var path = StackState<Path.State>()
    // ...
  }
  enum Action {
    case path(StackAction<Path.State, Path.Action>)
    // ...
  }
}
```

> Note: ``StackAction`` is generic over both state and action of the `Path` domain. This is 
> different from ``PresentationAction``, which only has a single generic.

And then we must make use of the ``Reducer/forEach(_:action:destination:fileID:line:)``
method to integrate the domains of all the features that can be navigated to with the domain of the
parent feature:

```swift
struct RootFeature: Reducer {
  // ...

  var body: some ReducerOf<Self> {
    Reduce { state, action in 
      // Core logic for root feature
    }
    .forEach(\.path, action: /Action.path) { 
      Path()
    }
  }
}
```

That completes the steps to integrate the child and parent features together for a navigation stack.

Next we must integrate the child and parent views together. This is done by constructing a special
version of SwiftUI's `NavigationStack` view that comes with this library, called 
``NavigationStackStore``. This view takes 3 arguments: a store focused in on ``StackState``
and ``StackAction`` in your domain, a trailing view builder for the root view of the stack, and
another trailing view builder for all of the views that can be pushed onto the stack:

```swift
NavigationStackStore(
  // Store focused on StackState and StackAction
) {
  // Root view of the navigation stack
} destination: { state in 
  switch state {
    // A view for each case of the Path.State enum
  }
}
```

To fill in the first argument you only need to scope your store to the `path` state and `path` 
action you already hold in the root feature:

```swift
struct RootView: View {
  let store: StoreOf<RootFeature>

  var body: some View {
    NavigationStackStore(
      self.store.scope(state: \.path, action: { .path($0) })
    ) {
      // Root view of the navigation stack
    } destination: { state in
      // A view for each case of the Path.State enum
    }
  }
}
```

The root view can be anything you want, and would typically have some `NavigationLink`s or other
buttons that push new data onto the ``StackState`` held in your domain.

And the last trailing closure is provided a single piece of the `Path.State` enum so that you can 
switch on it:

```swift
} destination: { state in
  switch state {
  case .addItem:
  case .detailItem:
  case .editItem:
  }
}
```

This will give you compile-time guarantees that you have handled each case of the `Path.State` enum,
which can be nice for when you add new types of destinations to the stack.

In each of these cases you can return any kind of view that you want, but ultimately you want to
make use of the library's ``CaseLet`` view in order to scope down to a specific case of the 
`Path.State` enum:

```swift
} destination: { state in
  switch state {
  case .addItem:
    CaseLet(
      /RootFeature.Path.State.addItem,
      action: RootFeature.Path.Action.addItem,
      then: AddView.init(store:)
    )
  case .detailItem:
    CaseLet(
      /RootFeature.Path.State.detailItem,
      action: RootFeature.Path.Action.detailItem,
      then: DetailView.init(store:)
    )
  case .editItem:
    CaseLet(
      /RootFeature.Path.State.editItem,
      action: RootFeature.Path.Action.editItem,
      then: EditView.init(store:)
    )
  }
}
```

And that is all it takes to integrate multiple child features together into a navigation stack, 
and done so with concisely modeled domains. Once those steps are taken you can easily add 
additional features to the stack by adding a new case to the `Path` reducer state and action enums, 
and you get complete introspection into what is happening in each child feature from the parent. 
Continue reading into <doc:StackBasedNavigation#Integration> for more information on that.

## Integration

Once your features are integrated together using the steps above, your parent feature gets instant
access to everything happening inside the navigation stack. You can use this as a means to integrate
the logic of the stack element features with the parent feature. For example, if you want to detect 
when the "Save" button inside the edit feature is tapped, you can simply destructure on that action. 
This consists of pattern matching on the ``StackAction``, then the 
``StackAction/element(id:action:)`` action, then the feature you are interested in, and finally the 
action you are interested in:

```swift
case let .path(.element(id: id, action: .editItem(.saveButtonTapped))):
  // ...
```

Once inside that case you can then try extracting out the feature state so that you can perform
additional logic, such as popping the "edit" feature and saving the edited item to the database:

```swift
case let .path(.element(id: id, action: .editItem(.saveButtonTapped))):
  guard case let .editItem(editItemState) = self.path[id: id]
  else { return .none }

  state.path.pop(from: id)
  return .run { _ in
    await self.database.save(editItemState.item)
  }
```

Note that when destructuring the ``StackAction/element(id:action:)`` action we get access to not
only the action that happened in the child domain, but also the ID of the element in the stack.
``StackState`` automatically manages IDs for every feature added to the stack, which can be used
to look up specific elements in the stack using ``StackState/subscript(id:)`` and pop elements 
from the stack using ``StackState/pop(from:)``.

## Dismissal

Dismissing a feature in a stack is as simple as mutating the ``StackState`` using one of its
methods, such as ``StackState/popLast()``, ``StackState/pop(from:)`` and more:

```swift
case .closeButtonTapped:
  state.popLast()
  return .none
```

However, in order to do this you must have access to that stack state, and usually only the parent 
has access. But often we would like to encapsulate the logic of dismissing a feature to be inside 
the child feature without needing explicit communication with the parent.

SwiftUI provides a wonderful tool for allowing child _views_ to dismiss themselves from the parent,
all without any explicit communication with the parent. It's an environment value called `dismiss`,
and it can be used like so:

```swift
struct ChildView: View {
  @Environment(\.dismiss) var dismiss
  var body: some View {
    Button("Close") { self.dismiss() }
  }
}
```

When `self.dismiss()` is invoked, SwiftUI finds the closet parent view that is presented in the
navigation stack, and removes that state from the collection powering the stack. This can be 
incredibly useful, but it is also relegated to the view layer. It is not possible to use 
`dismiss` elsewhere, like in an observable object, which would allow you to have nuanced logic
for dismissal such as validation or async work.

The Composable Architecture has a similar tool, except it is appropriate to use from a reducer,
where the rest of your feature's logic and behavior resides. It is accessed via the library's
dependency management system (see <doc:DependencyManagement>) using ``DismissEffect``:

```swift
struct Feature: Reducer {
  struct State { /* ... */ }
  enum Action { 
    case closeButtonTapped
    // ...
  }
  @Dependency(\.dismiss) var dismiss
  var body: some Reducer<State, Action> {
    Reduce { state, action in
      switch action {
      case .closeButtonTapped:
        return .run { _ in await self.dismiss() }
      // ...
      }
    }
  }
}
```

> Note: The ``DismissEffect`` function is async which means it cannot be invoked directly inside a 
> reducer. Instead it must be called from ``Effect/run(priority:operation:catch:fileID:line:)``

When `self.dismiss()` is invoked it will remove the corresponding value from the ``StackState``
powering the navigation stack. It does this by sending a ``StackAction/popFrom(id:)`` action back
into the system, causing the feature state to be removed. This allows you to encapsulate the logic 
for dismissing a child feature entirely inside the child domain without explicitly communicating 
with the parent.

> Note: Because dismissal is handled by sending an action, it is not valid to ever send an action
> after invoking `dismiss()`:
> 
> ```swift
> return .run { send in 
>   await self.dismiss()
>   await send(.tick)  // ⚠️
> }
> ```
> 
> To do so would be to send an action for a feature while its state is not present in the stack, 
> and that will cause a runtime warning in Xcode and a test failure when running tests.

> Warning: SwiftUI's environment value `@Environment(\.dismiss)` and the Composable Architecture's
> dependency value `@Dependency(\.dismiss)` serve similar purposes, but are completely different 
> types. SwiftUI's environment value can only be used in SwiftUI views, and this library's
> dependency value can only be used inside reducers.

## Testing

A huge benefit of using the tools of this library to model navigation stacks is that testing becomes 
quite easy. Further, using "non-exhaustive testing" (see <doc:Testing#Non-exhaustive-testing>) can 
be very useful for testing navigation since you often only want to assert on a few high level 
details and not all state mutations and effects.

As an example, consider the following simple counter feature that wants to dismiss itself if its
count is greater than or equal to 5:

```swift
struct CounterFeature: Reducer {
  struct State: Equatable {
    var count = 0
  }
  enum Action: Equatable {
    case decrementButtonTapped
    case incrementButtonTapped
  }

  @Dependency(\.dismiss) var dismiss

<<<<<<< HEAD
  var body: some Reducer<State, Action> {
    Reduce { state, action in
      switch action {
      case .decrementButtonTapped:
        state.count += 1
        return .none

      case .incrementButtonTapped:
        state.count += 1
        return state.count >= 5
          ? .run { _ in await self.dismiss() }
          : .none
      }
=======
  func reduce(into state: inout State, action: Action) -> Effect<Action> {
    switch action {
    case .decrementButtonTapped:
      state.count -= 1
      return .none

    case .incrementButtonTapped:
      state.count += 1
      return state.count >= 5
        ? .run { _ in await self.dismiss() }
        : .none
>>>>>>> c41906f8
    }
  }
}
```

And then let's embed that feature into a parent feature:

```swift
struct Feature: Reducer {
  struct State: Equatable {
    var path = StackState<Path.State>()
  }
  enum Action: Equatable {
    case path(StackAction<Path.State, Path.Action>)
  }

  struct Path: Reducer {
    enum State: Equatable { case counter(Counter.State) }
    enum Action: Equatable { case counter(Counter.Action) }
    var body: some ReducerOf<Self> {
      Scope(state: /State.counter, action: /Action.counter) { Counter() }
    }
  }

  var body: some ReducerOf<Self> {
    Reduce { state, action in
      // Logic and behavior for core feature.
    }
    .forEach(\.path, action: /Action.path) { Path() }
  }
}
```

Now let's try to write a test on the `Feature` reducer that proves that when the child counter 
feature's count is incremented above 5 it will dismiss itself. To do this we will construct a 
``TestStore`` for `Feature` that starts in a state with a single counter already on the stack:

```swift
func testDismissal() {
  let store = TestStore(
    initialState: Feature.State(
      path: StackState([
        CounterFeature.State(count: 3)
      ])
    )
  ) {
    CounterFeature()
  }
}
```

Then we can send the `.incrementButtonTapped` action in the counter child feature inside the
stack in order to confirm that the count goes up by one, but in order to do so we need to provide
an ID:

```swift
await store.send(.path(.element(id: ???, action: .incrementButtonTapped))) {
  // ...
}
```

As mentioned in <doc:StackBasedNavigation#Integration>, ``StackState`` automatically manages IDs
for each feature and those IDs are mostly opaque to the outside. However, specifically in tests
those IDs are integers and generational, which means the ID starts at 0 and then for each feature 
pushed onto the stack the global ID increments by one.

This means that when the ``TestStore`` were constructed with a single element already in the stack
that it was given an ID of 0, and so that is the ID we can use when sending an action:

```swift
await store.send(.path(.element(id: 0, action: .incrementButtonTapped))) {
  // ...
}
```

Next we want to assert how the counter feature in the stack changes when the action is sent. To
do this we must go through multiple layers: first subscript through the ID, then unwrap the 
optional value returned from that subscript, then pattern match on the case of the `Path.State`
enum, and then perform the mutation.

The library provides two different tools to perform all of these steps in a single step. You can
use the `XCTModify` helper:

```swift
await store.send(.path(.element(id: 0, action: .incrementButtonTapped))) {
  XCTModify(&$0.path[id: 0], case: /Feature.Path.State.counter) {
    $0.count = 4
  }
}
```

The `XCTModify` function takes an `inout` piece of enum state as its first argument and a case
path for its second argument, and then uses the case path to extract the payload in that case, 
allow you to perform a mutation to it, and embed the data back into the enum. So, in the code
above we are subscripting into ID 0, isolating the `.counter` case of the `Path.State` enum, 
and mutating the `count` to be 4 since it incremented by one. Further, if the case of `$0.path[id: 0]`
didn't match the case path, then a test failure would be emitted.

Another option is to use ``StackState/subscript(id:case:)`` to simultaneously subscript into an 
ID on the stack _and_ a case of the path enum:

```swift
await store.send(.path(.element(id: 0, action: .incrementButtonTapped))) {
  $0.path[id: 0, case: /Feature.Path.State.counter]?.count = 4
}
```

The `XCTModify` style is best when you have many things you need to modify on the state, and the
``StackState/subscript(id:case:)`` style is best when you have simple mutations.

Continuing with the test, we can send it one more time to see that the count goes up to 5:

```swift
await store.send(.path(.element(id: 0, action: .incrementButtonTapped))) {
  XCTModify(&$0.path[id: 0], case: /Feature.Path.State.counter) {
    $0.count = 5
  }
}
```

And then we finally expect that the child dismisses itself, which manifests itself as the 
``StackAction/popFrom(id:)`` action being sent to pop the counter feature off the stack, which we 
can assert using the ``TestStore/receive(_:timeout:assert:file:line:)-5awso`` method on 
``TestStore``:

```swift
await store.receive(.path(.popFrom(id: 0))) {
  $0.path[id: 0] = nil
}
```

This shows how we can write very nuanced tests on how parent and child features interact with each
other in a navigation stack.

However, the more complex the features become, the more cumbersome testing their integration can be.
By default, ``TestStore`` requires us to be exhaustive in our assertions. We must assert on how
every piece of state changes, how every effect feeds data back into the system, and we must make
sure that all effects finish by the end of the test (see <doc:Testing> for more info).

But ``TestStore`` also supports a form of testing known as "non-exhaustive testing" that allows you
to assert on only the parts of the features that you actually care about (see 
<doc:Testing#Non-exhaustive-testing> for more info).

For example, if we turn off exhaustivity on the test store (see ``TestStore/exhaustivity``) then we
can assert at a high level that when the increment button is tapped twice that eventually we receive
a ``StackAction/popFrom(id:)`` action:

```swift
func testDismissal() {
  let store = TestStore(
    initialState: Feature.State(
      path: StackState([
        CounterFeature.State(count: 3)
      ])
    )
  ) {
    CounterFeature()
  }
  store.exhaustivity = .off

  await store.send(.path(.element(id: 0, action: .incrementButtonTapped))) 
  await store.send(.path(.element(id: 0, action: .incrementButtonTapped))) 
  await store.receive(.path(.popFrom(id: 0)))
}
```

This essentially proves the same thing that the previous test proves, but it does so in much fewer
lines and is more resilient to future changes in the features that we don't necessarily care about.

## StackState vs NavigationPath

SwiftUI comes with a powerful type for modeling data in navigation stacks called 
[`NavigationPath`][nav-path-docs], and so you might wonder why we created our own data type, 
``StackState``, instead of leveraging `NavigationPath`.

The `NavigationPath` data type is a type-erased list of data that is tuned specifically for
`NavigationStack`s. It allows you to maximally decouple features in the stack since you can add any
kind of data to a path, as long as it is `Hashable`:

```swift
var path = NavigationPath()
path.append(1)
path.append("Hello")
path.append(false)
```

And SwiftUI interprets that data by describing what view should be pushed onto the stack 
corresponding to a type of data:

```swift
struct RootView: View {
  @State var path = NavigationPath()

  var body: some View {
    NavigationStack(path: self.$path) {
      Form {
        // ...
      }
      .navigationDestination(for: Int.self) { integer in 
        // ...
      }
      .navigationDestination(for: String.self) { string in 
        // ...
      }
      .navigationDestination(for: Bool.self) { bool in 
        // ...
      }
    }
  }
}
```

This can be powerful, but it does come with some downsides. Because the underlying data is 
type-erased, SwiftUI has decided to not expose much API on the data type. For example, the only
things you can do with a path are append data to the end of it, as seen above, or remove data
from the end of it:

```swift
path.removeLast()
```

Or count the elements in the path:

```swift
path.count
```

And that is all. You can't insert or remove elements from anywhere but the end, and you can't even
iterate over the path:

```swift
let path: NavigationPath = …
for element in path {  // 🛑
}
```

This can make it very difficult to analyze what is on the stack and aggregate data across the 
entire stack.

The Composable Architecture's ``StackState`` serves a similar purpose as `NavigationPath`, but
with different trade offs:

* ``StackState`` is fully statically typed, and so you cannot add just _any_ kind of data to it.
* But, ``StackState`` conforms to the `Collection` protocol (as well as `RandomAccessCollection` and 
`RangeReplaceableCollection`), which gives you access to a lot of methods for manipulating the
collection and introspecting what is inside the stack.
* Your feature's data does not need to be `Hashable` to put it in a ``StackState``. The data type
manages stable identifiers for your features under the hood, and automatically derives a hash
value from those identifiers.

We feel that ``StackState`` offers a nice balance between full runtime flexibility and static, 
compile-time guarantees, and that it is the perfect tool for modeling navigation stacks in the
Composable Architecture.

[nav-path-docs]: https://developer.apple.com/documentation/swiftui/navigationpath<|MERGE_RESOLUTION|>--- conflicted
+++ resolved
@@ -335,12 +335,11 @@
 
   @Dependency(\.dismiss) var dismiss
 
-<<<<<<< HEAD
   var body: some Reducer<State, Action> {
     Reduce { state, action in
       switch action {
       case .decrementButtonTapped:
-        state.count += 1
+        state.count -= 1
         return .none
 
       case .incrementButtonTapped:
@@ -349,19 +348,6 @@
           ? .run { _ in await self.dismiss() }
           : .none
       }
-=======
-  func reduce(into state: inout State, action: Action) -> Effect<Action> {
-    switch action {
-    case .decrementButtonTapped:
-      state.count -= 1
-      return .none
-
-    case .incrementButtonTapped:
-      state.count += 1
-      return state.count >= 5
-        ? .run { _ in await self.dismiss() }
-        : .none
->>>>>>> c41906f8
     }
   }
 }
