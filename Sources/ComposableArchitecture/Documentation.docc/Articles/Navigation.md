# Navigation

Learn how to use the navigation tools in the library, including how to best model your domains, how
to integrate features in the reducer and view layers, and how to write tests.

## Overview

State-driven navigation is a powerful concept in application development, but can be tricky to 
master. The Composable Architecture provides the tools necessary to model your domains as concisely
as possible and drive navigation from state, but there are a few concepts to learn in order to best
use these tools.

<<<<<<< HEAD
* [What is navigation?](#What-is-navigation)
* [Tree-based navigation](#Tree-based-navigation)
* [Stack-based navigation](#Stack-based-navigation)
* [Tree-based vs stack-based navigation](#Tree-based-vs-stack-based-navigation)
  * [Pros of tree-based navigation](#Pros-of-tree-based-navigation)
  * [Cons of tree-based navigation](#Cons-of-tree-based-navigation)
  * [Pros of stack-based navigation](#Pros-of-stack-based-navigation)
  * [Cons of stack-based navigation](#Cons-of-stack-based-navigation)


## What is navigation?

The word "navigation" can mean a lot of different things to different people. For example, most
people would say that an example of "navigation" is the drill-down style of navigation afforded to 
us by `NavigationStack` in SwiftUI and `UINavigationController` in UIKit "navigation". However, 
if drill-downs are considered navigation, then surely sheets and fullscreen covers should be too. 
The only difference is that sheets and covers animate from bottom-to-top instead of from 
right-to-left, but is that actually substantive?

And if sheets and covers are considered navigation, then certainly popovers should be too. We can
even expand our horizons to include more styles of navigation, such as alerts and confirmation
dialogs, and even custom forms of navigation that are not handed down to us from Apple.

So, for the purposes of this documentation, we will use the following loose definition of 
"navigation":

> Definition: **Navigation** is a change of mode in the application.

Each of the examples we considered above, such as drill-downs, sheets, popovers, covers, alerts, 
dialogs, and more, are all a "change of mode" in the application.

But, so far we have just defined one term, "navigation", by using another undefined term, 
"change of mode", so we will further make the following definition:

> Definition: A **change of mode** is when some piece of state goes from not existing to existing,
or vice-versa.

So, when a piece of state switches from not existing to existing, that represents a navigation and 
change mode in the application, and when the state switches back to not existing, it represents 
undoing the navigation and returning to the previous mode.

That is very abstract way of describing state-driven navigation, and the next two sections make
these concepts much more concrete for the two main forms of state-driven navigation:
[tree-based](#Tree-based-navigation) and [stack-based](#Stack-based-navigation) navigation.

## Tree-based navigation

In the previous section we defined state-driven navigation as being controlled by the existence or
non-existence of state. The term "existence" was not defined, and there are a few ways in which
existence can be defined. If we define the existence or non-existence of state as being represented
by Swift's `Optional` type, then we call this "tree-based" navigation because when multiple states
of navigation are nested they form a tree-like structure.

For example, suppose you have an inventory feature with a list of items such that tapping one of
those items performs a drill-down navigation to a detail screen for the item. Then that can be
modeled with the ``PresentationState`` property wrapper pointing to some optional state:

```swift
struct InventoryFeature: Reducer {
  struct State {
    @PresentationState var detailItem: DetailItemFeature.State?
    // ...
  }
  // ...
}
```

Then, inside that detail screen there may be a button to edit the item in a sheet, and that too can
be modeled with a ``PresentationState`` property wrapper pointing to a piece of optional state:

```swift
struct DetailItemFeature: Reducer {
  struct State {
    @PresentationState var editItem: EditItemFeature.State?
    // ...
  }
  // ...
}
```

And further, inside the "edit item" feature there can be a piece of optional state that represents
whether or not an alert is displayed:

```swift
struct EditItemFeature: Reducer {
  struct State {
    @PresentationState var alert: AlertState<AlertAction>?
    // ...
  }
  // ...
}
```

And this can continue on and on for as many layers of navigation exist in the application.

With that done, the act of deep-linking into the application is a mere exercise in constructing
a piece of deeply nested state. So, if we wanted to launch the inventory view into a state where
we are drilled down to a particular item _with_ the edit sheet opened _and_ an alert opened, we 
simply need to construct the piece of state that represents the navigation:

```swift
InventoryView(
  store: Store(
    initialState: InventoryFeature.State(
      detailItem: DetailItemFeature.State(      // Drill-down to detail screen
        editItem: EditItemFeature.State(        // Open edit modal
          alert: AlertState {                   // Open alert
            TextState("This item is invalid.")
          }
        )
      )
    )
  ) {
    InventoryFeature()
  }
)
```

In the above we can start to see the tree-like structure of this form of domain modeling. Each 
feature in your application represents a node of the tree, and each destination you can navigate to
represents a branch from the node. Then the act of navigating to a new feature corresponds to
building another nested piece of state.

That is the basics of tree-based navigation. Read the dedicated <doc:TreeBasedNavigation> article
for information on how to use the tools that come with the Composable Architecture to implement
tree-based navigation in your application.

## Stack-based navigation

In the [previous section](#Tree-based-navigation) we defined "tree-based" navigation as the process
of modeling the presentation of a child feature with optional state. This takes on a tree-like
structure in which a deeply nested feature is represented by a deeply nested piece of state.

There is another powerful tool for modeling the existence and non-existence of state for driving
navigation: collections. This is most used with SwiftUI's `NavigationStack` view in which an entire
stack of features are represented by a collection of data. When an item is added to the collection
it represents a new feature being pushed onto the stack, and when an item is removed from the
collection it represents popping the feature off the stack.

Typically one defines an enum that holds all of the possible features that can be navigated to on
the stack, so continuing the analogy from the previous section, if an inventory list can navigate to
a detail feature for an item and then navigate to an edit screen, this can be represented by:

```swift
enum Path {
  case detail(DetailItemFeature.State)
  case edit(DetailItemFeature.State)
  // ...
}
```

Then a collection of these states represents the features that are presented on the stack:

```swift
let path: [Path] = [
  .detail(DetailItemFeature.State(item: item)),
  .edit(EditItemFeature.State(item: item)),
  // ...
]
```

This collection of `Path` elements can be any length necessary, including very long to represent
being drilled down many layers deep, or even empty to represent that we are at the root of the 
stack.

That is the basics of stack-based navigation. Read the dedicated 
<doc:StackBasedNavigation> article for information on how to use the tools that come with the 
Composable Architecture to implement stack-based navigation in your application.

## Tree-based vs stack-based navigation

Most real-world applications will use a mixture of tree-based and stack-based navigation. For
example, the root of your application may use stack-based navigation with a `NavigationStack` view,
but then each feature inside the stack may use tree-based navigation for showing sheets, popovers,
alerts, etc. But, there are pros and cons to each form of navigation, and so it can be important to
be aware of their differences when modeling your domains.

#### Pros of tree-based navigation

  * Tree-based navigation is a very concise way of modeling navigation. You get to statically 
    describe all of the various navigation paths that are valid for your application, and that makes
    it impossible to restore a navigation that is invalid for your application. For example, if it
    only makes sense to navigate to an "edit" screen after a "detail" screen, then your detail
    feature needs only to hold onto a piece of optional edit state:

    ```swift
    struct State {
      @PresentationState var editItem: EditItemFeature.State?
      // ...
    }
    ```

    This statically enforces the relationship that we can only navigate to the edit screen from the
    detail screen.

  * Related to the previous pro, tree-based navigation also allows you to describe the finite number
    of navigation paths that your app supports.

  * If you modularize the features of your application, then those feature modules will be more
    self-contained when built with the tools of tree-based navigation. This means that Xcode
    previews and preview apps built for the feature will be fully functional.

    For example, if you have a `DetailFeature` module that holds all of the logic and views for the
    detail feature, then you will be able to navigate to the edit feature in previews because the
    edit feature's domain is directly embedded in the detail feature.

  * Related to the previous pro, because features are tightly integrated together it makes writing
    unit tests for their integration very simple. You can write deep and nuanced tests that assert 
    how the detail feature and edit feature integrate together, allowing you to prove that they
    interact in the correct way.

  * Tree-based navigation unifies all forms of navigation into a single, concise style of API, 
    including drill-downs, sheets, popovers, covers, alerts, dialogs and a lot more. See
    <doc:TreeBasedNavigation#API-Unification> for more information.

#### Cons of tree-based navigation

  * Unfortunately it can be cumbersome to express complex or recursive navigation paths using
    tree-based navigation. For example, in a movie application you can navigate to a movie, then a
    list of actors in the movies, then to a particular actor, and then to the same movie you started
    at. This creates a recursive dependency between features that can be difficult to model in Swift
    data types.

  * By design, tree-based navigation couples features together. If you can navigate to an edit
    feature from a detail feature, then you must be able to compile the entire edit feature in order
    to compile the detail feature. This can eventually slow down compile times, especially when you
    work on features closer to the root of the application since you must build all destination
    features.

  * Historically, tree-based navigation is more susceptible to SwiftUI's navigation bugs, in 
    particular when dealing with drill-down navigation. However, many of these bugs have been fixed
    in iOS 16.4 and so is less of a concern these days.

#### Pros of stack-based navigation

  * Stack-based navigation can easily handle complex and recursive navigation paths. The example we
    considered earlier, that of navigating through movies and actors, is handily accomplished with
    an array of feature states:

    ```swift
    let path: [Path] = [
      .movie(/* ... */),
      .actors(/* ... */),
      .actor(/* ... */)
      .movies(/* ... */),
      .movie(/* ... */),
    ]
    ```

    Notice that we start on the movie feature and end on the movie feature. There is no real 
recursion in this navigation since it is just a flat array.

* Each feature held in the stack can typically be fully decoupled from all other screens on the
stack. This means the features can be put into their own modules with no dependencies on each
other, and can be compiled without compiling any other features.

* The `NavigationStack` API in SwiftUI typically has fewer bugs than `NavigationLink(isActive:)` and
`navigationDestination(isPresented:)`, which are used in tree-based navigation. There are still a
few bugs in `NavigationStack`, but on average it is a lot more stable.

#### Cons of stack-based navigation

  * Stack-based navigation is not a concise tool. It makes it possible to expressive navigation
    paths that are completely non-sensical. For example, even though it only makes sense to navigate
    to an edit screen from an edit screen, in a stack it would be possible to present the features
    in the reverse order:

    ```swift
    let path: [Path] = [
      .edit(/* ... */),
      .detail(/* ... */)
    ]
    ```
  
    That is completely non-sensical. What does it mean to drill down to an edit screen and _then_
    a detail screen. You can create other non-sensical navigation paths, such as multiple edit
    screens pushed on one after another:
  
    ```swift
    let path: [Path] = [
      .edit(/* ... */),
      .edit(/* ... */),
      .edit(/* ... */),
    ]
    ```
  
    This too is completely non-sensical, and it is a drawback to the stack-based approach when you 
    want a finite number of well-defined navigation paths in your app.

  * If you were to modularize your application and put each feature in its own module, then those
    features, when run in isolation in an Xcode preview, would be mostly inert. For example, a
    button in the detail feature for drilling down to the edit feature can't possibly work in an
    Xcode preview since the detail and edit features have been completely decoupled. This makes it
    so that you cannot test all of the functionality of the detail feature in an Xcode preview, and
    instead have to resort to compiling and running the full application in order to preview
    everything.

  * Related to the above, it is also more difficult to unit test how multiple features integrate
    with each other. Because features are fully decoupled we cannot easily test how the detail and
    edit feature interact with each other. The only way to write that test is to compile and run the
    entire application.

  * And finally, stack-based navigation and `NavigationStack` only applies to drill-downs and does 
    not address at all other forms of navigation, such as sheets, popovers, alerts, etc. It's still
    on you to do the work to decouple those kinds of navigations.

---

We have now defined the basic terms of navigation, in particular state-driven navigation, and we
have further divided navigation into two categories: tree-based and stack-based. Continue reading
the dedicated articles <doc:TreeBasedNavigation> and <doc:StackBasedNavigation> to learn about the 
tools the Composable Architecture provides for modeling your domains and integrating features 
together for navigation.

=======
>>>>>>> 98d0ab7d
## Topics

### Essentials
- <doc:WhatIsNavigation>

### Tree-based navigation

- <doc:TreeBasedNavigation>
- ``PresentationState``
- ``PresentationAction``
- ``ReducerProtocol/ifLet(_:action:destination:fileID:line:)``
- ``DismissEffect``

### Stack-based navigation

- <doc:StackBasedNavigation>
- ``StackState``
- ``StackAction``
- ``StackElementID``
- ``ReducerProtocol/forEach(_:action:destination:fileID:line:)``
- ``DismissEffect``<|MERGE_RESOLUTION|>--- conflicted
+++ resolved
@@ -5,331 +5,15 @@
 
 ## Overview
 
-State-driven navigation is a powerful concept in application development, but can be tricky to 
+State-driven navigation is a powerful concept in application development, but can be tricky to
 master. The Composable Architecture provides the tools necessary to model your domains as concisely
 as possible and drive navigation from state, but there are a few concepts to learn in order to best
 use these tools.
 
-<<<<<<< HEAD
-* [What is navigation?](#What-is-navigation)
-* [Tree-based navigation](#Tree-based-navigation)
-* [Stack-based navigation](#Stack-based-navigation)
-* [Tree-based vs stack-based navigation](#Tree-based-vs-stack-based-navigation)
-  * [Pros of tree-based navigation](#Pros-of-tree-based-navigation)
-  * [Cons of tree-based navigation](#Cons-of-tree-based-navigation)
-  * [Pros of stack-based navigation](#Pros-of-stack-based-navigation)
-  * [Cons of stack-based navigation](#Cons-of-stack-based-navigation)
-
-
-## What is navigation?
-
-The word "navigation" can mean a lot of different things to different people. For example, most
-people would say that an example of "navigation" is the drill-down style of navigation afforded to 
-us by `NavigationStack` in SwiftUI and `UINavigationController` in UIKit "navigation". However, 
-if drill-downs are considered navigation, then surely sheets and fullscreen covers should be too. 
-The only difference is that sheets and covers animate from bottom-to-top instead of from 
-right-to-left, but is that actually substantive?
-
-And if sheets and covers are considered navigation, then certainly popovers should be too. We can
-even expand our horizons to include more styles of navigation, such as alerts and confirmation
-dialogs, and even custom forms of navigation that are not handed down to us from Apple.
-
-So, for the purposes of this documentation, we will use the following loose definition of 
-"navigation":
-
-> Definition: **Navigation** is a change of mode in the application.
-
-Each of the examples we considered above, such as drill-downs, sheets, popovers, covers, alerts, 
-dialogs, and more, are all a "change of mode" in the application.
-
-But, so far we have just defined one term, "navigation", by using another undefined term, 
-"change of mode", so we will further make the following definition:
-
-> Definition: A **change of mode** is when some piece of state goes from not existing to existing,
-or vice-versa.
-
-So, when a piece of state switches from not existing to existing, that represents a navigation and 
-change mode in the application, and when the state switches back to not existing, it represents 
-undoing the navigation and returning to the previous mode.
-
-That is very abstract way of describing state-driven navigation, and the next two sections make
-these concepts much more concrete for the two main forms of state-driven navigation:
-[tree-based](#Tree-based-navigation) and [stack-based](#Stack-based-navigation) navigation.
-
-## Tree-based navigation
-
-In the previous section we defined state-driven navigation as being controlled by the existence or
-non-existence of state. The term "existence" was not defined, and there are a few ways in which
-existence can be defined. If we define the existence or non-existence of state as being represented
-by Swift's `Optional` type, then we call this "tree-based" navigation because when multiple states
-of navigation are nested they form a tree-like structure.
-
-For example, suppose you have an inventory feature with a list of items such that tapping one of
-those items performs a drill-down navigation to a detail screen for the item. Then that can be
-modeled with the ``PresentationState`` property wrapper pointing to some optional state:
-
-```swift
-struct InventoryFeature: Reducer {
-  struct State {
-    @PresentationState var detailItem: DetailItemFeature.State?
-    // ...
-  }
-  // ...
-}
-```
-
-Then, inside that detail screen there may be a button to edit the item in a sheet, and that too can
-be modeled with a ``PresentationState`` property wrapper pointing to a piece of optional state:
-
-```swift
-struct DetailItemFeature: Reducer {
-  struct State {
-    @PresentationState var editItem: EditItemFeature.State?
-    // ...
-  }
-  // ...
-}
-```
-
-And further, inside the "edit item" feature there can be a piece of optional state that represents
-whether or not an alert is displayed:
-
-```swift
-struct EditItemFeature: Reducer {
-  struct State {
-    @PresentationState var alert: AlertState<AlertAction>?
-    // ...
-  }
-  // ...
-}
-```
-
-And this can continue on and on for as many layers of navigation exist in the application.
-
-With that done, the act of deep-linking into the application is a mere exercise in constructing
-a piece of deeply nested state. So, if we wanted to launch the inventory view into a state where
-we are drilled down to a particular item _with_ the edit sheet opened _and_ an alert opened, we 
-simply need to construct the piece of state that represents the navigation:
-
-```swift
-InventoryView(
-  store: Store(
-    initialState: InventoryFeature.State(
-      detailItem: DetailItemFeature.State(      // Drill-down to detail screen
-        editItem: EditItemFeature.State(        // Open edit modal
-          alert: AlertState {                   // Open alert
-            TextState("This item is invalid.")
-          }
-        )
-      )
-    )
-  ) {
-    InventoryFeature()
-  }
-)
-```
-
-In the above we can start to see the tree-like structure of this form of domain modeling. Each 
-feature in your application represents a node of the tree, and each destination you can navigate to
-represents a branch from the node. Then the act of navigating to a new feature corresponds to
-building another nested piece of state.
-
-That is the basics of tree-based navigation. Read the dedicated <doc:TreeBasedNavigation> article
-for information on how to use the tools that come with the Composable Architecture to implement
-tree-based navigation in your application.
-
-## Stack-based navigation
-
-In the [previous section](#Tree-based-navigation) we defined "tree-based" navigation as the process
-of modeling the presentation of a child feature with optional state. This takes on a tree-like
-structure in which a deeply nested feature is represented by a deeply nested piece of state.
-
-There is another powerful tool for modeling the existence and non-existence of state for driving
-navigation: collections. This is most used with SwiftUI's `NavigationStack` view in which an entire
-stack of features are represented by a collection of data. When an item is added to the collection
-it represents a new feature being pushed onto the stack, and when an item is removed from the
-collection it represents popping the feature off the stack.
-
-Typically one defines an enum that holds all of the possible features that can be navigated to on
-the stack, so continuing the analogy from the previous section, if an inventory list can navigate to
-a detail feature for an item and then navigate to an edit screen, this can be represented by:
-
-```swift
-enum Path {
-  case detail(DetailItemFeature.State)
-  case edit(DetailItemFeature.State)
-  // ...
-}
-```
-
-Then a collection of these states represents the features that are presented on the stack:
-
-```swift
-let path: [Path] = [
-  .detail(DetailItemFeature.State(item: item)),
-  .edit(EditItemFeature.State(item: item)),
-  // ...
-]
-```
-
-This collection of `Path` elements can be any length necessary, including very long to represent
-being drilled down many layers deep, or even empty to represent that we are at the root of the 
-stack.
-
-That is the basics of stack-based navigation. Read the dedicated 
-<doc:StackBasedNavigation> article for information on how to use the tools that come with the 
-Composable Architecture to implement stack-based navigation in your application.
-
-## Tree-based vs stack-based navigation
-
-Most real-world applications will use a mixture of tree-based and stack-based navigation. For
-example, the root of your application may use stack-based navigation with a `NavigationStack` view,
-but then each feature inside the stack may use tree-based navigation for showing sheets, popovers,
-alerts, etc. But, there are pros and cons to each form of navigation, and so it can be important to
-be aware of their differences when modeling your domains.
-
-#### Pros of tree-based navigation
-
-  * Tree-based navigation is a very concise way of modeling navigation. You get to statically 
-    describe all of the various navigation paths that are valid for your application, and that makes
-    it impossible to restore a navigation that is invalid for your application. For example, if it
-    only makes sense to navigate to an "edit" screen after a "detail" screen, then your detail
-    feature needs only to hold onto a piece of optional edit state:
-
-    ```swift
-    struct State {
-      @PresentationState var editItem: EditItemFeature.State?
-      // ...
-    }
-    ```
-
-    This statically enforces the relationship that we can only navigate to the edit screen from the
-    detail screen.
-
-  * Related to the previous pro, tree-based navigation also allows you to describe the finite number
-    of navigation paths that your app supports.
-
-  * If you modularize the features of your application, then those feature modules will be more
-    self-contained when built with the tools of tree-based navigation. This means that Xcode
-    previews and preview apps built for the feature will be fully functional.
-
-    For example, if you have a `DetailFeature` module that holds all of the logic and views for the
-    detail feature, then you will be able to navigate to the edit feature in previews because the
-    edit feature's domain is directly embedded in the detail feature.
-
-  * Related to the previous pro, because features are tightly integrated together it makes writing
-    unit tests for their integration very simple. You can write deep and nuanced tests that assert 
-    how the detail feature and edit feature integrate together, allowing you to prove that they
-    interact in the correct way.
-
-  * Tree-based navigation unifies all forms of navigation into a single, concise style of API, 
-    including drill-downs, sheets, popovers, covers, alerts, dialogs and a lot more. See
-    <doc:TreeBasedNavigation#API-Unification> for more information.
-
-#### Cons of tree-based navigation
-
-  * Unfortunately it can be cumbersome to express complex or recursive navigation paths using
-    tree-based navigation. For example, in a movie application you can navigate to a movie, then a
-    list of actors in the movies, then to a particular actor, and then to the same movie you started
-    at. This creates a recursive dependency between features that can be difficult to model in Swift
-    data types.
-
-  * By design, tree-based navigation couples features together. If you can navigate to an edit
-    feature from a detail feature, then you must be able to compile the entire edit feature in order
-    to compile the detail feature. This can eventually slow down compile times, especially when you
-    work on features closer to the root of the application since you must build all destination
-    features.
-
-  * Historically, tree-based navigation is more susceptible to SwiftUI's navigation bugs, in 
-    particular when dealing with drill-down navigation. However, many of these bugs have been fixed
-    in iOS 16.4 and so is less of a concern these days.
-
-#### Pros of stack-based navigation
-
-  * Stack-based navigation can easily handle complex and recursive navigation paths. The example we
-    considered earlier, that of navigating through movies and actors, is handily accomplished with
-    an array of feature states:
-
-    ```swift
-    let path: [Path] = [
-      .movie(/* ... */),
-      .actors(/* ... */),
-      .actor(/* ... */)
-      .movies(/* ... */),
-      .movie(/* ... */),
-    ]
-    ```
-
-    Notice that we start on the movie feature and end on the movie feature. There is no real 
-recursion in this navigation since it is just a flat array.
-
-* Each feature held in the stack can typically be fully decoupled from all other screens on the
-stack. This means the features can be put into their own modules with no dependencies on each
-other, and can be compiled without compiling any other features.
-
-* The `NavigationStack` API in SwiftUI typically has fewer bugs than `NavigationLink(isActive:)` and
-`navigationDestination(isPresented:)`, which are used in tree-based navigation. There are still a
-few bugs in `NavigationStack`, but on average it is a lot more stable.
-
-#### Cons of stack-based navigation
-
-  * Stack-based navigation is not a concise tool. It makes it possible to expressive navigation
-    paths that are completely non-sensical. For example, even though it only makes sense to navigate
-    to an edit screen from an edit screen, in a stack it would be possible to present the features
-    in the reverse order:
-
-    ```swift
-    let path: [Path] = [
-      .edit(/* ... */),
-      .detail(/* ... */)
-    ]
-    ```
-  
-    That is completely non-sensical. What does it mean to drill down to an edit screen and _then_
-    a detail screen. You can create other non-sensical navigation paths, such as multiple edit
-    screens pushed on one after another:
-  
-    ```swift
-    let path: [Path] = [
-      .edit(/* ... */),
-      .edit(/* ... */),
-      .edit(/* ... */),
-    ]
-    ```
-  
-    This too is completely non-sensical, and it is a drawback to the stack-based approach when you 
-    want a finite number of well-defined navigation paths in your app.
-
-  * If you were to modularize your application and put each feature in its own module, then those
-    features, when run in isolation in an Xcode preview, would be mostly inert. For example, a
-    button in the detail feature for drilling down to the edit feature can't possibly work in an
-    Xcode preview since the detail and edit features have been completely decoupled. This makes it
-    so that you cannot test all of the functionality of the detail feature in an Xcode preview, and
-    instead have to resort to compiling and running the full application in order to preview
-    everything.
-
-  * Related to the above, it is also more difficult to unit test how multiple features integrate
-    with each other. Because features are fully decoupled we cannot easily test how the detail and
-    edit feature interact with each other. The only way to write that test is to compile and run the
-    entire application.
-
-  * And finally, stack-based navigation and `NavigationStack` only applies to drill-downs and does 
-    not address at all other forms of navigation, such as sheets, popovers, alerts, etc. It's still
-    on you to do the work to decouple those kinds of navigations.
-
----
-
-We have now defined the basic terms of navigation, in particular state-driven navigation, and we
-have further divided navigation into two categories: tree-based and stack-based. Continue reading
-the dedicated articles <doc:TreeBasedNavigation> and <doc:StackBasedNavigation> to learn about the 
-tools the Composable Architecture provides for modeling your domains and integrating features 
-together for navigation.
-
-=======
->>>>>>> 98d0ab7d
 ## Topics
 
 ### Essentials
+
 - <doc:WhatIsNavigation>
 
 ### Tree-based navigation
@@ -337,7 +21,7 @@
 - <doc:TreeBasedNavigation>
 - ``PresentationState``
 - ``PresentationAction``
-- ``ReducerProtocol/ifLet(_:action:destination:fileID:line:)``
+- ``Reducer/ifLet(_:action:destination:fileID:line:)``
 - ``DismissEffect``
 
 ### Stack-based navigation
@@ -346,5 +30,5 @@
 - ``StackState``
 - ``StackAction``
 - ``StackElementID``
-- ``ReducerProtocol/forEach(_:action:destination:fileID:line:)``
+- ``Reducer/forEach(_:action:destination:fileID:line:)``
 - ``DismissEffect``