--- conflicted
+++ resolved
@@ -28,21 +28,15 @@
 from within `@Sendable` closures:
 
 ```swift
-<<<<<<< HEAD
 struct Feature: Reducer {
-  struct State { … }
-  enum Action { … }
-=======
-struct Feature: ReducerProtocol {
   struct State { /* ... */ }
   enum Action { /* ... */ }
->>>>>>> d87fe59c
 
   func reduce(into state: inout State, action: Action) -> Effect<Action> {
     switch action {
     case .buttonTapped:
       return .task {
-        try await Task.sleep(nanoseconds: NSEC_PER_SEC)
+        try await Task.sleep(for: .seconds(1))
         return .delayed(state.count) 
         // 🛑 Mutable capture of 'inout' parameter 'state' is 
         //    not allowed in concurrently-executing code
@@ -59,7 +53,7 @@
 
 ```swift
 return .task { [state] in 
-  try await Task.sleep(nanoseconds: NSEC_PER_SEC)
+  try await Task.sleep(for: .seconds(1))
   return .delayed(state.count) // ✅
 }
 ```
