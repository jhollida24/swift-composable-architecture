--- conflicted
+++ resolved
@@ -74,11 +74,7 @@
 > Tip: Test cases that use ``TestStore`` should be annotated as `@MainActor` and test methods should 
 be marked as `async` since most assertion helpers on ``TestStore`` can suspend.
 
-<<<<<<< HEAD
-Test stores have a ``TestStore/send(_:_:file:line:)-3pf4p`` method, but it behaves differently from
-=======
 Test stores have a ``TestStore/send(_:_:file:line:)-6s1gq`` method, but it behaves differently from
->>>>>>> 92989467
 stores and view stores. You provide an action to send into the system, but then you must also
 provide a trailing closure to describe how the state of the feature changed after sending the
 action:
@@ -99,12 +95,8 @@
 }
 ```
 
-<<<<<<< HEAD
-> The ``TestStore/send(_:_:file:line:)-3pf4p`` method is `async` for technical reasons that we do
-=======
 > The ``TestStore/send(_:_:file:line:)-6s1gq`` method is `async` for technical reasons that we do
->>>>>>> 92989467
-not have to worry about right now.
+> not have to worry about right now.
 
 If your mutation is incorrect, meaning you perform a mutation that is different from what happened
 in the ``Reducer``, then you will get a test failure with a nicely formatted message showing exactly
@@ -154,11 +146,7 @@
 > by one, but we haven't proven we know the precise value of `count` at each step of the way.
 >
 > In general, the less logic you have in the trailing closure of
-<<<<<<< HEAD
-> ``TestStore/send(_:_:file:line:)-3pf4p``, the stronger your assertion will be. It is best to use
-=======
 > ``TestStore/send(_:_:file:line:)-6s1gq``, the stronger your assertion will be. It is best to use
->>>>>>> 92989467
 > simple, hard coded data for the mutation.
 
 Test stores do expose a ``TestStore/state`` property, which can be useful for performing assertions
@@ -172,11 +160,7 @@
 XCTAssertTrue(store.state.isPrime)
 ```
 
-<<<<<<< HEAD
-However, when inside the trailing closure of ``TestStore/send(_:_:file:line:)-3pf4p``, the 
-=======
 However, when inside the trailing closure of ``TestStore/send(_:_:file:line:)-6s1gq``, the 
->>>>>>> 92989467
 ``TestStore/state`` property is equal to the state _before_ sending the action, not after. That 
 prevents you from being able to use an escape hatch to get around needing to actually describe the 
 state mutation, like so:
@@ -206,11 +190,7 @@
 ```swift
 struct Feature: ReducerProtocol {
   struct State: Equatable { var count = 0 }
-<<<<<<< HEAD
-  enum Action {  case startTimerButtonTapped, timerTick }
-=======
   enum Action { case startTimerButtonTapped, timerTick }
->>>>>>> 92989467
   enum TimerID {}
 
   func reduce(into state: inout State, action: Action) -> Effect<Action, Never> {
@@ -324,11 +304,7 @@
 Now the full test suite passes, and we have exhaustively proven how effects are executed in this
 feature. If in the future we tweak the logic of the effect, like say have it emit 10 times instead 
 of 5, then we will immediately get a test failure letting us know that we have not properly 
-<<<<<<< HEAD
-asserted on how the features evolves over time.
-=======
 asserted on how the features evolve over time.
->>>>>>> 92989467
 
 However, there is something not ideal about how this feature is structured, and that is the fact
 that we are doing actual, uncontrolled time-based asynchrony in the effect:
