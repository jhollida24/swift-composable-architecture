# Testing

Learn how to write comprehensive and exhaustive tests for your features built in the Composable
Architecture.

The testability of features built in the Composable Architecture is the #1 priority of the library.
It should be possible to test not only how state changes when actions are sent into the store,
but also how effects are executed and feed data back into the system.

* [Testing state changes][Testing-state-changes]
* [Testing effects][Testing-effects]
* [Non-exhaustive testing][Non-exhaustive-testing]
* [Testing gotchas](#Testing-gotchas)

## Testing state changes

State changes are by far the simplest thing to test in features built with the library. A
``ReducerProtocol``'s first responsibility is to mutate the current state based on the action 
received into the system. To test this we can technically run a piece of mutable state through the 
reducer and then assert on how it changed after, like this:

```swift
struct Feature: Reducer {
  struct State: Equatable { var count = 0 }
  enum Action { case incrementButtonTapped, decrementButtonTapped }

<<<<<<< HEAD
  func reduce(into state: inout State, action: Action) -> Effect<Action> {
=======
  func reduce(
    into state: inout State, action: Action
  ) -> EffectTask<Action> {
>>>>>>> 8b98ba40
    switch action {
    case .incrementButtonTapped:
      state.count += 1
      return .none
    case .decrementButtonTapped:
      state.count -= 1
      return .none
    }
  }
}

func testBasics() {
  let feature = Feature()
  var currentState = Feature.State(count: 0)
  _ = feature.reduce(into: &currentState, action: .incrementButtonTapped)
  XCTAssertEqual(
    currentState,
    State(count: 1)
  )

  _ = feature.reduce(into: &currentState, action: .decrementButtonTapped)
  XCTAssertEqual(
    currentState,
    State(count: 0)
  )
}
```

This will technically work, but it's a lot boilerplate for something that should be quite simple.

The library comes with a tool specifically designed to make testing like this much simpler and more
concise. It's called ``TestStore``, and it is constructed similarly to ``Store`` by providing the
initial state of the feature and the ``Reducer`` that run's the feature's logic:

```swift
@MainActor
class CounterTests: XCTestCase {
  func testBasics() async {
    let store = TestStore(initialState: Feature.State(count: 0)) {
      Feature()
    }
  }
}
```

> Tip: Test cases that use ``TestStore`` should be annotated as `@MainActor` and test methods should
be marked as `async` since most assertion helpers on ``TestStore`` can suspend.

Test stores have a ``TestStore/send(_:assert:file:line:)-1ax61`` method, but it behaves differently
from stores and view stores. You provide an action to send into the system, but then you must also
provide a trailing closure to describe how the state of the feature changed after sending the
action:

```swift
await store.send(.incrementButtonTapped) {
  // ...
}
```

This closure is handed a mutable variable that represents the state of the feature _before_ sending
the action, and it is your job to make the appropriate mutations to it to get it into the shape
it should be after sending the action:

```swift
await store.send(.incrementButtonTapped) {
  $0.count = 1
}
```

> The ``TestStore/send(_:assert:file:line:)-1ax61`` method is `async` for technical reasons that we
> do not have to worry about right now.

If your mutation is incorrect, meaning you perform a mutation that is different from what happened
in the ``Reducer``, then you will get a test failure with a nicely formatted message showing exactly
what part of the state does not match:

```swift
await store.send(.incrementButtonTapped) {
  $0.count = 999
}
```

> ❌ Failure: A state change does not match expectation: …
>
> ```diff
> - TestStoreTests.State(count: 999)
> + TestStoreTests.State(count: 1)
> ```
>
> (Expected: −, Actual: +)

You can also send multiple actions to emulate a script of user actions and assert each step of the
way how the state evolved:

```swift
await store.send(.incrementButtonTapped) {
  $0.count = 1
}
await store.send(.incrementButtonTapped) {
  $0.count = 2
}
await store.send(.decrementButtonTapped) {
  $0.count = 1
}
```

> Tip: Technically we could have written the mutation block in the following manner:
>
> ```swift
> await store.send(.incrementButtonTapped) {
>   $0.count += 1
> }
> await store.send(.decrementButtonTapped) {
>   $0.count -= 1
> }
> ```
>
> …and the test would have still passed.
>
> However, this does not produce as strong of an assertion. It shows that the count did increment
> by one, but we haven't proven we know the precise value of `count` at each step of the way.
>
> In general, the less logic you have in the trailing closure of
> ``TestStore/send(_:assert:file:line:)-1ax61``, the stronger your assertion will be. It is best to
> use simple, hard-coded data for the mutation.

Test stores do expose a ``TestStore/state`` property, which can be useful for performing assertions
on computed properties you might have defined on your state. For example, if `State` had a 
computed property for checking if `count` was prime, we could test it like so:

```swift
store.send(.incrementButtonTapped) {
  $0.count = 3
}
XCTAssertTrue(store.state.isPrime)
```

However, when inside the trailing closure of ``TestStore/send(_:assert:file:line:)-1ax61``, the
``TestStore/state`` property is equal to the state _before_ sending the action, not after. That
prevents you from being able to use an escape hatch to get around needing to actually describe the
state mutation, like so:

```swift
store.send(.incrementButtonTapped) {
  $0 = store.state  // ❌ store.state is the previous, not current, state.
}
```

## Testing effects

Testing state mutations as shown in the previous section is powerful, but is only half the story
when it comes to testing features built in the Composable Architecture. The second responsibility of
``Reducer``s, after mutating state from an action, is to return an ``Effect`` that encapsulates a
unit of work that runs in the outside world and feeds data back into the system.

Effects form a major part of a feature's logic. They can perform network requests to external
services, load and save data to disk, start and stop timers, interact with Apple frameworks (Core
Location, Core Motion, Speech Recognition, etc.), and more.

As a simple example, suppose we have a feature with a button such that when you tap it, it starts
a timer that counts up until you reach 5, and then stops. This can be accomplished using the
<<<<<<< HEAD
``EffectPublisher/run(priority:operation:catch:fileID:line:)`` helper on ``Effect``, which provides
you with an asynchronous context to operate in and can send multiple actions back into the system:
=======
``EffectPublisher/run(priority:operation:catch:fileID:line:)`` helper on ``EffectTask``, which
provides you with an asynchronous context to operate in and can send multiple actions back into the
system:
>>>>>>> 8b98ba40

```swift
struct Feature: Reducer {
  struct State: Equatable { var count = 0 }
  enum Action { case startTimerButtonTapped, timerTick }

<<<<<<< HEAD
  func reduce(into state: inout State, action: Action) -> Effect<Action> {
=======
  func reduce(
    into state: inout State, action: Action
  ) -> EffectTask<Action> {
>>>>>>> 8b98ba40
    switch action {
    case .startTimerButtonTapped:
      state.count = 0
      return .run { send in
        for _ in 1...5 {
          try await Task.sleep(for: .seconds(1))
          await send(.timerTick)
        }
      }

    case .timerTick:
      state.count += 1
      return .none
    }
  }
}
```

To test this we can start off similar to how we did in the [previous section][Testing-state-changes]
when testing state mutations:

```swift
@MainActor
class TimerTests: XCTestCase {
  func testBasics() async {
    let store = TestStore(initialState: Feature.State(count: 0)) {
      Feature()
    }
  }
}
```

With the basics set up, we can send an action into the system to assert on what happens, such as the
`.startTimerButtonTapped` action. This time we don't actually expect state to change at first
because when starting the timer we don't change state, and so in this case we can leave off the
trailer closure:

```swift
await store.send(.startTimerButtonTapped)
```

However, if we run the test as-is with no further interactions with the test store, we get a
failure:

> ❌ Failure: An effect returned for this action is still running. It must complete before the end
> of the test. …

This is happening because ``TestStore`` requires you to exhaustively prove how the entire system
of your feature evolves over time. If an effect is still running when the test finishes and the
test store did _not_ fail then it could be hiding potential bugs. Perhaps the effect is not
supposed to be running, or perhaps the data it feeds into the system later is wrong. The test store
requires all effects to finish.

To get this test passing we need to assert on the actions that are sent back into the system
by the effect. We do this by using the ``TestStore/receive(_:timeout:assert:file:line:)-1rwdd``
method, which allows you to assert which action you expect to receive from an effect, as well as how
the state changes after receiving that effect:

```swift
await store.receive(.timerTick) {
  $0.count = 1
}
```

However, if we run this test we still get a failure because we asserted a `timerTick` action was
going to be received, but after waiting around for a small amount of time no action was received:

> ❌ Failure: Expected to receive an action, but received none after 0.1 seconds.

This is because our timer is on a 1 second interval, and by default
``TestStore/receive(_:timeout:assert:file:line:)-1rwdd`` only waits for a fraction of a second. This
is because typically you should not be performing real time-based asynchrony in effects, and instead
using a controlled entity, such as a clock, that can be sped up in tests. We will demonstrate this
in a moment, so for now let's increase the timeout:

```swift
await store.receive(.timerTick, timeout: .seconds(2)) {
  $0.count = 1
}
```

This assertion now passes, but the overall test is still failing because there are still more
actions to receive. The timer should tick 5 times in total, so we need five `receive` assertions:

```swift
await store.receive(.timerTick, timeout: .seconds(2)) {
  $0.count = 1
}
await store.receive(.timerTick, timeout: .seconds(2)) {
  $0.count = 2
}
await store.receive(.timerTick, timeout: .seconds(2)) {
  $0.count = 3
}
await store.receive(.timerTick, timeout: .seconds(2)) {
  $0.count = 4
}
await store.receive(.timerTick, timeout: .seconds(2)) {
  $0.count = 5
}
```

Now the full test suite passes, and we have exhaustively proven how effects are executed in this
feature. If in the future we tweak the logic of the effect, like say have it emit 10 times instead 
of 5, then we will immediately get a test failure letting us know that we have not properly
asserted on how the features evolve over time.

However, there is something not ideal about how this feature is structured, and that is the fact
that we are doing actual, uncontrolled time-based asynchrony in the effect:

```swift
return .run { send in
  for _ in 1...5 {
    try await Task.sleep(for: .seconds(1))  // ⬅️
    await send(.timerTick)
  }
}
```

This means for our test to run we must actually wait for 5 real world seconds to pass so that we
can receive all of the actions from the timer. This makes our test suite far too slow. What if in
the future we need to test a feature that has a timer that emits hundreds or thousands of times?
We cannot hold up our test suite for minutes or hours just to test that one feature.

To fix this we need to add a dependency to the reducer that aids in performing time-based
asynchrony, but in a way that is controllable. One way to do this is to add a clock as a
`@Dependency` to the reducer:

```swift
import Clocks

struct Feature: Reducer {
  struct State { /* ... */ }
  enum Action { /* ... */ }
  @Dependency(\.continuousClock) var clock
}
```

> Tip: To make use of controllable clocks you must use the [Clocks][gh-swift-clocks] library, which
> is automatically included with the Composable Architecture.

And then the timer effect in the reducer can make use of the clock to sleep rather than reaching
out to the uncontrollable `Task.sleep` method:

```swift
return .run { send in
  for _ in 1...5 {
    try await self.clock.sleep(for: .seconds(1))
    await send(.timerTick)
  }
}
```

> Tip: The `sleep(for:)` method on `Clock` is provided by the [Swift Clocks][gh-swift-clocks]
> library.

By having a clock as a dependency in the feature we can supply a controlled version in tests, such
as an immediate clock that does not suspend at all when you ask it to sleep:

```swift
let store = TestStore(initialState: Feature.State(count: 0)) {
  Feature()
} withDependencies: {
  $0.continuousClock = ImmediateClock()
}
```

With that small change we can drop the `timeout` arguments from the
``TestStore/receive(_:timeout:assert:file:line:)-1rwdd`` invocations:

```swift
await store.receive(.timerTick) {
  $0.count = 1
}
await store.receive(.timerTick) {
  $0.count = 2
}
await store.receive(.timerTick) {
  $0.count = 3
}
await store.receive(.timerTick) {
  $0.count = 4
}
await store.receive(.timerTick) {
  $0.count = 5
}
```

…and the test still passes, but now does so immediately.

The more time you take to control the dependencies your features use, the easier it will be to
write tests for your features. To learn more about designing dependencies and how to best leverage
dependencies, read the <doc:DependencyManagement> article.

## Non-exhaustive testing

The previous sections describe in detail how to write tests in the Composable Architecture that
exhaustively prove how the entire feature evolves over time. You must assert on how every piece
of state changes, how every effect feeds data back into the system, and you must even make sure
that all effects complete before the test store is deallocated. This can be powerful, but it can
also be a nuisance, especially for highly composed features. This is why sometimes you may want
to test in a non-exhaustive style.

> Tip: The concept of "non-exhaustive test store" was first introduced by
> [Krzysztof Zabłocki][merowing.info] in a [blog post][exhaustive-testing-in-tca] and
> [conference talk][Composable-Architecture-at-Scale], and then later became integrated into the
> core library.

This style of testing is most useful for testing the integration of multiple features where you want
to focus on just a certain slice of the behavior. Exhaustive testing can still be important to use
for leaf node features, where you truly do want to assert on everything happening inside the
feature.
 
For example, suppose you have a tab-based application where the 3rd tab is a login screen. The user 
can fill in some data on the screen, then tap the "Submit" button, and then a series of events
happens to  log the user in. Once the user is logged in, the 3rd tab switches from a login screen 
to a profile screen, _and_ the selected tab switches to the first tab, which is an activity screen.

When writing tests for the login feature we will want to do that in the exhaustive style so that we
can prove exactly how the feature would behave in production. But, suppose we wanted to write an
integration test that proves after the user taps the "Login" button that ultimately the selected
tab switches to the first tab.

In order to test such a complex flow we must test the integration of multiple features, which means
dealing with complex, nested state and effects. We can emulate this flow in a test by sending
actions that mimic the user logging in, and then eventually assert that the selected tab switched
to activity:

```swift
let store = TestStore(initialState: AppFeature.State()) {
  AppFeature()
}

// 1️⃣ Emulate user tapping on submit button.
await store.send(.login(.submitButtonTapped)) {
  // 2️⃣ Assert how all state changes in the login feature
  $0.login?.isLoading = true
  // ...
}

// 3️⃣ Login feature performs API request to login, and
//    sends response back into system.
await store.receive(.login(.loginResponse(.success))) {
// 4️⃣ Assert how all state changes in the login feature
  $0.login?.isLoading = false
  // ...
}

// 5️⃣ Login feature sends a delegate action to let parent
//    feature know it has successfully logged in.
await store.receive(.login(.delegate(.didLogin))) {
// 6️⃣ Assert how all of app state changes due to that action.
  $0.authenticatedTab = .loggedIn(
    Profile.State(...)
  )
  // ...
  // 7️⃣ *Finally* assert that the selected tab switches to activity.
  $0.selectedTab = .activity
}
```

Doing this with exhaustive testing is verbose, and there are a few problems with this:

  * We need to be intimately knowledgeable in how the login feature works so that we can assert
    on how its state changes and how its effects feed data back into the system.
  * If the login feature were to change its logic we may get test failures here even though the
    logic we are actually trying to test doesn't really care about those changes.
  * This test is very long, and so if there are other similar but slightly different flows we want
    to test we will be tempted to copy-and-paste the whole thing, leading to lots of duplicated,
    fragile tests.

Non-exhaustive testing allows us to test the high-level flow that we are concerned with, that of
login causing the selected tab to switch to activity, without having to worry about what is
happening inside the login feature. To do this, we can turn off ``TestStore/exhaustivity`` in the
test store, and then just assert on what we are interested in:

```swift
let store = TestStore(initialState: AppFeature.State()) {
  AppFeature()
}
store.exhaustivity = .off  // ⬅️

await store.send(.login(.submitButtonTapped))
await store.receive(.login(.delegate(.didLogin))) {
  $0.selectedTab = .activity
}
```

In particular, we did not assert on how the login's state changed or how the login's effects fed
data back into the system. We just assert that when the "Submit" button is tapped that eventually
we get the `didLogin` delegate action and that causes the selected tab to flip to activity. Now
the login feature is free to make any change it wants to make without affecting this integration
test.

Using ``Exhaustivity/off`` for ``TestStore/exhaustivity`` causes all un-asserted changes to pass
without any notification. If you would like to see what test failures are being suppressed without
actually causing a failure, you can use ``Exhaustivity/off(showSkippedAssertions:)``:

```swift
let store = TestStore(initialState: AppFeature.State()) {
  AppFeature()
}
store.exhaustivity = .off(showSkippedAssertions: true)  // ⬅️

await store.send(.login(.submitButtonTapped))
await store.receive(.login(.delegate(.didLogin))) {
  $0.selectedTab = .activity
}
```

When this is run you will get grey, informational boxes on each assertion where some change wasn't
fully asserted on:

> ◽️ Expected failure: A state change does not match expectation: …
>
> ```diff
>   AppFeature.State(
>     authenticatedTab: .loggedOut(
>       Login.State(
> -       isLoading: false
> +       isLoading: true,
>         …
>       )
>     )
>   )
> ```
>
> Skipped receiving .login(.loginResponse(.success))
>
> A state change does not match expectation: …
>
> ```diff
>   AppFeature.State(
> -   authenticatedTab: .loggedOut(…)
> +   authenticatedTab: .loggedIn(
> +     Profile.State(…)
> +   ),
>     …
>   )
> ```
>
> (Expected: −, Actual: +)

The test still passes, and none of these notifications are test failures. They just let you know
what things you are not explicitly asserting against, and can be useful to see when tracking down
bugs that happen in production but that aren't currently detected in tests.

#### Understanding non-exhaustive testing

It can be important to understand how non-exhaustive testing works under the hood because it does
limit the ways in which you can assert on state changes.

When you construct an _exhaustive_ test store, which is the default, the `$0` used inside the
trailing closure of ``TestStore/send(_:assert:file:line:)-1ax61`` represents the state _before_ the 
action is sent:

```swift
let store = TestStore(/* ... */)
// ℹ️ "on" is the default so technically this is not needed
store.exhaustivity = .on

store.send(.buttonTapped) {
  $0  // Represents the state *before* the action was sent
}
```

This forces you to apply any mutations necessary to `$0` to match the state _after_ the action
is sent.

Non-exhaustive test stores flip this on its head. In such a test store, the `$0` handed to the
trailing closure of `send` represents the state _after_ the action was sent:

```swift
let store = TestStore(/* ... */)
store.exhaustivity = .off

store.send(.buttonTapped) {
  $0  // Represents the state *after* the action was sent
}
```

This means you don't have to make any mutations to `$0` at all and the assertion will already pass.
But, if you do make a mutation, then it must match what is already in the state, thus allowing you
to assert on only the state changes you are interested in.

However, this difference between how ``TestStore`` behaves when run in exhaustive mode versus
non-exhaustive mode does restrict the kinds of mutations you can make inside the trailing closure of
`send`. For example, suppose you had an action in your feature that removes the last element of a
collection:

```swift
case .removeButtonTapped:
  state.values.removeLast()
  return .none
```

To test this in an exhaustive store it is completely fine to do this:

```swift
await store.send(.removeButtonTapped) {
  $0.values.removeLast()
}
```

This works because `$0` is the state before the action is sent, and so we can remove the last
element to prove that the reducer does the same work.

However, in a non-exhaustive store this will not work:

```swift
store.exhaustivity = .off
await store.send(.removeButtonTapped) {
  $0.values.removeLast()  // ❌
}
```

This will either fail, or possibly even crash the test suite. This is because in a non-exhaustive
test store, `$0` in the trailing closure of `send` represents the state _after_ the action has been
sent, and so the last element has already been removed. By executing `$0.values.removeLast()` we are
just removing an additional element from the end.

So, for non-exhaustive test stores you cannot use "relative" mutations for assertions. That is, you
cannot mutate via methods like `removeLast`, `append`, and anything that incrementally applies a
mutation. Instead you must perform an "absolute" mutation, where you fully replace the collection
with its final value:

```swift
store.exhaustivity = .off
await store.send(.removeButtonTapped) {
  $0.values = []
}
```

Or you can weaken the assertion by asserting only on the count of its elements rather than the
content of the element:

```swift
store.exhaustivity = .off
await store.send(.removeButtonTapped) {
  XCTAssertEqual($0.values.count, 0)
}
```

Further, when using non-exhaustive test stores that also show skipped assertions (via
``Exhaustivity/off(showSkippedAssertions:)``), then there is another caveat to keep in mind. In
such test stores, the trailing closure of ``TestStore/send(_:assert:file:line:)-1ax61`` is invoked
_twice_ by the test store. First with `$0` representing the state after the action is sent to see if
it does not match the true state, and then again with `$0` representing the state before the action
is sent so that we can show what state assertions were skipped.

Because the test store can invoke your trailing assertion closure twice you must be careful if your
closure performs any side effects, because those effects will be executed twice. For example,
suppose you have a domain model that uses the controllable `@Dependency(\.uuid)` to generate a UUID:

```swift
struct Model: Equatable {
  let id: UUID
  init() {
    @Dependency(\.uuid) var uuid
    self.id = uuid()
  }
}
```

This is a perfectly fine to pattern to adopt in the Composable Architecture, but it does cause
trouble when using non-exhaustive test stores and showing skipped assertions. To see this, consider
the following simple reducer that appends a new model to an array when an action is sent:

```swift
struct Feature: Reducer {
  struct State: Equatable { var values: [Model] = [] }
  enum Action { case addButtonTapped }
<<<<<<< HEAD
  func reduce(into state: inout State, action: Action) -> Effect<Action> {
=======
  func reduce(
    into state: inout State, action: Action
  ) -> EffectTask<Action> {
>>>>>>> 8b98ba40
    switch action {
    case .addButtonTapped:
      state.values.append(Model())
      return .none
    }
  }
}
```

We'd like to be able to write a test for this by asserting that when the `addButtonTapped` action
is sent a model is append to the `values` array:

```swift
func testAdd() async {
  let store = TestStore(initialState: Feature.State()) {
    Feature()
  } withDependencies: {
    $0.uuid = .incrementing
  }
  store.exhaustivity = .off(showSkippedAssertions: true)

  await store.send(.addButtonTapped) {
    $0.values = [Model()]
  }
}
```

However even this simple passes when `showSkippedAssertions` is set to true:

> ❌ Failure: A state change does not match expectation: …
>
> ```diff
>   TestStoreNonExhaustiveTests.Feature.State(
>     values: [
>       [0]: TestStoreNonExhaustiveTests.Model(
> -       id: UUID(00000000-0000-0000-0000-000000000001)
> +       id: UUID(00000000-0000-0000-0000-000000000000)
>       )
>     ]
>   )
> ```
>
> (Expected: −, Actual: +)

This is happening because the trailing closure is invoked twice, and the side effect that is
executed when the closure is first invoked is bleeding over into when it is invoked a second time.

In particular, when the closure is evaluated the first time it causes `Model()` to be constructed,
which secretly generates the next auto-incrementing UUID. Then, when we run the closure again
_another_ `Model()` is constructed, which causes another auto-incrementing UUID to be generated,
and that value does not match our expectations.

If you want to use the `showSkippedAssertions` option for
``Exhaustivity/off(showSkippedAssertions:)`` then you should avoid performing any kind of side
effect in `send`, including using `@Dependency` directly in your models' initializers. Instead
force those values to be provided at the moment of initializing the model:

```swift
struct Model: Equatable {
  let id: UUID
  init(id: UUID) {
    self.id = id
  }
}
```

And then move the responsibility of generating new IDs to the reducer:

```swift
struct Feature: Reducer {
  // ...
  @Dependency(\.uuid) var uuid
<<<<<<< HEAD
  func reduce(into state: inout State, action: Action) -> Effect<Action> {
=======
  func reduce(
    into state: inout State, action: Action
  ) -> EffectTask<Action> {
>>>>>>> 8b98ba40
    switch action {
    case .addButtonTapped:
      state.values.append(Model(id: self.uuid()))
      return .none
    }
  }
}
```

And now you can write the test more simply by providing the ID explicitly:

```swift
await store.send(.addButtonTapped) {
  $0.values = [
    Model(id: UUID(0))
  ]
}
```

And it works if you send the action multiple times:

```swift
await store.send(.addButtonTapped) {
  $0.values = [
    Model(id: UUID(0))
  ]
}
await store.send(.addButtonTapped) {
  $0.values = [
    Model(id: UUID(0)),
    Model(id: UUID(1))
  ]
}
```

## Testing gotchas

This is not well known, but when an application target runs tests it actually boots up a simulator
and runs your actual application entry point in the simulator. This means while tests are running,
your application's code is separately also running. This can be a huge gotcha because it means you
may be unknowingly making network requests, tracking analytics, writing data to user defaults or to
the disk, and more.

This usually flies under the radar and you just won't know it's happening, which can be problematic.
But, once you start using this library and start controlling your dependencies, the problem can
surface in a very visible manner. Typically, when a dependency is used in a test context without
being overridden, a test failure occurs. This makes it possible for your test to pass successfully,
yet for some mysterious reason the test suite fails. This happens because the code in the _app
host_ is now running in a test context, and accessing dependencies will cause test failures.

This only happens when running tests in a _application target_, that is, a target that is
specifically used to launch the application for a simulator or device. This does not happen when
running tests for frameworks or SPM libraries, which is yet another good reason to modularize
your code base.

However, if you aren't in a position to modularize your code base right now, there is a quick
fix. Our [XCTest Dynamic Overlay][xctest-dynamic-overlay-gh] library, which is transitively included
with this library, comes with a property you can check to see if tests are currently running. If
they are, you can omit the entire entry point of your application:

```swift
import SwiftUI
import XCTestDynamicOverlay

@main
struct MyApp: App {
  var body: some Scene {
    WindowGroup {
      if !_XCTIsTesting {
        // Your real root view
      }
    }
  }
}
```

That will allow tests to run in the application target without your actual application code
interfering.

[xctest-dynamic-overlay-gh]: http://github.com/pointfreeco/xctest-dynamic-overlay
[Testing-state-changes]: #Testing-state-changes
[Testing-effects]: #Testing-effects
[gh-combine-schedulers]: http://github.com/pointfreeco/combine-schedulers
[gh-xctest-dynamic-overlay]: http://github.com/pointfreeco/xctest-dynamic-overlay
[tca-examples]: https://github.com/pointfreeco/swift-composable-architecture/tree/main/Examples
[gh-swift-clocks]: http://github.com/pointfreeco/swift-clocks
[merowing.info]: https://www.merowing.info
[exhaustive-testing-in-tca]: https://www.merowing.info/exhaustive-testing-in-tca/
[Composable-Architecture-at-Scale]: https://vimeo.com/751173570
[Non-exhaustive-testing]: #Non-exhaustive-testing<|MERGE_RESOLUTION|>--- conflicted
+++ resolved
@@ -24,13 +24,7 @@
   struct State: Equatable { var count = 0 }
   enum Action { case incrementButtonTapped, decrementButtonTapped }
 
-<<<<<<< HEAD
   func reduce(into state: inout State, action: Action) -> Effect<Action> {
-=======
-  func reduce(
-    into state: inout State, action: Action
-  ) -> EffectTask<Action> {
->>>>>>> 8b98ba40
     switch action {
     case .incrementButtonTapped:
       state.count += 1
@@ -192,27 +186,15 @@
 
 As a simple example, suppose we have a feature with a button such that when you tap it, it starts
 a timer that counts up until you reach 5, and then stops. This can be accomplished using the
-<<<<<<< HEAD
 ``EffectPublisher/run(priority:operation:catch:fileID:line:)`` helper on ``Effect``, which provides
 you with an asynchronous context to operate in and can send multiple actions back into the system:
-=======
-``EffectPublisher/run(priority:operation:catch:fileID:line:)`` helper on ``EffectTask``, which
-provides you with an asynchronous context to operate in and can send multiple actions back into the
-system:
->>>>>>> 8b98ba40
 
 ```swift
 struct Feature: Reducer {
   struct State: Equatable { var count = 0 }
   enum Action { case startTimerButtonTapped, timerTick }
 
-<<<<<<< HEAD
   func reduce(into state: inout State, action: Action) -> Effect<Action> {
-=======
-  func reduce(
-    into state: inout State, action: Action
-  ) -> EffectTask<Action> {
->>>>>>> 8b98ba40
     switch action {
     case .startTimerButtonTapped:
       state.count = 0
@@ -685,13 +667,7 @@
 struct Feature: Reducer {
   struct State: Equatable { var values: [Model] = [] }
   enum Action { case addButtonTapped }
-<<<<<<< HEAD
   func reduce(into state: inout State, action: Action) -> Effect<Action> {
-=======
-  func reduce(
-    into state: inout State, action: Action
-  ) -> EffectTask<Action> {
->>>>>>> 8b98ba40
     switch action {
     case .addButtonTapped:
       state.values.append(Model())
@@ -764,13 +740,7 @@
 struct Feature: Reducer {
   // ...
   @Dependency(\.uuid) var uuid
-<<<<<<< HEAD
   func reduce(into state: inout State, action: Action) -> Effect<Action> {
-=======
-  func reduce(
-    into state: inout State, action: Action
-  ) -> EffectTask<Action> {
->>>>>>> 8b98ba40
     switch action {
     case .addButtonTapped:
       state.values.append(Model(id: self.uuid()))
