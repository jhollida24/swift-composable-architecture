--- conflicted
+++ resolved
@@ -82,13 +82,8 @@
 when we receive a response from the fact API request:
 
 ```swift
-<<<<<<< HEAD
-struct Feature: Reducer {
-  struct State: Equatable { … }
-=======
-struct Feature: ReducerProtocol {
+struct Feature: Reducer {
   struct State: Equatable { /* ... */ }
->>>>>>> d87fe59c
   enum Action: Equatable {
     case factAlertDismissed
     case decrementButtonTapped
@@ -105,15 +100,9 @@
 execute effects, and they can return `.none` to represent that:
 
 ```swift
-<<<<<<< HEAD
-struct Feature: Reducer {
-  struct State: Equatable { … }
-  enum Action: Equatable { … }
-=======
-struct Feature: ReducerProtocol {
+struct Feature: Reducer {
   struct State: Equatable { /* ... */ }
   enum Action: Equatable { /* ... */ }
->>>>>>> d87fe59c
   
   func reduce(into state: inout State, action: Action) -> Effect<Action> {
     switch action {
@@ -434,15 +423,9 @@
 any feature:
 
 ```swift
-<<<<<<< HEAD
-struct Feature: Reducer {
-  struct State { … }
-  enum Action { … }
-=======
-struct Feature: ReducerProtocol {
+struct Feature: Reducer {
   struct State { /* ... */ }
   enum Action { /* ... */ }
->>>>>>> d87fe59c
   @Dependency(\.numberFact) var numberFact
   // ...
 }
