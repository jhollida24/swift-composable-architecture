--- conflicted
+++ resolved
@@ -240,11 +240,7 @@
         
         @Code(name: "ContactsFeatures.swift", file: 02-02-02-code-0015, previousFile: 02-02-02-code-0015-previous)
       }
-<<<<<<< HEAD
-      
-=======
 
->>>>>>> dcde7215
       @Step {
         The same can be done for the `alert(store:)` view modifier.
         
