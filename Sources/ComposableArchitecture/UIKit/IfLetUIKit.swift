import Combine

extension Store {
  /// Calls one of two closures depending on whether a store's optional state is `nil` or not, and
  /// whenever this condition changes for as long as the cancellable lives.
  ///
  /// If the store's state is non-`nil`, it will safely unwrap the value and bundle it into a new
  /// store of non-optional state that is passed to the first closure. If the store's state is
  /// `nil`, the second closure is called instead.
  ///
  /// This method is useful for handling navigation in UIKit. The state for a screen the user wants
  /// to navigate to can be held as an optional value in the parent, and when that value goes from
  /// `nil` to non-`nil`, or non-`nil` to `nil`, you can update the navigation stack accordingly:
  ///
  /// ```swift
  /// class ParentViewController: UIViewController {
  ///   let store: Store<ParentState, ParentAction>
  ///   var cancellables: Set<AnyCancellable> = []
  ///   // ...
  ///   func viewDidLoad() {
  ///     // ...
  ///     self.store
  ///       .scope(state: \.optionalChild, action: \.child)
  ///       .ifLet(
  ///         then: { [weak self] childStore in
  ///           self?.navigationController?.pushViewController(
  ///             ChildViewController(store: childStore),
  ///             animated: true
  ///           )
  ///         },
  ///         else: { [weak self] in
  ///           guard let self = self else { return }
  ///           self.navigationController?.popToViewController(self, animated: true)
  ///         }
  ///       )
  ///       .store(in: &self.cancellables)
  ///   }
  /// }
  /// ```
  ///
  /// - Parameters:
  ///   - unwrap: A function that is called with a store of non-optional state when the store's
  ///     state is non-`nil`, or whenever it goes from `nil` to non-`nil`.
  ///   - else: A function that is called when the store's optional state is `nil`, or whenever it
  ///     goes from non-`nil` to `nil`.
  /// - Returns: A cancellable that maintains a subscription to updates whenever the store's state
  ///   goes from `nil` to non-`nil` and vice versa, so that the caller can react to these changes.
  public func ifLet<Wrapped>(
    then unwrap: @escaping (_ store: Store<Wrapped, Action>) -> Void,
    else: @escaping () -> Void = {}
  ) -> Cancellable where State == Wrapped? {
    return self
      .publisher
      .removeDuplicates(by: { ($0 != nil) == ($1 != nil) })
      .sink { state in
        if var state = state {
          unwrap(
            self.scope(
              id: self.id(state: \.!, action: \.self),
<<<<<<< HEAD
              // NB: This causes a crash due to a Swift compiler bug.
              //     https://github.com/apple/swift/issues/70611
              //state: ToState(\.[default:SubscriptDefault(state)]),
              state: ToState(coalesceToLastValue({ $0 }, initialValue: state)),
=======
              state: ToState {
                state = $0 ?? state
                return state
              },
>>>>>>> 16f428c5
              action: { $0 },
              isInvalid: { $0 == nil }
            )
          )
        } else {
          `else`()
        }
      }
  }
}<|MERGE_RESOLUTION|>--- conflicted
+++ resolved
@@ -57,17 +57,10 @@
           unwrap(
             self.scope(
               id: self.id(state: \.!, action: \.self),
-<<<<<<< HEAD
-              // NB: This causes a crash due to a Swift compiler bug.
-              //     https://github.com/apple/swift/issues/70611
-              //state: ToState(\.[default:SubscriptDefault(state)]),
-              state: ToState(coalesceToLastValue({ $0 }, initialValue: state)),
-=======
               state: ToState {
                 state = $0 ?? state
                 return state
               },
->>>>>>> 16f428c5
               action: { $0 },
               isInvalid: { $0 == nil }
             )
