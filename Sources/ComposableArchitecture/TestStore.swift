@_spi(Internals) import CasePaths
import Combine
import ConcurrencyExtras
import CustomDump
import Foundation
import XCTestDynamicOverlay

/// A testable runtime for a reducer.
///
/// This object aids in writing expressive and exhaustive tests for features built in the
/// Composable Architecture. It allows you to send a sequence of actions to the store, and each step
/// of the way you must assert exactly how state changed, and how effect emissions were fed back
/// into the system.
///
/// See the dedicated <doc:Testing> article for detailed information on testing.
///
/// ## Exhaustive testing
///
/// By default, ``TestStore`` requires you to exhaustively prove how your feature evolves from
/// sending use actions and receiving actions from effects. There are multiple ways the test store
/// forces you to do this:
///
///   * After each action is sent you must describe precisely how the state changed from before the
///     action was sent to after it was sent.
///
///     If even the smallest piece of data differs the test will fail. This guarantees that you are
///     proving you know precisely how the state of the system changes.
///
///   * Sending an action can sometimes cause an effect to be executed, and if that effect sends an
///     action back into the system, you **must** explicitly assert that you expect to receive that
///     action from the effect, _and_ you must assert how state changed as a result.
///
///     If you try to send another action before you have handled all effect actions, the test will
///     fail. This guarantees that you do not accidentally forget about an effect action, and that
///     the sequence of steps you are describing will mimic how the application behaves in reality.
///
///   * All effects must complete by the time the test case has finished running, and all effect
///     actions must be asserted on.
///
///     If at the end of the assertion there is still an in-flight effect running or an unreceived
///     action, the assertion will fail. This helps exhaustively prove that you know what effects
///     are in flight and forces you to prove that effects will not cause any future changes to your
///     state.
///
/// For example, given a simple counter reducer:
///
/// ```swift
/// @Reducer
/// struct Counter {
///   struct State: Equatable {
///     var count = 0
///   }
///
///   enum Action {
///     case decrementButtonTapped
///     case incrementButtonTapped
///   }
///
///   var body: some Reducer<State, Action> {
///     Reduce { state, action in
///       switch action {
///       case .decrementButtonTapped:
///         state.count -= 1
///         return .none
///
///       case .incrementButtonTapped:
///         state.count += 1
///         return .none
///       }
///     }
///   }
/// }
/// ```
///
/// One can assert against its behavior over time:
///
/// ```swift
/// @MainActor
/// class CounterTests: XCTestCase {
///   func testCounter() async {
///     let store = TestStore(
///       // Given: a counter state of 0
///       initialState: Counter.State(count: 0),
///     ) {
///       Counter()
///     }
///
///     // When: the increment button is tapped
///     await store.send(.incrementButtonTapped) {
///       // Then: the count should be 1
///       $0.count = 1
///     }
///   }
/// }
/// ```
///
/// Note that in the trailing closure of `.send(.incrementButtonTapped)` we are given a single
/// mutable value of the state before the action was sent, and it is our job to mutate the value to
/// match the state after the action was sent. In this case the `count` field changes to `1`.
///
/// If the change made in the closure does not reflect reality, you will get a test failure with a
/// nicely formatted failure message letting you know exactly what went wrong:
///
/// ```swift
/// await store.send(.incrementButtonTapped) {
///   $0.count = 42
/// }
/// ```
///
/// > ❌ Failure: A state change does not match expectation: …
/// >
/// > ```diff
/// >  TestStoreFailureTests.State(
/// > -   count: 42
/// > +   count: 1
/// >  )
/// > ```
/// >
/// > (Expected: −, Actual: +)
///
/// For a more complex example, consider the following bare-bones search feature that uses a clock
/// and cancel token to debounce requests:
///
/// ```swift
/// @Reducer
/// struct Search {
///   struct State: Equatable {
///     var query = ""
///     var results: [String] = []
///   }
///
///   enum Action {
///     case queryChanged(String)
///     case searchResponse(Result<[String], Error>)
///   }
///
///   @Dependency(\.apiClient) var apiClient
///   @Dependency(\.continuousClock) var clock
///   private enum CancelID { case search }
///
///   var body: some Reducer<State, Action> {
///     Reduce { state, action in
///       switch action {
///       case let .queryChanged(query):
///         state.query = query
///         return .run { send in
///           try await self.clock.sleep(for: 0.5)
///
///           await send(.searchResponse(Result { try await self.apiClient.search(query) }))
///         }
///         .cancellable(id: CancelID.search, cancelInFlight: true)
///
///       case let .searchResponse(.success(results)):
///         state.results = results
///         return .none
///
///       case .searchResponse(.failure):
///         // Do error handling here.
///         return .none
///       }
///     }
///   }
/// }
/// ```
///
/// It can be fully tested by overriding the `apiClient` and `continuousClock` dependencies with
/// values that are fully controlled and deterministic:
///
/// ```swift
/// // Create a test clock to control the timing of effects
/// let clock = TestClock()
///
/// let store = TestStore(initialState: Search.State()) {
///   Search()
/// } withDependencies: {
///   // Override the clock dependency with the test clock
///   $0.continuousClock = clock
///
///   // Simulate a search response with one item
///   $0.apiClient.search = { _ in
///     ["Composable Architecture"]
///   }
/// )
///
/// // Change the query
/// await store.send(.searchFieldChanged("c") {
///   // Assert that state updates accordingly
///   $0.query = "c"
/// }
///
/// // Advance the clock by enough to get past the debounce
/// await clock.advance(by: 0.5)
///
/// // Assert that the expected response is received
/// await store.receive(\.searchResponse.success) {
///   $0.results = ["Composable Architecture"]
/// }
/// ```
///
/// This test is proving that when the search query changes some search responses are delivered and
/// state updates accordingly.
///
/// If we did not assert that the `searchResponse` action was received, we would get the following
/// test failure:
///
/// > ❌ Failure: The store received 1 unexpected action after this one: …
/// >
/// > ```
/// > Unhandled actions: [
/// >   [0]: Search.Action.searchResponse
/// > ]
/// > ```
///
/// This helpfully lets us know that we have no asserted on everything that happened in the feature,
/// which could be hiding a bug from us.
///
/// Or if we had sent another action before handling the effect's action we would have also gotten
/// a test failure:
///
/// > ❌ Failure: Must handle 1 received action before sending an action: …
/// >
/// > ```
/// > Unhandled actions: [
/// >   [0]: Search.Action.searchResponse
/// > ]
/// > ```
///
/// All of these types of failures help you prove that you know exactly how your feature evolves as
/// actions are sent into the system. If the library did not produce a test failure in these
/// situations it could be hiding subtle bugs in your code. For example, when the user clears the
/// search query you probably expect that the results are cleared and no search request is executed
/// since there is no query. This can be done like so:
///
/// ```swift
/// await store.send(.queryChanged("")) {
///   $0.query = ""
///   $0.results = []
/// }
///
/// // No need to perform `store.receive` since we do not expect a search
/// // effect to execute.
/// ```
///
/// But, if in the future a bug is introduced causing a search request to be executed even when the
/// query is empty, you will get a test failure because a new effect is being created that is not
/// being asserted on. This is the power of exhaustive testing.
///
/// ## Non-exhaustive testing
///
/// While exhaustive testing can be powerful, it can also be a nuisance, especially when testing how
/// many features integrate together. This is why sometimes you may want to selectively test in a
/// non-exhaustive style.
///
/// > Tip: The concept of "non-exhaustive test store" was first introduced by
/// [Krzysztof Zabłocki][merowing.info] in a [blog post][exhaustive-testing-in-tca] and
/// [conference talk][Composable-Architecture-at-Scale], and then later became integrated into the
/// core library.
///
/// Test stores are exhaustive by default, which means you must assert on every state change, and
/// how ever effect feeds data back into the system, and you must make sure that all effects
/// complete before the test is finished. To turn off exhaustivity you can set ``exhaustivity``
/// to ``Exhaustivity/off``. When that is done the ``TestStore``'s behavior changes:
///
///   * The trailing closures of ``send(_:assert:file:line:)`` and
///     ``receive(_:timeout:assert:file:line:)-6325h`` no longer need to assert on all state
///     changes. They can assert on any subset of changes, and only if they make an incorrect
///     mutation will a test failure be reported.
///   * The ``send(_:assert:file:line:)`` and ``receive(_:timeout:assert:file:line:)-6325h``
///     methods are allowed to be called even when actions have been received from effects that have
///     not been asserted on yet. Any pending actions will be cleared.
///   * Tests are allowed to finish with unasserted, received actions and in-flight effects. No test
///     failures will be reported.
///
/// Non-exhaustive stores can be configured to report skipped assertions by configuring
/// ``Exhaustivity/off(showSkippedAssertions:)``. When set to `true` the test store will have the
/// added behavior that any unasserted change causes a grey, informational box to appear next to
/// each assertion detailing the changes that were not asserted against. This allows you to see what
/// information you are choosing to ignore without causing a test failure. It can be useful in
/// tracking down bugs that happen in production but that aren't currently detected in tests.
///
/// This style of testing is most useful for testing the integration of multiple features where you
/// want to focus on just a certain slice of the behavior. Exhaustive testing can still be important
/// to use for leaf node features, where you truly do want to assert on everything happening inside
/// the feature.
///
/// For example, suppose you have a tab-based application where the 3rd tab is a login screen. The
/// user can fill in some data on the screen, then tap the "Submit" button, and then a series of
/// events happens to  log the user in. Once the user is logged in, the 3rd tab switches from a
/// login screen to a profile screen, _and_ the selected tab switches to the first tab, which is an
/// activity screen.
///
/// When writing tests for the login feature we will want to do that in the exhaustive style so that
/// we can prove exactly how the feature would behave in production. But, suppose we wanted to write
/// an integration test that proves after the user taps the "Login" button that ultimately the
/// selected tab switches to the first tab.
///
/// In order to test such a complex flow we must test the integration of multiple features, which
/// means dealing with complex, nested state and effects. We can emulate this flow in a test by
/// sending actions that mimic the user logging in, and then eventually assert that the selected
/// tab switched to activity:
///
/// ```swift
/// let store = TestStore(initialState: App.State()) {
///   App()
/// }
///
/// // 1️⃣ Emulate user tapping on submit button.
/// await store.send(.login(.submitButtonTapped)) {
///   // 2️⃣ Assert how all state changes in the login feature
///   $0.login?.isLoading = true
///   …
/// }
///
/// // 3️⃣ Login feature performs API request to login, and
/// //    sends response back into system.
/// await store.receive(\.login.loginResponse.success) {
/// // 4️⃣ Assert how all state changes in the login feature
///   $0.login?.isLoading = false
///   …
/// }
///
/// // 5️⃣ Login feature sends a delegate action to let parent
/// //    feature know it has successfully logged in.
/// await store.receive(\.login.delegate.didLogin) {
/// // 6️⃣ Assert how all of app state changes due to that action.
///   $0.authenticatedTab = .loggedIn(
///     Profile.State(...)
///   )
///   …
///   // 7️⃣ *Finally* assert that the selected tab switches to activity.
///   $0.selectedTab = .activity
/// }
/// ```
///
/// Doing this with exhaustive testing is verbose, and there are a few problems with this:
///
///   * We need to be intimately knowledgeable in how the login feature works so that we can assert
///     on how its state changes and how its effects feed data back into the system.
///   * If the login feature were to change its logic we may get test failures here even though the
///     logic we are actually trying to test doesn't really care about those changes.
///   * This test is very long, and so if there are other similar but slightly different flows we
///     want to test we will be tempted to copy-and-paste the whole thing, leading to lots of
///     duplicated, fragile tests.
///
/// Non-exhaustive testing allows us to test the high-level flow that we are concerned with, that of
/// login causing the selected tab to switch to activity, without having to worry about what is
/// happening inside the login feature. To do this, we can turn off ``TestStore/exhaustivity`` in
/// the test store, and then just assert on what we are interested in:
///
/// ```swift
/// let store = TestStore(App.State()) {
///   App()
/// }
/// store.exhaustivity = .off  // ⬅️
///
/// await store.send(.login(.submitButtonTapped))
/// await store.receive(\.login.delegate.didLogin) {
///   $0.selectedTab = .activity
/// }
/// ```
///
/// In particular, we did not assert on how the login's state changed or how the login's effects fed
/// data back into the system. We just assert that when the "Submit" button is tapped that
/// eventually we get the `didLogin` delegate action and that causes the selected tab to flip to
/// activity. Now the login feature is free to make any change it wants to make without affecting
/// this integration test.
///
/// Using ``Exhaustivity/off`` for ``TestStore/exhaustivity`` causes all un-asserted changes to pass
/// without any notification. If you would like to see what test failures are being suppressed
/// without actually causing a failure, you can use ``Exhaustivity/off(showSkippedAssertions:)``:
///
/// ```swift
/// let store = TestStore(initialState: App.State()) {
///   App()
/// }
/// store.exhaustivity = .off(showSkippedAssertions: true)  // ⬅️
///
/// await store.send(.login(.submitButtonTapped))
/// await store.receive(\.login.delegate.didLogin) {
///   $0.selectedTab = .profile
/// }
/// ```
///
/// When this is run you will get grey, informational boxes on each assertion where some change
/// wasn't fully asserted on:
///
/// > ◽️ Expected failure: A state change does not match expectation: …
/// >
/// > ```diff
/// >   App.State(
/// >     authenticatedTab: .loggedOut(
/// >       Login.State(
/// > -       isLoading: false
/// > +       isLoading: true,
/// >         …
/// >       )
/// >     )
/// >   )
/// > ```
/// >
/// > Skipped receiving .login(.loginResponse(.success))
/// >
/// > A state change does not match expectation: …
/// >
/// > ```diff
/// >   App.State(
/// > -   authenticatedTab: .loggedOut(…)
/// > +   authenticatedTab: .loggedIn(
/// > +     Profile.State(…)
/// > +   ),
/// >     …
/// >   )
/// > ```
/// >
/// > (Expected: −, Actual: +)
///
/// The test still passes, and none of these notifications are test failures. They just let you know
/// what things you are not explicitly asserting against, and can be useful to see when tracking
/// down bugs that happen in production but that aren't currently detected in tests.
///
/// [merowing.info]: https://www.merowing.info
/// [exhaustive-testing-in-tca]: https://www.merowing.info/exhaustive-testing-in-tca/
/// [Composable-Architecture-at-Scale]: https://vimeo.com/751173570
public final class TestStore<State, Action> {

  /// The current dependencies of the test store.
  ///
  /// The dependencies define the execution context that your feature runs in. They can be modified
  /// throughout the test store's lifecycle in order to influence how your feature produces effects.
  ///
  /// Typically you will override certain dependencies immediately after constructing the test
  /// store. For example, if your feature need access to the current date and an API client to do
  /// its job, you can override those dependencies like so:
  ///
  /// ```swift
  /// let store = TestStore(/* ... */) {
  ///   $0.apiClient = .mock
  ///   $0.date = .constant(Date(timeIntervalSinceReferenceDate: 1234567890))
  /// }
  ///
  /// // Store assertions here
  /// ```
  ///
  /// You can also override dependencies in the middle of the test in order to simulate how the
  /// dependency changes as the user performs action. For example, to test the flow of an API
  /// request failing at first but then later succeeding, you can do the following:
  ///
  /// ```swift
  /// store.dependencies.apiClient = .failing
  ///
  /// store.send(.buttonTapped) { /* ... */ }
  /// store.receive(\.searchResponse.failure) { /* ... */ }
  ///
  /// store.dependencies.apiClient = .mock
  ///
  /// store.send(.buttonTapped) { /* ... */ }
  /// store.receive(\.searchResponse.success) { /* ... */ }
  /// ```
  public var dependencies: DependencyValues {
    _read { yield self.reducer.dependencies }
    _modify { yield &self.reducer.dependencies }
  }

  /// The current exhaustivity level of the test store.
  public var exhaustivity: Exhaustivity = .on

  /// Serializes all async work to the main thread for the lifetime of the test store.
  public var useMainSerialExecutor: Bool {
    get { uncheckedUseMainSerialExecutor }
    set { uncheckedUseMainSerialExecutor = newValue }
  }
  private let originalUseMainSerialExecutor = uncheckedUseMainSerialExecutor

  /// The current state of the test store.
  ///
  /// When read from a trailing closure assertion in ``send(_:assert:file:line:)`` or
  /// ``receive(_:timeout:assert:file:line:)-6325h``, it will equal the `inout` state passed to the
  /// closure.
  public var state: State {
    self.reducer.state
  }

  /// The default timeout used in all methods that take an optional timeout.
  ///
  /// This is the default timeout used in all methods that take an optional timeout, such as
  /// ``receive(_:timeout:assert:file:line:)-6325h`` and ``finish(timeout:file:line:)-53gi5``.
  public var timeout: UInt64

  private let file: StaticString
  private var line: UInt
  let reducer: TestReducer<State, Action>
  private let store: Store<State, TestReducer<State, Action>.TestAction>

  /// Creates a test store with an initial state and a reducer powering its runtime.
  ///
  /// See <doc:Testing> and the documentation of ``TestStore`` for more information on how to best
  /// use a test store.
  ///
  /// - Parameters:
  ///   - initialState: The state the feature starts in.
  ///   - reducer: The reducer that powers the runtime of the feature.
  ///   - prepareDependencies: A closure that can be used to override dependencies that will be
  ///     accessed during the test. These dependencies will be used when producing the initial
  ///     state.
  public init<R: Reducer>(
    initialState: @autoclosure () -> R.State,
    @ReducerBuilder<State, Action> reducer: () -> R,
    withDependencies prepareDependencies: (inout DependencyValues) -> Void = { _ in
    },
    file: StaticString = #file,
    line: UInt = #line
  )
  where
    R.State == State,
    R.Action == Action,
    State: Equatable
  {
    let reducer = XCTFailContext.$current.withValue(XCTFailContext(file: file, line: line)) {
      Dependencies.withDependencies {
        $0[SharedChangeTracker.self] = SharedChangeTracker()
        $0.persistentReferences = LockIsolated([:])
        prepareDependencies(&$0)
      } operation: {
        TestReducer(Reduce(reducer()), initialState: initialState())
      }
    }
    self.file = file
    self.line = line
    self.reducer = reducer
    self.store = Store(initialState: reducer.state) { reducer }
    self.timeout = 1 * NSEC_PER_SEC
    self.useMainSerialExecutor = true
  }

  /// Creates a test store with an initial state and a reducer powering its runtime.
  ///
  /// See <doc:Testing> and the documentation of ``TestStore`` for more information on how to best
  /// use a test store.
  ///
  /// - Parameters:
  ///   - initialState: The state the feature starts in.
  ///   - reducer: The reducer that powers the runtime of the feature.
  ///   - prepareDependencies: A closure that can be used to override dependencies that will be
  ///     accessed during the test. These dependencies will be used when producing the initial
  ///     state.
  @available(*, deprecated, message: "State must be equatable to perform assertions.")
  public init<R: Reducer>(
    initialState: @autoclosure () -> R.State,
    @ReducerBuilder<State, Action> reducer: () -> R,
    withDependencies prepareDependencies: (inout DependencyValues) -> Void = { _ in
    },
    file: StaticString = #file,
    line: UInt = #line
  )
  where
    R.State == State,
    R.Action == Action
  {
    let reducer = XCTFailContext.$current.withValue(XCTFailContext(file: file, line: line)) {
      Dependencies.withDependencies(prepareDependencies) {
        TestReducer(Reduce(reducer()), initialState: initialState())
      }
    }
    self.file = file
    self.line = line
    self.reducer = reducer
    self.store = Store(initialState: reducer.state) { reducer }
    self.timeout = 1 * NSEC_PER_SEC
    self.useMainSerialExecutor = true
  }

  // NB: Only needed until Xcode ships a macOS SDK that uses the 5.7 standard library.
  // See: https://forums.swift.org/t/xcode-14-rc-cannot-specialize-protocol-type/60171/15
  #if (canImport(RegexBuilder) || !os(macOS) && !targetEnvironment(macCatalyst))
    /// Suspends until all in-flight effects have finished, or until it times out.
    ///
    /// Can be used to assert that all effects have finished.
    ///
    /// - Parameter duration: The amount of time to wait before asserting.
    @available(iOS 16, macOS 13, tvOS 16, watchOS 9, *)
    @MainActor
    public func finish(
      timeout duration: Duration,
      file: StaticString = #file,
      line: UInt = #line
    ) async {
      await self.finish(timeout: duration.nanoseconds, file: file, line: line)
    }
  #endif

  /// Suspends until all in-flight effects have finished, or until it times out.
  ///
  /// Can be used to assert that all effects have finished.
  ///
  /// > Important: `TestStore.finish()` should only be called once per test store, at the end of the
  /// > test. Interacting with a finished test store is undefined.
  ///
  /// - Parameter nanoseconds: The amount of time to wait before asserting.
  @_disfavoredOverload
  @MainActor
  public func finish(
    timeout nanoseconds: UInt64? = nil,
    file: StaticString = #file,
    line: UInt = #line
  ) async {
    Task.cancel(id: OnFirstAppearID())

    let nanoseconds = nanoseconds ?? self.timeout
    let start = DispatchTime.now().uptimeNanoseconds
    await Task.megaYield()
    while !self.reducer.inFlightEffects.isEmpty {
      guard start.distance(to: DispatchTime.now().uptimeNanoseconds) < nanoseconds
      else {
        let timeoutMessage =
          nanoseconds != self.timeout
          ? #"try increasing the duration of this assertion's "timeout""#
          : #"configure this assertion with an explicit "timeout""#
        let suggestion = """
          There are effects in-flight. If the effect that delivers this action uses a \
          clock/scheduler (via "receive(on:)", "delay", "debounce", etc.), make sure that you wait \
          enough time for it to perform the effect. If you are using a test \
          clock/scheduler, advance it so that the effects may complete, or consider using \
          an immediate clock/scheduler to immediately perform the effect instead.

          If you are not yet using a clock/scheduler, or can not use a clock/scheduler, \
          \(timeoutMessage).
          """
        XCTFailHelper(
          """
          Expected effects to finish, but there are still effects in-flight\
          \(nanoseconds > 0 ? " after \(Double(nanoseconds)/Double(NSEC_PER_SEC)) seconds" : "").

          \(suggestion)
          """,
          file: file,
          line: line
        )
        return
      }
      await Task.yield()
    }
  }

  deinit {
    self.completed()
    uncheckedUseMainSerialExecutor = self.originalUseMainSerialExecutor
  }

  func completed() {
    if !self.reducer.receivedActions.isEmpty {
      let actions = self.reducer.receivedActions
        .map(\.action)
        .map { "    • " + debugCaseOutput($0, abbreviated: true) }
        .joined(separator: "\n")
      XCTFailHelper(
        """
        The store received \(self.reducer.receivedActions.count) unexpected \
        action\(self.reducer.receivedActions.count == 1 ? "" : "s") after this one: …

          Unhandled actions:
        \(actions)
        """,
        file: self.file,
        line: self.line
      )
    }
    Task.cancel(id: OnFirstAppearID())
    for effect in self.reducer.inFlightEffects {
      XCTFailHelper(
        """
        An effect returned for this action is still running. It must complete before the end of \
        the test. …

        To fix, inspect any effects the reducer returns for this action and ensure that all of \
        them complete by the end of the test. There are a few reasons why an effect may not have \
        completed:

        • If using async/await in your effect, it may need a little bit of time to properly \
        finish. To fix you can simply perform "await store.finish()" at the end of your test.

        • If an effect uses a clock/scheduler (via "receive(on:)", "delay", "debounce", etc.), \
        make sure that you wait enough time for it to perform the effect. If you are using \
        a test clock/scheduler, advance it so that the effects may complete, or consider \
        using an immediate clock/scheduler to immediately perform the effect instead.

        • If you are returning a long-living effect (timers, notifications, subjects, etc.), \
        then make sure those effects are torn down by marking the effect ".cancellable" and \
        returning a corresponding cancellation effect ("Effect.cancel") from another action, or, \
        if your effect is driven by a Combine subject, send it a completion.
        """,
        file: effect.action.file,
        line: effect.action.line
      )
    }
    self.dependencies[SharedChangeTracker.self]?.assertUnchanged()
  }

  /// Overrides the store's dependencies for a given operation.
  ///
  /// - Parameters:
  ///   - updateValuesForOperation: A closure for updating the store's dependency values for the
  ///     duration of the operation.
  ///   - operation: The operation.
  public func withDependencies<R>(
    _ updateValuesForOperation: (_ dependencies: inout DependencyValues) throws -> Void,
    operation: () throws -> R
  ) rethrows -> R {
    let previous = self.dependencies
    defer { self.dependencies = previous }
    try updateValuesForOperation(&self.dependencies)
    return try operation()
  }

  /// Overrides the store's dependencies for a given operation.
  ///
  /// - Parameters:
  ///   - updateValuesForOperation: A closure for updating the store's dependency values for the
  ///     duration of the operation.
  ///   - operation: The operation.
  @MainActor
  public func withDependencies<R>(
    _ updateValuesForOperation: (_ dependencies: inout DependencyValues) async throws -> Void,
    operation: @MainActor () async throws -> R
  ) async rethrows -> R {
    let previous = self.dependencies
    defer { self.dependencies = previous }
    try await updateValuesForOperation(&self.dependencies)
    return try await operation()
  }

  /// Overrides the store's exhaustivity for a given operation.
  ///
  /// - Parameters:
  ///   - exhaustivity: The exhaustivity.
  ///   - operation: The operation.
  public func withExhaustivity<R>(
    _ exhaustivity: Exhaustivity,
    operation: () throws -> R
  ) rethrows -> R {
    try SharedLocals.$exhaustivity.withValue(exhaustivity) {
      let previous = self.exhaustivity
      defer { self.exhaustivity = previous }
      self.exhaustivity = exhaustivity
      return try operation()
    }
  }

  /// Overrides the store's exhaustivity for a given operation.
  ///
  /// - Parameters:
  ///   - exhaustivity: The exhaustivity.
  ///   - operation: The operation.
  @MainActor
  public func withExhaustivity<R>(
    _ exhaustivity: Exhaustivity,
    operation: @MainActor () async throws -> R
  ) async rethrows -> R {
    try await SharedLocals.$exhaustivity.withValue(exhaustivity) {
      let previous = self.exhaustivity
      defer { self.exhaustivity = previous }
      self.exhaustivity = exhaustivity
      return try await operation()
    }
  }
}

/// A convenience type alias for referring to a test store of a given reducer's domain.
///
/// Instead of specifying two generics:
///
/// ```swift
/// let testStore: TestStore<Feature.State, Feature.Action>
/// ```
///
/// You can specify a single generic:
///
/// ```swift
/// let testStore: TestStoreOf<Feature>
/// ```
public typealias TestStoreOf<R: Reducer> = TestStore<R.State, R.Action>

extension TestStore where State: Equatable {
  /// Sends an action to the store and asserts when state changes.
  ///
  /// To assert on how state changes you can provide a trailing closure, and that closure is handed
  /// a mutable variable that represents the feature's state _before_ the action was sent. You need
  /// to mutate that variable so that it is equal to the feature's state _after_ the action is sent:
  ///
  /// ```swift
  /// await store.send(.incrementButtonTapped) {
  ///   $0.count = 1
  /// }
  /// await store.send(.decrementButtonTapped) {
  ///   $0.count = 0
  /// }
  /// ```
  ///
  /// This method suspends in order to allow any effects to start. For example, if you track an
  /// analytics event in an effect when an action is sent, you can assert on that behavior
  /// immediately after awaiting `store.send`:
  ///
  /// ```swift
  /// @MainActor
  /// func testAnalytics() async {
  ///   let events = ActorIsolated<[String]>([])
  ///   let analytics = AnalyticsClient(
  ///     track: { event in
  ///       await events.withValue { $0.append(event) }
  ///     }
  ///   )
  ///
  ///   let store = TestStore(initialState: Feature.State()) {
  ///     Feature()
  ///   } withDependencies {
  ///     $0.analytics = analytics
  ///   }
  ///
  ///   await store.send(.buttonTapped)
  ///
  ///   await events.withValue { XCTAssertEqual($0, ["Button Tapped"]) }
  /// }
  /// ```
  ///
  /// This method suspends only for the duration until the effect _starts_ from sending the action.
  /// It does _not_ suspend for the duration of the effect.
  ///
  /// In order to suspend for the duration of the effect you can use its return value, a
  /// ``TestStoreTask``, which represents the lifecycle of the effect started from sending an
  /// action. You can use this value to suspend until the effect finishes, or to force the
  /// cancellation of the effect, which is helpful for effects that are tied to a view's lifecycle
  /// and not torn down when an action is sent, such as actions sent in SwiftUI's `task` view
  /// modifier.
  ///
  /// For example, if your feature kicks off a long-living effect when the view appears by using
  /// SwiftUI's `task` view modifier, then you can write a test for such a feature by explicitly
  /// canceling the effect's task after you make all assertions:
  ///
  /// ```swift
  /// let store = TestStore(/* ... */)
  ///
  /// // Emulate the view appearing
  /// let task = await store.send(.task)
  ///
  /// // Assertions
  ///
  /// // Emulate the view disappearing
  /// await task.cancel()
  /// ```
  ///
  /// - Parameters:
  ///   - action: An action.
  ///   - updateStateToExpectedResult: A closure that asserts state changed by sending the action to
  ///     the store. The mutable state sent to this closure must be modified to match the state of
  ///     the store after processing the given action. Do not provide a closure if no change is
  ///     expected.
  /// - Returns: A ``TestStoreTask`` that represents the lifecycle of the effect executed when
  ///   sending the action.
  @MainActor
  @discardableResult
  public func send(
    _ action: Action,
    assert updateStateToExpectedResult: ((_ state: inout State) throws -> Void)? = nil,
    file: StaticString = #file,
    line: UInt = #line
  ) async -> TestStoreTask {
    await XCTFailContext.$current.withValue(XCTFailContext(file: file, line: line)) {
      if !self.reducer.receivedActions.isEmpty {
        var actions = ""
        customDump(self.reducer.receivedActions.map(\.action), to: &actions)
        XCTFailHelper(
          """
          Must handle \(self.reducer.receivedActions.count) received \
          action\(self.reducer.receivedActions.count == 1 ? "" : "s") before sending an action: …

          Unhandled actions: \(actions)
          """,
          file: file,
          line: line
        )
      }

      switch self.exhaustivity {
      case .on:
        break
      case .off(showSkippedAssertions: true):
        await self.skipReceivedActions(strict: false)
      case .off(showSkippedAssertions: false):
        self.reducer.receivedActions = []
      }

      let expectedState = self.state
      let previousState = self.reducer.state
      let previousStackElementID = self.reducer.dependencies.stackElementID.incrementingCopy()
      let task = self.store.send(
        .init(origin: .send(action), file: file, line: line),
        originatingFrom: nil
      )
      if uncheckedUseMainSerialExecutor {
        await Task.yield()
      } else {
        for await _ in self.reducer.effectDidSubscribe.stream {
          break
        }
      }
      do {
        let currentState = self.state
        let currentStackElementID = self.reducer.dependencies.stackElementID
        self.reducer.state = previousState
        self.reducer.dependencies.stackElementID = previousStackElementID
        defer {
          self.reducer.state = currentState
          self.reducer.dependencies.stackElementID = currentStackElementID
        }

        try self.expectedStateShouldMatch(
          expected: expectedState,
          actual: currentState,
          updateStateToExpectedResult: updateStateToExpectedResult,
          file: file,
          line: line
        )
      } catch {
        XCTFail("Threw error: \(error)", file: file, line: line)
      }
      if "\(self.file)" == "\(file)" {
        self.line = line
      }
      // NB: Give concurrency runtime more time to kick off effects so users don't need to manually
      //     instrument their effects.
      await Task.megaYield(count: 20)
      return .init(rawValue: task, timeout: self.timeout)
    }
  }

  /// Assert against the current state of the store.
  ///
  /// The trailing closure provided is given a mutable argument that represents the current state,
  /// and you can provide any mutations you want to the state. If your mutations cause the argument
  /// to differ from the current state of the test store, a test failure will be triggered.
  ///
  /// This tool is most useful in non-exhaustive test stores (see
  /// <doc:Testing#Non-exhaustive-testing>), which allow you to assert on a subset of the things
  /// happening inside your features. For example, you can send an action in a child feature
  /// without asserting on how many changes in the system, and then tell the test store to
  /// ``finish(timeout:file:line:)-53gi5`` by executing all of its effects, and finally to
  /// ``skipReceivedActions(strict:file:line:)-a4ri`` to receive all actions. After that is done you
  /// can assert on the final state of the store:
  ///
  /// ```swift
  /// store.exhaustivity = .off
  /// await store.send(.child(.closeButtonTapped))
  /// await store.finish()
  /// await store.skipReceivedActions()
  /// store.assert {
  ///   $0.child = nil
  /// }
  /// ```
  ///
  /// > Note: This helper is only intended to be used with non-exhaustive test stores. It is not
  /// needed in exhaustive test stores since any assertion you may make inside the trailing closure
  /// has already been handled by a previous `send` or `receive`.
  ///
  /// - Parameters:
  ///   - updateStateToExpectedResult: A closure that asserts against the current state of the test
  ///   store.
  @MainActor
  public func assert(
    _ updateStateToExpectedResult: @escaping (_ state: inout State) throws -> Void,
    file: StaticString = #file,
    line: UInt = #line
  ) {
    XCTFailContext.$current.withValue(XCTFailContext(file: file, line: line)) {
      let expectedState = self.state
      let currentState = self.reducer.state
      do {
        try self.expectedStateShouldMatch(
          expected: expectedState,
          actual: currentState,
          updateStateToExpectedResult: updateStateToExpectedResult,
          skipUnnecessaryModifyFailure: true,
          file: file,
          line: line
        )
      } catch {
        XCTFail("Threw error: \(error)", file: file, line: line)
      }
    }
  }

  private func expectedStateShouldMatch(
    expected: State,
    actual: State,
    updateStateToExpectedResult: ((inout State) throws -> Void)? = nil,
    skipUnnecessaryModifyFailure: Bool = false,
    file: StaticString,
    line: UInt
  ) throws {
    let skipUnnecessaryModifyFailure =
      skipUnnecessaryModifyFailure
        || self.reducer.dependencies[SharedChangeTracker.self]?.hasChanges == true
    try SharedLocals.$exhaustivity.withValue(self.exhaustivity) {
      let current = expected
      var expected = expected

      let currentStackElementID = self.reducer.dependencies.stackElementID
      let copiedStackElementID = currentStackElementID.incrementingCopy()
      self.reducer.dependencies.stackElementID = copiedStackElementID
      defer {
        self.reducer.dependencies.stackElementID = currentStackElementID
      }

<<<<<<< HEAD
      let updateStateToExpectedResult = updateStateToExpectedResult.map { original in
        { (state: inout State) in
          try XCTModifyLocals.$isExhaustive.withValue(self.exhaustivity == .on) {
            try original(&state)
          }
=======
    switch self.exhaustivity {
    case .on:
      var expectedWhenGivenPreviousState = expected
      if let updateStateToExpectedResult {
        try Dependencies.withDependencies {
          $0 = self.reducer.dependencies
        } operation: {
          try updateStateToExpectedResult(&expectedWhenGivenPreviousState)
>>>>>>> 1f5985a3
        }
      }

<<<<<<< HEAD
      switch self.exhaustivity {
      case .on:
        var expectedWhenGivenPreviousState = expected
        if let updateStateToExpectedResult = updateStateToExpectedResult {
          try Dependencies.withDependencies {
            $0 = self.reducer.dependencies
          } operation: {
            try updateStateToExpectedResult(&expectedWhenGivenPreviousState)
          }
=======
      if expectedWhenGivenPreviousState != actual {
        expectationFailure(expected: expectedWhenGivenPreviousState)
      } else {
        tryUnnecessaryModifyFailure()
      }

    case .off:
      var expectedWhenGivenActualState = actual
      if let updateStateToExpectedResult {
        try Dependencies.withDependencies {
          $0 = self.reducer.dependencies
        } operation: {
          try updateStateToExpectedResult(&expectedWhenGivenActualState)
>>>>>>> 1f5985a3
        }
        expected = expectedWhenGivenPreviousState

        if expectedWhenGivenPreviousState != actual {
          expectationFailure(expected: expectedWhenGivenPreviousState)
        } else {
          tryUnnecessaryModifyFailure()
        }
<<<<<<< HEAD

      case .off:
        var expectedWhenGivenActualState = actual
        if let updateStateToExpectedResult = updateStateToExpectedResult {
          try Dependencies.withDependencies {
            $0 = self.reducer.dependencies
          } operation: {
            try updateStateToExpectedResult(&expectedWhenGivenActualState)
          }
        }
        expected = expectedWhenGivenActualState

        if expectedWhenGivenActualState != actual {
          self.withExhaustivity(.on) {
            expectationFailure(expected: expectedWhenGivenActualState)
          }
        } else if self.exhaustivity == .off(showSkippedAssertions: true)
          && expectedWhenGivenActualState == actual
        {
          var expectedWhenGivenPreviousState = current
          if let updateStateToExpectedResult = updateStateToExpectedResult {
            XCTExpectFailure(strict: false) {
              do {
                try Dependencies.withDependencies {
                  $0 = self.reducer.dependencies
                } operation: {
                  try updateStateToExpectedResult(&expectedWhenGivenPreviousState)
                }
              } catch {
                XCTFail(
                  """
                  Skipped assertions: …

                  Threw error: \(error)
                  """,
                  file: file,
                  line: line
                )
=======
      } else if self.exhaustivity == .off(showSkippedAssertions: true)
        && expectedWhenGivenActualState == actual
      {
        var expectedWhenGivenPreviousState = current
        if let updateStateToExpectedResult {
          XCTExpectFailure(strict: false) {
            do {
              try Dependencies.withDependencies {
                $0 = self.reducer.dependencies
              } operation: {
                try updateStateToExpectedResult(&expectedWhenGivenPreviousState)
>>>>>>> 1f5985a3
              }
            }
          }
          expected = expectedWhenGivenPreviousState
          if self.withExhaustivity(.on, operation: { expectedWhenGivenPreviousState != actual }) {
            expectationFailure(expected: expectedWhenGivenPreviousState)
          } else {
            tryUnnecessaryModifyFailure()
          }
        } else {
          tryUnnecessaryModifyFailure()
        }
      }

      func expectationFailure(expected: State) {
        let difference = self.withExhaustivity(.on) {
          diff(expected, actual, format: .proportional)
            .map { "\($0.indent(by: 4))\n\n(Expected: −, Actual: +)" }
            ?? """
            Expected:
            \(String(describing: expected).indent(by: 2))

            Actual:
            \(String(describing: actual).indent(by: 2))
            """
        }
        let messageHeading =
          updateStateToExpectedResult != nil
          ? "A state change does not match expectation"
          : "State was not expected to change, but a change occurred"
        XCTFailHelper(
          """
          \(messageHeading): …

          \(difference)
          """,
          file: file,
          line: line
        )
      }

      func tryUnnecessaryModifyFailure() {
        guard
          !skipUnnecessaryModifyFailure,
          expected == current,
          updateStateToExpectedResult != nil
        else { return }

        XCTFailHelper(
          """
          Expected state to change, but no change occurred.

          The trailing closure made no observable modifications to state. If no change to state is \
          expected, omit the trailing closure.
          """,
          file: file,
          line: line
        )
      }
    }
    self.reducer.dependencies[SharedChangeTracker.self]?.clearChanges()
  }
}

extension TestStore where State: Equatable, Action: Equatable {
  private func _receive(
    _ expectedAction: Action,
    assert updateStateToExpectedResult: ((inout State) throws -> Void)? = nil,
    file: StaticString = #file,
    line: UInt = #line
  ) {
    var expectedActionDump = ""
    customDump(expectedAction, to: &expectedActionDump, indent: 2)
    self.receiveAction(
      matching: { expectedAction == $0 },
      failureMessage: """
        Expected to receive the following action, but didn't: …

        \(expectedActionDump)
        """,
      unexpectedActionDescription: { receivedAction in
        TaskResultDebugging.$emitRuntimeWarnings.withValue(false) {
          diff(expectedAction, receivedAction, format: .proportional)
            .map { "\($0.indent(by: 4))\n\n(Expected: −, Received: +)" }
            ?? """
            Expected:
            \(String(describing: expectedAction).indent(by: 2))

            Received:
            \(String(describing: receivedAction).indent(by: 2))
            """
        }
      },
      updateStateToExpectedResult,
      file: file,
      line: line
    )
  }

  // NB: Only needed until Xcode ships a macOS SDK that uses the 5.7 standard library.
  // See: https://forums.swift.org/t/xcode-14-rc-cannot-specialize-protocol-type/60171/15
  #if (canImport(RegexBuilder) || !os(macOS) && !targetEnvironment(macCatalyst))
    /// Asserts an action was received from an effect and asserts how the state changes.
    ///
    /// When an effect is executed in your feature and sends an action back into the system, you can
    /// use this method to assert that fact, and further assert how state changes after the effect
    /// action is received:
    ///
    /// ```swift
    /// await store.send(.buttonTapped)
    /// await store.receive(.response(.success(42)) {
    ///   $0.count = 42
    /// }
    /// ```
    ///
    /// Due to the variability of concurrency in Swift, sometimes a small amount of time needs to
    /// pass before effects execute and send actions, and that is why this method suspends. The
    /// default time waited is very small, and typically it is enough so you should be controlling
    /// your dependencies so that they do not wait for real world time to pass (see
    /// <doc:DependencyManagement> for more information on how to do that).
    ///
    /// To change the amount of time this method waits for an action, pass an explicit `timeout`
    /// argument, or set the ``timeout`` on the ``TestStore``.
    ///
    /// - Parameters:
    ///   - expectedAction: An action expected from an effect.
    ///   - duration: The amount of time to wait for the expected action.
    ///   - updateStateToExpectedResult: A closure that asserts state changed by sending the action
    ///     to the store. The mutable state sent to this closure must be modified to match the state
    ///     of the store after processing the given action. Do not provide a closure if no change
    ///     is expected.
    @available(iOS 16, macOS 13, tvOS 16, watchOS 9, *)
    @MainActor
    public func receive(
      _ expectedAction: Action,
      timeout duration: Duration,
      assert updateStateToExpectedResult: ((_ state: inout State) throws -> Void)? = nil,
      file: StaticString = #file,
      line: UInt = #line
    ) async {
      await self.receive(
        expectedAction,
        timeout: duration.nanoseconds,
        assert: updateStateToExpectedResult,
        file: file,
        line: line
      )
    }
  #endif

  /// Asserts an action was received from an effect and asserts how the state changes.
  ///
  /// When an effect is executed in your feature and sends an action back into the system, you can
  /// use this method to assert that fact, and further assert how state changes after the effect
  /// action is received:
  ///
  /// ```swift
  /// await store.send(.buttonTapped)
  /// await store.receive(.response(.success(42)) {
  ///   $0.count = 42
  /// }
  /// ```
  ///
  /// Due to the variability of concurrency in Swift, sometimes a small amount of time needs to pass
  /// before effects execute and send actions, and that is why this method suspends. The default
  /// time waited is very small, and typically it is enough so you should be controlling your
  /// dependencies so that they do not wait for real world time to pass (see
  /// <doc:DependencyManagement> for more information on how to do that).
  ///
  /// To change the amount of time this method waits for an action, pass an explicit `timeout`
  /// argument, or set the ``timeout`` on the ``TestStore``.
  ///
  /// - Parameters:
  ///   - expectedAction: An action expected from an effect.
  ///   - nanoseconds: The amount of time to wait for the expected action.
  ///   - updateStateToExpectedResult: A closure that asserts state changed by sending the action to
  ///     the store. The mutable state sent to this closure must be modified to match the state of
  ///     the store after processing the given action. Do not provide a closure if no change is
  ///     expected.
  @MainActor
  @_disfavoredOverload
  public func receive(
    _ expectedAction: Action,
    timeout nanoseconds: UInt64? = nil,
    assert updateStateToExpectedResult: ((_ state: inout State) throws -> Void)? = nil,
    file: StaticString = #file,
    line: UInt = #line
  ) async {
    await XCTFailContext.$current.withValue(XCTFailContext(file: file, line: line)) {
      guard !self.reducer.inFlightEffects.isEmpty
      else {
        _ = {
          self._receive(
            expectedAction, assert: updateStateToExpectedResult, file: file, line: line)
        }()
        return
      }
      await self.receiveAction(
        matching: { expectedAction == $0 },
        timeout: nanoseconds,
        file: file,
        line: line
      )
      _ = {
        self._receive(expectedAction, assert: updateStateToExpectedResult, file: file, line: line)
      }()
      await Task.megaYield()
    }
  }
}

extension TestStore where State: Equatable {
  private func _receive(
    _ isMatching: (Action) -> Bool,
    assert updateStateToExpectedResult: ((inout State) throws -> Void)? = nil,
    file: StaticString = #file,
    line: UInt = #line
  ) {
    self.receiveAction(
      matching: isMatching,
      failureMessage: "Expected to receive an action matching predicate, but didn't get one.",
      unexpectedActionDescription: { receivedAction in
        var action = ""
        customDump(receivedAction, to: &action, indent: 2)
        return action
      },
      updateStateToExpectedResult,
      file: file,
      line: line
    )
  }

  private func _receive<Value>(
    _ actionCase: AnyCasePath<Action, Value>,
    assert updateStateToExpectedResult: ((inout State) throws -> Void)? = nil,
    file: StaticString = #file,
    line: UInt = #line
  ) {
    self.receiveAction(
      matching: { actionCase.extract(from: $0) != nil },
      failureMessage: "Expected to receive an action matching case path, but didn't get one.",
      unexpectedActionDescription: { receivedAction in
        var action = ""
        customDump(receivedAction, to: &action, indent: 2)
        return action
      },
      updateStateToExpectedResult,
      file: file,
      line: line
    )
  }

  private func _receive<Value: Equatable>(
    _ actionCase: AnyCasePath<Action, Value>,
    _ value: Value,
    assert updateStateToExpectedResult: ((inout State) throws -> Void)? = nil,
    file: StaticString = #file,
    line: UInt = #line
  ) {
    self.receiveAction(
      matching: { actionCase.extract(from: $0) == value },
      failureMessage: "Expected to receive an action matching case path, but didn't get one.",
      unexpectedActionDescription: { receivedAction in
        var action = ""
        if actionCase.extract(from: receivedAction) != nil,
          let difference = diff(actionCase.embed(value), receivedAction, format: .proportional)
        {
          action.append(
            """
            \(difference.indent(by: 2))

            (Expected: −, Actual: +)
            """
          )
        } else {
          customDump(receivedAction, to: &action, indent: 2)
        }
        return action
      },
      updateStateToExpectedResult,
      file: file,
      line: line
    )
  }

  // NB: Only needed until Xcode ships a macOS SDK that uses the 5.7 standard library.
  // See: https://forums.swift.org/t/xcode-14-rc-cannot-specialize-protocol-type/60171/15
  #if (canImport(RegexBuilder) || !os(macOS) && !targetEnvironment(macCatalyst))
    /// Asserts an action was received from an effect that matches a predicate, and asserts how the
    /// state changes.
    ///
    /// This method is similar to ``receive(_:timeout:assert:file:line:)-6325h``, except it allows
    /// you to assert that an action was received that matches a predicate instead of a case key
    /// path:
    ///
    /// ```swift
    /// await store.send(.buttonTapped)
    /// await store.receive {
    ///   guard case .response(.success) = $0 else { return false }
    ///   return true
    /// } assert: {
    ///   store.count = 42
    /// }
    /// ```
    ///
    /// When the store's ``exhaustivity`` is set to anything other than ``Exhaustivity/off``, a grey
    /// information box will show next to the `store.receive` line in Xcode letting you know what
    /// data was in the effect that you chose not to assert on.
    ///
    /// If you only want to check that a particular action case was received, then you might find
    /// the ``receive(_:timeout:assert:file:line:)-6325h`` overload of this method more useful.
    ///
    /// - Parameters:
    ///   - isMatching: A closure that attempts to match an action. If it returns `false`, a test
    ///     failure is reported.
    ///   - duration: The amount of time to wait for the expected action.
    ///   - updateStateToExpectedResult: A closure that asserts state changed by sending the action
    ///     to the store. The mutable state sent to this closure must be modified to match the state
    ///     of the store after processing the given action. Do not provide a closure if no change is
    ///     expected.
    @available(iOS 16, macOS 13, tvOS 16, watchOS 9, *)
    @MainActor
    @_disfavoredOverload
    public func receive(
      _ isMatching: (_ action: Action) -> Bool,
      timeout duration: Duration,
      assert updateStateToExpectedResult: ((_ state: inout State) throws -> Void)? = nil,
      file: StaticString = #file,
      line: UInt = #line
    ) async {
      await self.receive(
        isMatching,
        timeout: duration.nanoseconds,
        assert: updateStateToExpectedResult,
        file: file,
        line: line
      )
    }
  #endif

  /// Asserts an action was received from an effect that matches a predicate, and asserts how the
  /// state changes.
  ///
  /// This method is similar to ``receive(_:timeout:assert:file:line:)-6325h``, except it allows
  /// you to assert that an action was received that matches a predicate instead of a case key
  /// path:
  ///
  /// ```swift
  /// await store.send(.buttonTapped)
  /// await store.receive {
  ///   guard case .response(.success) = $0 else { return false }
  ///   return true
  /// } assert: {
  ///   store.count = 42
  /// }
  /// ```
  ///
  /// When the store's ``exhaustivity`` is set to anything other than ``Exhaustivity/off``, a grey
  /// information box will show next to the `store.receive` line in Xcode letting you know what data
  /// was in the effect that you chose not to assert on.
  ///
  /// If you only want to check that a particular action case was received, then you might find the
  /// ``receive(_:timeout:assert:file:line:)-6325h`` overload of this method more useful.
  ///
  /// - Parameters:
  ///   - isMatching: A closure that attempts to match an action. If it returns `false`, a test
  ///     failure is reported.
  ///   - nanoseconds: The amount of time to wait for the expected action.
  ///   - updateStateToExpectedResult: A closure that asserts state changed by sending the action to
  ///     the store. The mutable state sent to this closure must be modified to match the state of
  ///     the store after processing the given action. Do not provide a closure if no change is
  ///     expected.
  @MainActor
  @_disfavoredOverload
  public func receive(
    _ isMatching: (_ action: Action) -> Bool,
    timeout nanoseconds: UInt64? = nil,
    assert updateStateToExpectedResult: ((_ state: inout State) throws -> Void)? = nil,
    file: StaticString = #file,
    line: UInt = #line
  ) async {
    await XCTFailContext.$current.withValue(XCTFailContext(file: file, line: line)) {
      guard !self.reducer.inFlightEffects.isEmpty
      else {
        _ = {
          self._receive(isMatching, assert: updateStateToExpectedResult, file: file, line: line)
        }()
        return
      }
      await self.receiveAction(matching: isMatching, timeout: nanoseconds, file: file, line: line)
      _ = {
        self._receive(isMatching, assert: updateStateToExpectedResult, file: file, line: line)
      }()
      await Task.megaYield()
    }
  }

  /// Asserts an action was received matching a case path and asserts how the state changes.
  ///
  /// This method is similar to ``receive(_:timeout:assert:file:line:)-7md3m``, except it allows
  /// you to assert that an action was received that matches a case key path instead of a predicate.
  ///
  /// It can be useful to assert that a particular action was received without asserting on the data
  /// inside the action. For example:
  ///
  /// ```swift
  /// await store.receive(/Search.Action.searchResponse) {
  ///   $0.results = [
  ///     "CasePaths",
  ///     "ComposableArchitecture",
  ///     "IdentifiedCollections",
  ///     "XCTestDynamicOverlay",
  ///   ]
  /// }
  /// ```
  ///
  /// When the store's ``exhaustivity`` is set to anything other than ``Exhaustivity/off``, a grey
  /// information box will show next to the `store.receive` line in Xcode letting you know what data
  /// was in the effect that you chose not to assert on.
  ///
  /// - Parameters:
  ///   - actionCase: A case path identifying the case of an action to enum to receive
  ///   - nanoseconds: The amount of time to wait for the expected action.
  ///   - updateStateToExpectedResult: A closure that asserts state changed by sending the action to
  ///     the store. The mutable state sent to this closure must be modified to match the state of
  ///     the store after processing the given action. Do not provide a closure if no change is
  ///     expected.
  @MainActor
  @_disfavoredOverload
  public func receive<Value>(
    _ actionCase: CaseKeyPath<Action, Value>,
    timeout nanoseconds: UInt64? = nil,
    assert updateStateToExpectedResult: ((_ state: inout State) throws -> Void)? = nil,
    file: StaticString = #file,
    line: UInt = #line
  ) async {
    await self.receive(
      AnyCasePath(actionCase),
      timeout: nanoseconds,
      assert: updateStateToExpectedResult,
      file: file,
      line: line
    )
  }

  /// Asserts an action was received matching a case path with a specific payload, and asserts
  /// how the state changes.
  ///
  /// This method is similar to ``receive(_:timeout:assert:file:line:)-6325h``, except it allows
  /// you to assert on the value inside the action too.
  ///
  /// It can be useful when asserting on delegate actions sent by a child feature:
  ///
  /// ```swift
  /// await store.receive(\.delegate.success, "Hello!")
  /// ```
  ///
  /// When the store's ``exhaustivity`` is set to anything other than ``Exhaustivity/off``, a grey
  /// information box will show next to the `store.receive` line in Xcode letting you know what
  /// data was in the effect that you chose not to assert on.
  ///
  /// - Parameters:
  ///   - actionCase: A case path identifying the case of an action to enum to receive
  ///   - value: The value to match in the action.
  ///   - duration: The amount of time to wait for the expected action.
  ///   - updateStateToExpectedResult: A closure that asserts state changed by sending the action
  ///     to the store. The mutable state sent to this closure must be modified to match the state
  ///     of the store after processing the given action. Do not provide a closure if no change is
  ///     expected.
  @MainActor
  @_disfavoredOverload
  public func receive<Value: Equatable>(
    _ actionCase: CaseKeyPath<Action, Value>,
    _ value: Value,
    timeout nanoseconds: UInt64? = nil,
    assert updateStateToExpectedResult: ((_ state: inout State) throws -> Void)? = nil,
    file: StaticString = #file,
    line: UInt = #line
  ) async
  where Action: CasePathable {
    let actionCase = AnyCasePath(actionCase)
    await XCTFailContext.$current.withValue(XCTFailContext(file: file, line: line)) {
      guard !self.reducer.inFlightEffects.isEmpty
      else {
        _ = {
          self._receive(
            actionCase, value, assert: updateStateToExpectedResult, file: file, line: line
          )
        }()
        return
      }
      await self.receiveAction(
        matching: { actionCase.extract(from: $0) != nil },
        timeout: nanoseconds,
        file: file,
        line: line
      )
      _ = {
        self._receive(
          actionCase, value, assert: updateStateToExpectedResult, file: file, line: line
        )
      }()
      await Task.megaYield()
    }
  }

  @available(
    iOS,
    deprecated: 9999,
    message:
      "Use the version of this operator with case key paths, instead. See the following migration guide for more information: https://pointfreeco.github.io/swift-composable-architecture/main/documentation/composablearchitecture/migratingto1.4#Using-case-key-paths"
  )
  @available(
    macOS,
    deprecated: 9999,
    message:
      "Use the version of this operator with case key paths, instead. See the following migration guide for more information: https://pointfreeco.github.io/swift-composable-architecture/main/documentation/composablearchitecture/migratingto1.4#Using-case-key-paths"
  )
  @available(
    tvOS,
    deprecated: 9999,
    message:
      "Use the version of this operator with case key paths, instead. See the following migration guide for more information: https://pointfreeco.github.io/swift-composable-architecture/main/documentation/composablearchitecture/migratingto1.4#Using-case-key-paths"
  )
  @available(
    watchOS,
    deprecated: 9999,
    message:
      "Use the version of this operator with case key paths, instead. See the following migration guide for more information: https://pointfreeco.github.io/swift-composable-architecture/main/documentation/composablearchitecture/migratingto1.4#Using-case-key-paths"
  )
  @MainActor
  @_disfavoredOverload
  public func receive<Value>(
    _ actionCase: AnyCasePath<Action, Value>,
    timeout nanoseconds: UInt64? = nil,
    assert updateStateToExpectedResult: ((_ state: inout State) throws -> Void)? = nil,
    file: StaticString = #file,
    line: UInt = #line
  ) async {
    await XCTFailContext.$current.withValue(XCTFailContext(file: file, line: line)) {
      guard !self.reducer.inFlightEffects.isEmpty
      else {
        _ = {
          self._receive(actionCase, assert: updateStateToExpectedResult, file: file, line: line)
        }()
        return
      }
      await self.receiveAction(
        matching: { actionCase.extract(from: $0) != nil },
        timeout: nanoseconds,
        file: file,
        line: line
      )
      _ = {
        self._receive(actionCase, assert: updateStateToExpectedResult, file: file, line: line)
      }()
      await Task.megaYield()
    }
  }

  #if (canImport(RegexBuilder) || !os(macOS) && !targetEnvironment(macCatalyst))
    /// Asserts an action was received matching a case path and asserts how the state changes.
    ///
    /// This method is similar to ``receive(_:timeout:assert:file:line:)-7md3m``, except it allows
    /// you to assert that an action was received that matches a case key path instead of a
    /// predicate.
    ///
    /// It can be useful to assert that a particular action was received without asserting
    /// on the data inside the action. For example:
    ///
    /// ```swift
    /// await store.receive(\.searchResponse) {
    ///   $0.results = [
    ///     "CasePaths",
    ///     "ComposableArchitecture",
    ///     "IdentifiedCollections",
    ///     "XCTestDynamicOverlay",
    ///   ]
    /// }
    /// ```
    ///
    /// When the store's ``exhaustivity`` is set to anything other than ``Exhaustivity/off``, a grey
    /// information box will show next to the `store.receive` line in Xcode letting you know what
    /// data was in the effect that you chose not to assert on.
    ///
    /// - Parameters:
    ///   - actionCase: A case path identifying the case of an action to enum to receive
    ///   - duration: The amount of time to wait for the expected action.
    ///   - updateStateToExpectedResult: A closure that asserts state changed by sending the action
    ///     to the store. The mutable state sent to this closure must be modified to match the state
    ///     of the store after processing the given action. Do not provide a closure if no change is
    ///     expected.
    @MainActor
    @_disfavoredOverload
    @available(iOS 16, macOS 13, tvOS 16, watchOS 9, *)
    public func receive<Value>(
      _ actionCase: CaseKeyPath<Action, Value>,
      timeout duration: Duration,
      assert updateStateToExpectedResult: ((_ state: inout State) throws -> Void)? = nil,
      file: StaticString = #file,
      line: UInt = #line
    ) async {
      await self.receive(
        AnyCasePath(actionCase),
        timeout: duration,
        assert: updateStateToExpectedResult,
        file: file,
        line: line
      )
    }

    /// Asserts an action was received matching a case path with a specific payload, and asserts
    /// how the state changes.
    ///
    /// This method is similar to ``receive(_:timeout:assert:file:line:)-6325h``, except it allows
    /// you to assert on the value inside the action too.
    ///
    /// It can be useful when asserting on delegate actions sent by a child feature:
    ///
    /// ```swift
    /// await store.receive(\.delegate.success, "Hello!")
    /// ```
    ///
    /// When the store's ``exhaustivity`` is set to anything other than ``Exhaustivity/off``, a grey
    /// information box will show next to the `store.receive` line in Xcode letting you know what
    /// data was in the effect that you chose not to assert on.
    ///
    /// - Parameters:
    ///   - actionCase: A case path identifying the case of an action to enum to receive
    ///   - value: The value to match in the action.
    ///   - duration: The amount of time to wait for the expected action.
    ///   - updateStateToExpectedResult: A closure that asserts state changed by sending the action
    ///     to the store. The mutable state sent to this closure must be modified to match the state
    ///     of the store after processing the given action. Do not provide a closure if no change is
    ///     expected.
    @MainActor
    @_disfavoredOverload
    @available(iOS 16, macOS 13, tvOS 16, watchOS 9, *)
    public func receive<Value: Equatable>(
      _ actionCase: CaseKeyPath<Action, Value>,
      _ value: Value,
      timeout duration: Duration,
      assert updateStateToExpectedResult: ((_ state: inout State) throws -> Void)? = nil,
      file: StaticString = #file,
      line: UInt = #line
    ) async
    where Action: CasePathable {
      await self.receive(
        AnyCasePath(
          embed: { actionCase($0) },
          extract: { action in
            action[case: actionCase].flatMap { $0 == value ? $0 : nil }
          }
        ),
        timeout: duration,
        assert: updateStateToExpectedResult,
        file: file,
        line: line
      )
    }

    @MainActor
    @_disfavoredOverload
    @available(
      iOS,
      introduced: 16,
      deprecated: 9999,
      message:
        "Use the version of this operator with case key paths, instead. See the following migration guide for more information: https://pointfreeco.github.io/swift-composable-architecture/main/documentation/composablearchitecture/migratingto1.4#Using-case-key-paths"
    )
    @available(
      macOS,
      introduced: 13,
      deprecated: 9999,
      message:
        "Use the version of this operator with case key paths, instead. See the following migration guide for more information: https://pointfreeco.github.io/swift-composable-architecture/main/documentation/composablearchitecture/migratingto1.4#Using-case-key-paths"
    )
    @available(
      tvOS,
      introduced: 16,
      deprecated: 9999,
      message:
        "Use the version of this operator with case key paths, instead. See the following migration guide for more information: https://pointfreeco.github.io/swift-composable-architecture/main/documentation/composablearchitecture/migratingto1.4#Using-case-key-paths"
    )
    @available(
      watchOS,
      introduced: 9,
      deprecated: 9999,
      message:
        "Use the version of this operator with case key paths, instead. See the following migration guide for more information: https://pointfreeco.github.io/swift-composable-architecture/main/documentation/composablearchitecture/migratingto1.4#Using-case-key-paths"
    )
    public func receive<Value>(
      _ actionCase: AnyCasePath<Action, Value>,
      timeout duration: Duration,
      assert updateStateToExpectedResult: ((_ state: inout State) throws -> Void)? = nil,
      file: StaticString = #file,
      line: UInt = #line
    ) async {
      await XCTFailContext.$current.withValue(XCTFailContext(file: file, line: line)) {
        guard !self.reducer.inFlightEffects.isEmpty
        else {
          _ = {
            self._receive(
              actionCase, assert: updateStateToExpectedResult, file: file, line: line
            )
          }()
          return
        }
        await self.receiveAction(
          matching: { actionCase.extract(from: $0) != nil },
          timeout: duration.nanoseconds,
          file: file,
          line: line
        )
        _ = {
          self._receive(actionCase, assert: updateStateToExpectedResult, file: file, line: line)
        }()
        await Task.megaYield()
      }
    }
  #endif

  private func receiveAction(
    matching predicate: (Action) -> Bool,
    failureMessage: @autoclosure () -> String,
    unexpectedActionDescription: (Action) -> String,
    _ updateStateToExpectedResult: ((inout State) throws -> Void)?,
    file: StaticString,
    line: UInt
  ) {
    let updateStateToExpectedResult = updateStateToExpectedResult.map { original in
      { (state: inout State) in
        try XCTModifyLocals.$isExhaustive.withValue(self.exhaustivity == .on) {
          try original(&state)
        }
      }
    }

    guard !self.reducer.receivedActions.isEmpty else {
      XCTFail(
        failureMessage(),
        file: file,
        line: line
      )
      return
    }

    if self.exhaustivity != .on {
      guard self.reducer.receivedActions.contains(where: { predicate($0.action) }) else {
        XCTFail(
          failureMessage(),
          file: file,
          line: line
        )
        return
      }

      var actions: [Action] = []
      while let receivedAction = self.reducer.receivedActions.first,
        !predicate(receivedAction.action)
      {
        self.reducer.receivedActions.removeFirst()
        actions.append(receivedAction.action)
        self.reducer.state = receivedAction.state
      }

      if !actions.isEmpty {
        var actionsDump = ""
        customDump(actions, to: &actionsDump)
        XCTFailHelper(
          """
          \(actions.count) received action\
          \(actions.count == 1 ? " was" : "s were") skipped:

          \(actionsDump)
          """,
          file: file,
          line: line
        )
      }
    }

    let (receivedAction, state) = self.reducer.receivedActions.removeFirst()
    if !predicate(receivedAction) {
      let receivedActionLater = self.reducer.receivedActions
        .contains(where: { action, _ in predicate(receivedAction) })
      XCTFailHelper(
        """
        Received unexpected action\(receivedActionLater ? " before this one" : ""): …

        \(unexpectedActionDescription(receivedAction))
        """,
        file: file,
        line: line
      )
    } else {
      let expectedState = self.state
      do {
        try self.expectedStateShouldMatch(
          expected: expectedState,
          actual: state,
          updateStateToExpectedResult: updateStateToExpectedResult,
          file: file,
          line: line
        )
      } catch {
        XCTFail("Threw error: \(error)", file: file, line: line)
      }
    }
    self.reducer.state = state
    if "\(self.file)" == "\(file)" {
      self.line = line
    }
  }

  @MainActor
  private func receiveAction(
    matching predicate: (Action) -> Bool,
    timeout nanoseconds: UInt64?,
    file: StaticString,
    line: UInt
  ) async {
    let nanoseconds = nanoseconds ?? self.timeout

    await Task.megaYield()
    let start = DispatchTime.now().uptimeNanoseconds
    while !Task.isCancelled {
      await Task.detached(priority: .background) { await Task.yield() }.value

      switch self.exhaustivity {
      case .on:
        guard self.reducer.receivedActions.isEmpty
        else { return }
      case .off:
        guard !self.reducer.receivedActions.contains(where: { predicate($0.action) })
        else { return }
      }

      guard start.distance(to: DispatchTime.now().uptimeNanoseconds) < nanoseconds
      else {
        let suggestion: String
        if self.reducer.inFlightEffects.isEmpty {
          suggestion = """
            There are no in-flight effects that could deliver this action. Could the effect you \
            expected to deliver this action have been cancelled?
            """
        } else {
          let timeoutMessage =
            nanoseconds != self.timeout
            ? #"try increasing the duration of this assertion's "timeout""#
            : #"configure this assertion with an explicit "timeout""#
          suggestion = """
            There are effects in-flight. If the effect that delivers this action uses a \
            clock/scheduler (via "receive(on:)", "delay", "debounce", etc.), make sure that you \
            wait enough time for it to perform the effect. If you are using a test \
            clock/scheduler, advance it so that the effects may complete, or consider using \
            an immediate clock/scheduler to immediately perform the effect instead.

            If you are not yet using a clock/scheduler, or can not use a clock/scheduler, \
            \(timeoutMessage).
            """
        }
        XCTFail(
          """
          Expected to receive \(self.exhaustivity == .on ? "an action" : "a matching action"), but \
          received none\
          \(nanoseconds > 0 ? " after \(Double(nanoseconds)/Double(NSEC_PER_SEC)) seconds" : "").

          \(suggestion)
          """,
          file: file,
          line: line
        )
        return
      }
    }
  }
}

extension TestStore {
  /// Clears the queue of received actions from effects.
  ///
  /// Can be handy if you are writing an exhaustive test for a particular part of your feature, but
  /// you don't want to explicitly deal with all of the received actions:
  ///
  /// ```swift
  /// let store = TestStore(/* ... */)
  ///
  /// await store.send(.buttonTapped) {
  ///   // Assert on how state changed
  /// }
  /// await store.receive(\.response) {
  ///   // Assert on how state changed
  /// }
  ///
  /// // Make it explicit you do not want to assert on any other received actions.
  /// await store.skipReceivedActions()
  /// ```
  ///
  /// - Parameter strict: When `true` and there are no in-flight actions to cancel, a test failure
  ///   will be reported.
  @MainActor
  public func skipReceivedActions(
    strict: Bool = true,
    file: StaticString = #file,
    line: UInt = #line
  ) async {
    await Task.megaYield()
    _ = { self._skipReceivedActions(strict: strict, file: file, line: line) }()
  }

  private func _skipReceivedActions(
    strict: Bool = true,
    file: StaticString = #file,
    line: UInt = #line
  ) {
    if strict && self.reducer.receivedActions.isEmpty {
      XCTFail("There were no received actions to skip.")
      return
    }
    guard !self.reducer.receivedActions.isEmpty
    else { return }
    var actions = ""
    if self.reducer.receivedActions.count == 1 {
      customDump(self.reducer.receivedActions[0].action, to: &actions)
    } else {
      customDump(self.reducer.receivedActions.map { $0.action }, to: &actions)
    }
    XCTFailHelper(
      """
      \(self.reducer.receivedActions.count) received action\
      \(self.reducer.receivedActions.count == 1 ? " was" : "s were") skipped:

      \(actions)
      """,
      overrideExhaustivity: self.exhaustivity == .on
        ? .off(showSkippedAssertions: true)
        : self.exhaustivity,
      file: file,
      line: line
    )
    self.reducer.state = self.reducer.receivedActions.last!.state
    self.reducer.receivedActions = []
  }

  /// Cancels any currently in-flight effects.
  ///
  /// Can be handy if you are writing an exhaustive test for a particular part of your feature, but
  /// you don't want to explicitly deal with all effects:
  ///
  /// ```swift
  /// let store = TestStore(/* ... */)
  ///
  /// await store.send(.buttonTapped) {
  ///   // Assert on how state changed
  /// }
  /// await store.receive(\.response) {
  ///   // Assert on how state changed
  /// }
  ///
  /// // Make it explicit you do not want to assert on how any other effects behave.
  /// await store.skipInFlightEffects()
  /// ```
  ///
  /// - Parameter strict: When `true` and there are no in-flight actions to cancel, a test failure
  ///   will be reported.
  @MainActor
  public func skipInFlightEffects(
    strict: Bool = true,
    file: StaticString = #file,
    line: UInt = #line
  ) async {
    await Task.megaYield()
    _ = { self._skipInFlightEffects(strict: strict, file: file, line: line) }()
  }

  private func _skipInFlightEffects(
    strict: Bool = true,
    file: StaticString = #file,
    line: UInt = #line
  ) {
    if strict && self.reducer.inFlightEffects.isEmpty {
      XCTFail("There were no in-flight effects to skip.")
      return
    }
    guard !self.reducer.inFlightEffects.isEmpty
    else { return }

    var actions = ""
    if self.reducer.inFlightEffects.count == 1 {
      customDump(self.reducer.inFlightEffects.first!.action.origin.action, to: &actions)
    } else {
      customDump(self.reducer.inFlightEffects.map { $0.action.origin.action }, to: &actions)
    }

    XCTFailHelper(
      """
      \(self.reducer.inFlightEffects.count) in-flight effect\
      \(self.reducer.inFlightEffects.count == 1 ? " was" : "s were") cancelled, originating from:

      \(actions)
      """,
      overrideExhaustivity: self.exhaustivity == .on
        ? .off(showSkippedAssertions: true)
        : self.exhaustivity,
      file: file,
      line: line
    )
    self.reducer.inFlightEffects = []
  }

  private func XCTFailHelper(
    _ message: String = "",
    overrideExhaustivity exhaustivity: Exhaustivity? = nil,
    file: StaticString,
    line: UInt
  ) {
    let exhaustivity = exhaustivity ?? self.exhaustivity
    switch exhaustivity {
    case .on:
      XCTFail(message, file: file, line: line)
    case .off(showSkippedAssertions: true):
      XCTExpectFailure {
        XCTFail(
          """
          Skipped assertions: …

          \(message)
          """,
          file: file,
          line: line
        )
      }
    case .off(showSkippedAssertions: false):
      break
    }
  }
}

extension TestStore {
  /// Returns a binding view store for this store.
  ///
  /// Useful for testing view state of a store.
  ///
  /// ```swift
  /// let store = TestStore(LoginFeature.State()) {
  ///   Login.Feature()
  /// }
  /// await store.send(.view(.set(\.$email, "blob@pointfree.co"))) {
  ///   $0.email = "blob@pointfree.co"
  /// }
  /// XCTAssertTrue(
  ///   LoginView.ViewState(store.bindings(action: \.view))
  ///     .isLoginButtonDisabled
  /// )
  ///
  /// await store.send(.view(.set(\.$password, "whats-the-point?"))) {
  ///   $0.password = "blob@pointfree.co"
  ///   $0.isFormValid = true
  /// }
  /// XCTAssertFalse(
  ///   LoginView.ViewState(store.bindings(action: \.view))
  ///     .isLoginButtonDisabled
  /// )
  /// ```
  ///
  /// - Parameter toViewAction: A case path from action to a bindable view action.
  /// - Returns: A binding view store.
  public func bindings<ViewAction: BindableAction>(
    action toViewAction: CaseKeyPath<Action, ViewAction>
  ) -> BindingViewStore<State> where State == ViewAction.State, Action: CasePathable {
    BindingViewStore(
      store: Store(initialState: self.state) {
        BindingReducer(action: toViewAction)
      }
      .scope(state: \.self, action: toViewAction)
    )
  }

  @available(
    iOS,
    deprecated: 9999,
    message:
      "Use the version of this operator with case key paths, instead. See the following migration guide for more information: https://pointfreeco.github.io/swift-composable-architecture/main/documentation/composablearchitecture/migratingto1.4#Using-case-key-paths"
  )
  @available(
    macOS,
    deprecated: 9999,
    message:
      "Use the version of this operator with case key paths, instead. See the following migration guide for more information: https://pointfreeco.github.io/swift-composable-architecture/main/documentation/composablearchitecture/migratingto1.4#Using-case-key-paths"
  )
  @available(
    tvOS,
    deprecated: 9999,
    message:
      "Use the version of this operator with case key paths, instead. See the following migration guide for more information: https://pointfreeco.github.io/swift-composable-architecture/main/documentation/composablearchitecture/migratingto1.4#Using-case-key-paths"
  )
  @available(
    watchOS,
    deprecated: 9999,
    message:
      "Use the version of this operator with case key paths, instead. See the following migration guide for more information: https://pointfreeco.github.io/swift-composable-architecture/main/documentation/composablearchitecture/migratingto1.4#Using-case-key-paths"
  )
  public func bindings<ViewAction: BindableAction>(
    action toViewAction: AnyCasePath<Action, ViewAction>
  ) -> BindingViewStore<State> where State == ViewAction.State {
    BindingViewStore(
      store: Store(initialState: self.state) {
        BindingReducer(action: toViewAction.extract(from:))
      }
      .scope(
        id: nil,
        state: ToState(\.self),
        action: toViewAction.embed,
        isInvalid: nil
      )
    )
  }
}

extension TestStore where Action: BindableAction, State == Action.State {
  /// Returns a binding view store for this store.
  ///
  /// Useful for testing view state of a store.
  ///
  /// ```swift
  /// let store = TestStore(LoginFeature.State()) {
  ///   Login.Feature()
  /// }
  /// await store.send(.set(\.$email, "blob@pointfree.co")) {
  ///   $0.email = "blob@pointfree.co"
  /// }
  /// XCTAssertTrue(LoginView.ViewState(store.bindings).isLoginButtonDisabled)
  ///
  /// await store.send(.set(\.$password, "whats-the-point?")) {
  ///   $0.password = "blob@pointfree.co"
  ///   $0.isFormValid = true
  /// }
  /// XCTAssertFalse(LoginView.ViewState(store.bindings).isLoginButtonDisabled)
  /// ```
  ///
  /// - Returns: A binding view store.
  public var bindings: BindingViewStore<State> {
    self.bindings(action: AnyCasePath())
  }
}

/// The type returned from ``TestStore/send(_:assert:file:line:)-2co21`` that represents the
/// lifecycle of the effect started from sending an action.
///
/// You can use this value in tests to cancel the effect started from sending an action:
///
/// ```swift
/// // Simulate the "task" view modifier invoking some async work
/// let task = store.send(.task)
///
/// // Simulate the view cancelling this work on dismissal
/// await task.cancel()
/// ```
///
/// You can also explicitly wait for an effect to finish:
///
/// ```swift
/// store.send(.startTimerButtonTapped)
///
/// await mainQueue.advance(by: .seconds(1))
/// await store.receive(\.timerTick) { $0.elapsed = 1 }
///
/// // Wait for cleanup effects to finish before completing the test
/// await store.send(.stopTimerButtonTapped).finish()
/// ```
///
/// See ``TestStore/finish(timeout:file:line:)-53gi5`` for the ability to await all in-flight
/// effects in the test store.
///
/// See ``StoreTask`` for the analog provided to ``Store``.
public struct TestStoreTask: Hashable, Sendable {
  fileprivate let rawValue: Task<Void, Never>?
  fileprivate let timeout: UInt64

  @_spi(Canary) public init(rawValue: Task<Void, Never>?, timeout: UInt64) {
    self.rawValue = rawValue
    self.timeout = timeout
  }

  /// Cancels the underlying task and waits for it to finish.
  ///
  /// This can be handy when a feature needs to start a long-living effect when the feature appears,
  /// but cancellation of that effect is handled by the parent when the feature disappears. Such a
  /// feature is difficult to exhaustively test in isolation because there is no action in its
  /// domain that cancels the effect:
  ///
  /// ```swift
  /// let store = TestStore(/* ... */)
  ///
  /// let onAppearTask = await store.send(.onAppear)
  /// // Assert what is happening in the feature
  ///
  /// await onAppearTask.cancel() // ✅ Cancel the task to simulate the feature disappearing.
  /// ```
  public func cancel() async {
    self.rawValue?.cancel()
    await self.rawValue?.cancellableValue
  }

  // NB: Only needed until Xcode ships a macOS SDK that uses the 5.7 standard library.
  // See: https://forums.swift.org/t/xcode-14-rc-cannot-specialize-protocol-type/60171/15
  #if (canImport(RegexBuilder) || !os(macOS) && !targetEnvironment(macCatalyst))
    /// Asserts the underlying task finished.
    ///
    /// - Parameter duration: The amount of time to wait before asserting.
    @available(iOS 16, macOS 13, tvOS 16, watchOS 9, *)
    public func finish(
      timeout duration: Duration,
      file: StaticString = #file,
      line: UInt = #line
    ) async {
      await self.finish(timeout: duration.nanoseconds, file: file, line: line)
    }
  #endif

  /// Asserts the underlying task finished.
  ///
  /// - Parameter nanoseconds: The amount of time to wait before asserting.
  @_disfavoredOverload
  public func finish(
    timeout nanoseconds: UInt64? = nil,
    file: StaticString = #file,
    line: UInt = #line
  ) async {
    let nanoseconds = nanoseconds ?? self.timeout
    await Task.megaYield()
    do {
      try await withThrowingTaskGroup(of: Void.self) { group in
        group.addTask { await self.rawValue?.cancellableValue }
        group.addTask {
          try await Task.sleep(nanoseconds: nanoseconds)
          throw CancellationError()
        }
        try await group.next()
        group.cancelAll()
      }
    } catch {
      let timeoutMessage =
        nanoseconds != self.timeout
        ? #"try increasing the duration of this assertion's "timeout""#
        : #"configure this assertion with an explicit "timeout""#
      let suggestion = """
        If this task delivers its action using a clock/scheduler (via "sleep(for:)", \
        "timer(interval:)", etc.), make sure that you wait enough time for it to \
        perform its work. If you are using a test clock/scheduler, advance the scheduler so that \
        the effects may complete, or consider using an immediate clock/scheduler to immediately \
        perform the effect instead.

        If you are not yet using a clock/scheduler, or cannot use a clock/scheduler, \
        \(timeoutMessage).
        """

      XCTFail(
        """
        Expected task to finish, but it is still in-flight\
        \(nanoseconds > 0 ? " after \(Double(nanoseconds)/Double(NSEC_PER_SEC)) seconds" : "").

        \(suggestion)
        """,
        file: file,
        line: line
      )
    }
  }

  /// A Boolean value that indicates whether the task should stop executing.
  ///
  /// After the value of this property becomes `true`, it remains `true` indefinitely. There is
  /// no way to uncancel a task.
  public var isCancelled: Bool {
    self.rawValue?.isCancelled ?? true
  }
}

class TestReducer<State, Action>: Reducer {
  let base: Reduce<State, Action>
  var dependencies: DependencyValues
  let effectDidSubscribe = AsyncStream.makeStream(of: Void.self)
  var inFlightEffects: Set<LongLivingEffect> = []
  var receivedActions: [(action: Action, state: State)] = []
  var state: State

  init(
    _ base: Reduce<State, Action>,
    initialState: State
  ) {
    @Dependency(\.self) var dependencies
    self.base = base
    self.dependencies = dependencies
    self.state = initialState
  }

  func reduce(into state: inout State, action: TestAction) -> Effect<TestAction> {
    let reducer = self.base
      .dependency(\.self, self.dependencies)

    let effects: Effect<Action>
    switch action.origin {
    case let .send(action):
      effects = reducer.reduce(into: &state, action: action)
      self.state = state

    case let .receive(action):
      effects = reducer.reduce(into: &state, action: action)
      self.receivedActions.append((action, state))
    }

    switch effects.operation {
    case .none:
      self.effectDidSubscribe.continuation.yield()
      return .none

    case .publisher, .run:
      let effect = LongLivingEffect(action: action)
      return .publisher { [effectDidSubscribe, weak self] in
        _EffectPublisher(effects)
          .handleEvents(
            receiveSubscription: { _ in
              self?.inFlightEffects.insert(effect)
              Task {
                await Task.megaYield()
                effectDidSubscribe.continuation.yield()
              }
            },
            receiveCompletion: { [weak self] _ in
              self?.inFlightEffects.remove(effect)
            },
            receiveCancel: { [weak self] in
              self?.inFlightEffects.remove(effect)
            }
          )
          .map { .init(origin: .receive($0), file: action.file, line: action.line) }
      }
    }
  }

  struct LongLivingEffect: Hashable {
    let id = UUID()
    let action: TestAction

    static func == (lhs: Self, rhs: Self) -> Bool {
      lhs.id == rhs.id
    }

    func hash(into hasher: inout Hasher) {
      self.id.hash(into: &hasher)
    }
  }

  struct TestAction {
    let origin: Origin
    let file: StaticString
    let line: UInt

    fileprivate var action: Action {
      self.origin.action
    }

    enum Origin {
      case receive(Action)
      case send(Action)
      fileprivate var action: Action {
        switch self {
        case let .receive(action), let .send(action):
          return action
        }
      }
    }
  }
}

// NB: Only needed until Xcode ships a macOS SDK that uses the 5.7 standard library.
// See: https://forums.swift.org/t/xcode-14-rc-cannot-specialize-protocol-type/60171/15
#if (canImport(RegexBuilder) || !os(macOS) && !targetEnvironment(macCatalyst))
  @available(iOS 16, macOS 13, tvOS 16, watchOS 9, *)
  extension Duration {
    fileprivate var nanoseconds: UInt64 {
      UInt64(self.components.seconds) * NSEC_PER_SEC
        + UInt64(self.components.attoseconds) / 1_000_000_000
    }
  }
#endif

/// The exhaustivity of assertions made by the test store.
public enum Exhaustivity: Equatable, Sendable {
  /// Exhaustive assertions.
  ///
  /// This setting requires you to exhaustively assert on all state changes and all actions received
  /// from effects. Additionally, all in-flight effects _must_ be received before the test store is
  /// deallocated.
  ///
  /// To manually skip actions or effects, use
  /// ``TestStore/skipReceivedActions(strict:file:line:)-a4ri`` or
  /// ``TestStore/skipInFlightEffects(strict:file:line:)-5hbsk``.
  ///
  /// To partially match an action received from an effect, use
  /// ``TestStore/receive(_:timeout:assert:file:line:)-6325h`` or
  /// ``TestStore/receive(_:timeout:assert:file:line:)-7md3m``.

  case on

  /// Non-exhaustive assertions.
  ///
  /// This settings allows you to assert on any subset of state changes and actions received from
  /// effects.
  ///
  /// When configured to `showSkippedAssertions`, any state not asserted on or received actions
  /// skipped will be reported in a grey informational box next to the assertion. This is handy for
  /// when you want non-exhaustivity but you still want to know what all you are missing from your
  /// assertions.
  ///
  /// - Parameter showSkippedAssertions: When `true`, skipped assertions will be reported as
  ///   expected failures.
  case off(showSkippedAssertions: Bool)

  /// Non-exhaustive assertions.
  public static let off = Self.off(showSkippedAssertions: false)
}

extension TestStore {
  @MainActor
  @available(
    *,
    unavailable,
    message: "'State' and 'Action' must conform to 'Equatable' to assert against received actions."
  )
  public func receive(
    _ expectedAction: Action,
    assert updateStateToExpectedResult: ((_ state: inout State) throws -> Void)? = nil,
    file: StaticString = #file,
    line: UInt = #line
  ) async {
  }

  @MainActor
  @discardableResult
  @available(
    *, unavailable, message: "'State' must conform to 'Equatable' to assert against sent actions."
  )
  public func send(
    _ action: Action,
    assert updateStateToExpectedResult: ((_ state: inout State) throws -> Void)? = nil,
    file: StaticString = #file,
    line: UInt = #line
  ) async -> TestStoreTask {
    TestStoreTask(rawValue: nil, timeout: 0)
  }
}<|MERGE_RESOLUTION|>--- conflicted
+++ resolved
@@ -1009,50 +1009,23 @@
         self.reducer.dependencies.stackElementID = currentStackElementID
       }
 
-<<<<<<< HEAD
       let updateStateToExpectedResult = updateStateToExpectedResult.map { original in
         { (state: inout State) in
           try XCTModifyLocals.$isExhaustive.withValue(self.exhaustivity == .on) {
             try original(&state)
           }
-=======
-    switch self.exhaustivity {
-    case .on:
-      var expectedWhenGivenPreviousState = expected
-      if let updateStateToExpectedResult {
-        try Dependencies.withDependencies {
-          $0 = self.reducer.dependencies
-        } operation: {
-          try updateStateToExpectedResult(&expectedWhenGivenPreviousState)
->>>>>>> 1f5985a3
         }
       }
 
-<<<<<<< HEAD
       switch self.exhaustivity {
       case .on:
         var expectedWhenGivenPreviousState = expected
-        if let updateStateToExpectedResult = updateStateToExpectedResult {
+        if let updateStateToExpectedResult {
           try Dependencies.withDependencies {
             $0 = self.reducer.dependencies
           } operation: {
             try updateStateToExpectedResult(&expectedWhenGivenPreviousState)
           }
-=======
-      if expectedWhenGivenPreviousState != actual {
-        expectationFailure(expected: expectedWhenGivenPreviousState)
-      } else {
-        tryUnnecessaryModifyFailure()
-      }
-
-    case .off:
-      var expectedWhenGivenActualState = actual
-      if let updateStateToExpectedResult {
-        try Dependencies.withDependencies {
-          $0 = self.reducer.dependencies
-        } operation: {
-          try updateStateToExpectedResult(&expectedWhenGivenActualState)
->>>>>>> 1f5985a3
         }
         expected = expectedWhenGivenPreviousState
 
@@ -1061,11 +1034,10 @@
         } else {
           tryUnnecessaryModifyFailure()
         }
-<<<<<<< HEAD
 
       case .off:
         var expectedWhenGivenActualState = actual
-        if let updateStateToExpectedResult = updateStateToExpectedResult {
+        if let updateStateToExpectedResult {
           try Dependencies.withDependencies {
             $0 = self.reducer.dependencies
           } operation: {
@@ -1082,7 +1054,7 @@
           && expectedWhenGivenActualState == actual
         {
           var expectedWhenGivenPreviousState = current
-          if let updateStateToExpectedResult = updateStateToExpectedResult {
+          if let updateStateToExpectedResult {
             XCTExpectFailure(strict: false) {
               do {
                 try Dependencies.withDependencies {
@@ -1100,19 +1072,6 @@
                   file: file,
                   line: line
                 )
-=======
-      } else if self.exhaustivity == .off(showSkippedAssertions: true)
-        && expectedWhenGivenActualState == actual
-      {
-        var expectedWhenGivenPreviousState = current
-        if let updateStateToExpectedResult {
-          XCTExpectFailure(strict: false) {
-            do {
-              try Dependencies.withDependencies {
-                $0 = self.reducer.dependencies
-              } operation: {
-                try updateStateToExpectedResult(&expectedWhenGivenPreviousState)
->>>>>>> 1f5985a3
               }
             }
           }
