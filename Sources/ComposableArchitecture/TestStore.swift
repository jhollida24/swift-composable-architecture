@_spi(Internals) import CasePaths
import Combine
import ConcurrencyExtras
import CustomDump
import Foundation
import XCTestDynamicOverlay

/// A testable runtime for a reducer.
///
/// This object aids in writing expressive and exhaustive tests for features built in the
/// Composable Architecture. It allows you to send a sequence of actions to the store, and each step
/// of the way you must assert exactly how state changed, and how effect emissions were fed back
/// into the system.
///
/// See the dedicated <doc:Testing> article for detailed information on testing.
///
/// ## Exhaustive testing
///
/// By default, ``TestStore`` requires you to exhaustively prove how your feature evolves from
/// sending use actions and receiving actions from effects. There are multiple ways the test store
/// forces you to do this:
///
///   * After each action is sent you must describe precisely how the state changed from before the
///     action was sent to after it was sent.
///
///     If even the smallest piece of data differs the test will fail. This guarantees that you are
///     proving you know precisely how the state of the system changes.
///
///   * Sending an action can sometimes cause an effect to be executed, and if that effect sends an
///     action back into the system, you **must** explicitly assert that you expect to receive that
///     action from the effect, _and_ you must assert how state changed as a result.
///
///     If you try to send another action before you have handled all effect actions, the test will
///     fail. This guarantees that you do not accidentally forget about an effect action, and that
///     the sequence of steps you are describing will mimic how the application behaves in reality.
///
///   * All effects must complete by the time the test case has finished running, and all effect
///     actions must be asserted on.
///
///     If at the end of the assertion there is still an in-flight effect running or an unreceived
///     action, the assertion will fail. This helps exhaustively prove that you know what effects
///     are in flight and forces you to prove that effects will not cause any future changes to your
///     state.
///
/// For example, given a simple counter reducer:
///
/// ```swift
/// struct Counter: Reducer {
///   struct State: Equatable {
///     var count = 0
///   }
///
///   enum Action {
///     case decrementButtonTapped
///     case incrementButtonTapped
///   }
///
///   func reduce(
///     into state: inout State, action: Action
///   ) -> Effect<Action> {
///     switch action {
///     case .decrementButtonTapped:
///       state.count -= 1
///       return .none
///
///     case .incrementButtonTapped:
///       state.count += 1
///       return .none
///     }
///   }
/// }
/// ```
///
/// One can assert against its behavior over time:
///
/// ```swift
/// @MainActor
/// class CounterTests: XCTestCase {
///   func testCounter() async {
///     let store = TestStore(
///       // Given: a counter state of 0
///       initialState: Counter.State(count: 0),
///     ) {
///       Counter()
///     }
///
///     // When: the increment button is tapped
///     await store.send(.incrementButtonTapped) {
///       // Then: the count should be 1
///       $0.count = 1
///     }
///   }
/// }
/// ```
///
/// Note that in the trailing closure of `.send(.incrementButtonTapped)` we are given a single
/// mutable value of the state before the action was sent, and it is our job to mutate the value to
/// match the state after the action was sent. In this case the `count` field changes to `1`.
///
/// If the change made in the closure does not reflect reality, you will get a test failure with a
/// nicely formatted failure message letting you know exactly what went wrong:
///
/// ```swift
/// await store.send(.incrementButtonTapped) {
///   $0.count = 42
/// }
/// ```
///
/// > ❌ Failure: A state change does not match expectation: …
/// >
/// > ```diff
/// >  TestStoreFailureTests.State(
/// > -   count: 42
/// > +   count: 1
/// >  )
/// > ```
/// >
/// > (Expected: −, Actual: +)
/// ```
///
/// For a more complex example, consider the following bare-bones search feature that uses a clock
/// and cancel token to debounce requests:
///
/// ```swift
/// struct Search: Reducer {
///   struct State: Equatable {
///     var query = ""
///     var results: [String] = []
///   }
///
///   enum Action: Equatable {
///     case queryChanged(String)
///     case searchResponse(TaskResult<[String]>)
///   }
///
///   @Dependency(\.apiClient) var apiClient
///   @Dependency(\.continuousClock) var clock
///   private enum CancelID { case search }
///
///   func reduce(
///     into state: inout State, action: Action
///   ) -> Effect<Action> {
///     switch action {
///     case let .queryChanged(query):
///       state.query = query
///       return .run { send in
///         try await self.clock.sleep(for: 0.5)
///
///         guard let results = try? await self.apiClient.search(query)
///         else { return }
///
///         await send(.response(results))
///       }
///       .cancellable(id: CancelID.search, cancelInFlight: true)
///
///     case let .searchResponse(.success(results)):
///       state.results = results
///       return .none
///
///     case .searchResponse(.failure):
///       // Do error handling here.
///       return .none
///     }
///   }
/// }
/// ```
///
/// It can be fully tested by overriding the `apiClient` and `continuousClock` dependencies with
/// values that are fully controlled and deterministic:
///
/// ```swift
/// // Create a test clock to control the timing of effects
/// let clock = TestClock()
///
/// let store = TestStore(initialState: Search.State()) {
///   Search()
/// } withDependencies: {
///   // Override the clock dependency with the test clock
///   $0.continuousClock = clock
///
///   // Simulate a search response with one item
///   $0.apiClient.search = { _ in
///     ["Composable Architecture"]
///   }
/// )
///
/// // Change the query
/// await store.send(.searchFieldChanged("c") {
///   // Assert that state updates accordingly
///   $0.query = "c"
/// }
///
/// // Advance the clock by enough to get past the debounce
/// await clock.advance(by: 0.5)
///
/// // Assert that the expected response is received
/// await store.receive(.searchResponse(.success(["Composable Architecture"]))) {
///   $0.results = ["Composable Architecture"]
/// }
/// ```
///
/// This test is proving that when the search query changes some search responses are delivered and
/// state updates accordingly.
///
/// If we did not assert that the `searchResponse` action was received, we would get the following
/// test failure:
///
/// > ❌ Failure: The store received 1 unexpected action after this one: …
/// >
/// > ```
/// > Unhandled actions: [
/// >   [0]: Search.Action.searchResponse
/// > ]
/// > ```
///
/// This helpfully lets us know that we have no asserted on everything that happened in the feature,
/// which could be hiding a bug from us.
///
/// Or if we had sent another action before handling the effect's action we would have also gotten
/// a test failure:
///
/// > ❌ Failure: Must handle 1 received action before sending an action: …
/// >
/// > ```
/// > Unhandled actions: [
/// >   [0]: Search.Action.searchResponse
/// > ]
/// > ```
///
/// All of these types of failures help you prove that you know exactly how your feature evolves as
/// actions are sent into the system. If the library did not produce a test failure in these
/// situations it could be hiding subtle bugs in your code. For example, when the user clears the
/// search query you probably expect that the results are cleared and no search request is executed
/// since there is no query. This can be done like so:
///
/// ```swift
/// await store.send(.queryChanged("")) {
///   $0.query = ""
///   $0.results = []
/// }
///
/// // No need to perform `store.receive` since we do not expect a search
/// // effect to execute.
/// ```
///
/// But, if in the future a bug is introduced causing a search request to be executed even when the
/// query is empty, you will get a test failure because a new effect is being created that is not
/// being asserted on. This is the power of exhaustive testing.
///
/// ## Non-exhaustive testing
///
/// While exhaustive testing can be powerful, it can also be a nuisance, especially when testing how
/// many features integrate together. This is why sometimes you may want to selectively test in a
/// non-exhaustive style.
///
/// > Tip: The concept of "non-exhaustive test store" was first introduced by
/// [Krzysztof Zabłocki][merowing.info] in a [blog post][exhaustive-testing-in-tca] and
/// [conference talk][Composable-Architecture-at-Scale], and then later became integrated into the
/// core library.
///
/// Test stores are exhaustive by default, which means you must assert on every state change, and
/// how ever effect feeds data back into the system, and you must make sure that all effects
/// complete before the test is finished. To turn off exhaustivity you can set ``exhaustivity``
/// to ``Exhaustivity/off``. When that is done the ``TestStore``'s behavior changes:
///
///   * The trailing closures of ``send(_:assert:file:line:)-1ax61`` and
///     ``receive(_:timeout:assert:file:line:)-1rwdd`` no longer need to assert on all state
///     changes. They can assert on any subset of changes, and only if they make an incorrect
///     mutation will a test failure be reported.
///   * The ``send(_:assert:file:line:)-1ax61`` and ``receive(_:timeout:assert:file:line:)-1rwdd``
///     methods are allowed to be called even when actions have been received from effects that have
///     not been asserted on yet. Any pending actions will be cleared.
///   * Tests are allowed to finish with unasserted, received actions and in-flight effects. No test
///     failures will be reported.
///
/// Non-exhaustive stores can be configured to report skipped assertions by configuring
/// ``Exhaustivity/off(showSkippedAssertions:)``. When set to `true` the test store will have the
/// added behavior that any unasserted change causes a grey, informational box to appear next to
/// each assertion detailing the changes that were not asserted against. This allows you to see what
/// information you are choosing to ignore without causing a test failure. It can be useful in
/// tracking down bugs that happen in production but that aren't currently detected in tests.
///
/// This style of testing is most useful for testing the integration of multiple features where you
/// want to focus on just a certain slice of the behavior. Exhaustive testing can still be important
/// to use for leaf node features, where you truly do want to assert on everything happening inside
/// the feature.
///
/// For example, suppose you have a tab-based application where the 3rd tab is a login screen. The
/// user can fill in some data on the screen, then tap the "Submit" button, and then a series of
/// events happens to  log the user in. Once the user is logged in, the 3rd tab switches from a
/// login screen to a profile screen, _and_ the selected tab switches to the first tab, which is an
/// activity screen.
///
/// When writing tests for the login feature we will want to do that in the exhaustive style so that
/// we can prove exactly how the feature would behave in production. But, suppose we wanted to write
/// an integration test that proves after the user taps the "Login" button that ultimately the
/// selected tab switches to the first tab.
///
/// In order to test such a complex flow we must test the integration of multiple features, which
/// means dealing with complex, nested state and effects. We can emulate this flow in a test by
/// sending actions that mimic the user logging in, and then eventually assert that the selected
/// tab switched to activity:
///
/// ```swift
/// let store = TestStore(initialState: App.State()) {
///   App()
/// }
///
/// // 1️⃣ Emulate user tapping on submit button.
/// await store.send(.login(.submitButtonTapped)) {
///   // 2️⃣ Assert how all state changes in the login feature
///   $0.login?.isLoading = true
///   …
/// }
///
/// // 3️⃣ Login feature performs API request to login, and
/// //    sends response back into system.
/// await store.receive(.login(.loginResponse(.success))) {
/// // 4️⃣ Assert how all state changes in the login feature
///   $0.login?.isLoading = false
///   …
/// }
///
/// // 5️⃣ Login feature sends a delegate action to let parent
/// //    feature know it has successfully logged in.
/// await store.receive(.login(.delegate(.didLogin))) {
/// // 6️⃣ Assert how all of app state changes due to that action.
///   $0.authenticatedTab = .loggedIn(
///     Profile.State(...)
///   )
///   …
///   // 7️⃣ *Finally* assert that the selected tab switches to activity.
///   $0.selectedTab = .activity
/// }
/// ```
///
/// Doing this with exhaustive testing is verbose, and there are a few problems with this:
///
///   * We need to be intimately knowledgeable in how the login feature works so that we can assert
///     on how its state changes and how its effects feed data back into the system.
///   * If the login feature were to change its logic we may get test failures here even though the
///     logic we are actually trying to test doesn't really care about those changes.
///   * This test is very long, and so if there are other similar but slightly different flows we
///     want to test we will be tempted to copy-and-paste the whole thing, leading to lots of
///     duplicated, fragile tests.
///
/// Non-exhaustive testing allows us to test the high-level flow that we are concerned with, that of
/// login causing the selected tab to switch to activity, without having to worry about what is
/// happening inside the login feature. To do this, we can turn off ``TestStore/exhaustivity`` in
/// the test store, and then just assert on what we are interested in:
///
/// ```swift
/// let store = TestStore(App.State()) {
///   App()
/// }
/// store.exhaustivity = .off // ⬅️
///
/// await store.send(.login(.submitButtonTapped))
/// await store.receive(.login(.delegate(.didLogin))) {
///   $0.selectedTab = .activity
/// }
/// ```
///
/// In particular, we did not assert on how the login's state changed or how the login's effects fed
/// data back into the system. We just assert that when the "Submit" button is tapped that
/// eventually we get the `didLogin` delegate action and that causes the selected tab to flip to
/// activity. Now the login feature is free to make any change it wants to make without affecting
/// this integration test.
///
/// Using ``Exhaustivity/off`` for ``TestStore/exhaustivity`` causes all un-asserted changes to pass
/// without any notification. If you would like to see what test failures are being suppressed
/// without actually causing a failure, you can use ``Exhaustivity/off(showSkippedAssertions:)``:
///
/// ```swift
/// let store = TestStore(initialState: App.State()) {
///   App()
/// }
/// store.exhaustivity = .off(showSkippedAssertions: true) // ⬅️
///
/// await store.send(.login(.submitButtonTapped))
/// await store.receive(.login(.delegate(.didLogin))) {
///   $0.selectedTab = .profile
/// }
/// ```
///
/// When this is run you will get grey, informational boxes on each assertion where some change
/// wasn't fully asserted on:
///
/// > ◽️ Expected failure: A state change does not match expectation: …
/// >
/// > ```diff
/// >   App.State(
/// >     authenticatedTab: .loggedOut(
/// >       Login.State(
/// > -       isLoading: false
/// > +       isLoading: true,
/// >         …
/// >       )
/// >     )
/// >   )
/// > ```
/// >
/// > Skipped receiving .login(.loginResponse(.success))
/// >
/// > A state change does not match expectation: …
/// >
/// > ```diff
/// >   App.State(
/// > -   authenticatedTab: .loggedOut(…)
/// > +   authenticatedTab: .loggedIn(
/// > +     Profile.State(…)
/// > +   ),
/// >     …
/// >   )
/// > ```
/// >
/// > (Expected: −, Actual: +)
///
/// The test still passes, and none of these notifications are test failures. They just let you know
/// what things you are not explicitly asserting against, and can be useful to see when tracking
/// down bugs that happen in production but that aren't currently detected in tests.
///
/// [merowing.info]: https://www.merowing.info
/// [exhaustive-testing-in-tca]: https://www.merowing.info/exhaustive-testing-in-tca/
/// [Composable-Architecture-at-Scale]: https://vimeo.com/751173570
public final class TestStore<State, Action, ScopedState, ScopedAction, Environment> {

  /// The current dependencies of the test store.
  ///
  /// The dependencies define the execution context that your feature runs in. They can be modified
  /// throughout the test store's lifecycle in order to influence how your feature produces effects.
  ///
  /// Typically you will override certain dependencies immediately after constructing the test
  /// store. For example, if your feature need access to the current date and an API client to do
  /// its job, you can override those dependencies like so:
  ///
  /// ```swift
  /// let store = TestStore(/* ... */) {
  ///   $0.apiClient = .mock
  ///   $0.date = .constant(Date(timeIntervalSinceReferenceDate: 1234567890))
  /// }
  ///
  /// // Store assertions here
  /// ```
  ///
  /// You can also override dependencies in the middle of the test in order to simulate how the
  /// dependency changes as the user performs action. For example, to test the flow of an API
  /// request failing at first but then later succeeding, you can do the following:
  ///
  /// ```swift
  /// store.dependencies.apiClient = .failing
  ///
  /// store.send(.buttonTapped) { /* ... */ }
  /// store.receive(.searchResponse(.failure)) { /* ... */ }
  ///
  /// store.dependencies.apiClient = .mock
  ///
  /// store.send(.buttonTapped) { /* ... */ }
  /// store.receive(.searchResponse(.success)) { /* ... */ }
  /// ```
  public var dependencies: DependencyValues {
    _read { yield self.reducer.dependencies }
    _modify { yield &self.reducer.dependencies }
  }

  /// The current exhaustivity level of the test store.
  public var exhaustivity: Exhaustivity = .on

  /// Serializes all async work to the main thread for the lifetime of the test store.
  public var useMainSerialExecutor: Bool {
    get { uncheckedUseMainSerialExecutor }
    set { uncheckedUseMainSerialExecutor = newValue }
  }
  private let originalUseMainSerialExecutor = uncheckedUseMainSerialExecutor

  /// The current environment.
  ///
  /// The environment can be modified throughout a test store's lifecycle in order to influence how
  /// it produces effects. This can be handy for testing flows that require a dependency to start in
  /// a failing state and then later change into a succeeding state:
  ///
  /// ```swift
  /// // Start dependency endpoint in a failing state
  /// store.environment.client.fetch = { _ in throw FetchError() }
  /// await store.send(.buttonTapped)
  /// await store.receive(.response(.failure(FetchError())) {
  ///   // ...
  /// }
  ///
  /// // Change dependency endpoint into a succeeding state
  /// await store.environment.client.fetch = { "Hello \($0)!" }
  /// await store.send(.buttonTapped)
  /// await store.receive(.response(.success("Hello Blob!"))) {
  ///   // ...
  /// }
  /// ```
  @available(
    *, deprecated,
    message:
      """
      'AnyReducer' and 'Environment' have been deprecated in favor of 'Reducer' and 'DependencyValues'.

      See the migration guide for more information: https://pointfreeco.github.io/swift-composable-architecture/main/documentation/composablearchitecture/Reducer
      """
  )
  public var environment: Environment {
    _read { yield self._environment.wrappedValue }
    _modify { yield &self._environment.wrappedValue }
  }

  /// The current state of the test store.
  ///
  /// When read from a trailing closure assertion in ``send(_:assert:file:line:)-1ax61`` or
  /// ``receive(_:timeout:assert:file:line:)-1rwdd``, it will equal the `inout` state passed to the
  /// closure.
  public var state: State {
    self.reducer.state
  }

  /// The default timeout used in all methods that take an optional timeout.
  ///
  /// This is the default timeout used in all methods that take an optional timeout, such as
  /// ``receive(_:timeout:assert:file:line:)-1rwdd`` and ``finish(timeout:file:line:)-53gi5``.
  public var timeout: UInt64

  private var _environment: Box<Environment>
  private let file: StaticString
  private let fromScopedAction: (ScopedAction) -> Action
  private var line: UInt
  let reducer: TestReducer<State, Action>
  private let store: Store<State, TestReducer<State, Action>.TestAction>
  private let toScopedState: (State) -> ScopedState

  /// Creates a test store with an initial state and a reducer powering its runtime.
  ///
  /// See <doc:Testing> and the documentation of ``TestStore`` for more information on how to best
  /// use a test store.
  ///
  /// - Parameters:
  ///   - initialState: The state the feature starts in.
  ///   - reducer: The reducer that powers the runtime of the feature.
  ///   - prepareDependencies: A closure that can be used to override dependencies that will be
  ///     accessed during the test. These dependencies will be used when producing the initial
  ///     state.
<<<<<<< HEAD
  public convenience init<R: Reducer>(
=======
  public init<R: ReducerProtocol>(
>>>>>>> e0c9ff8e
    initialState: @autoclosure () -> State,
    @ReducerBuilder<State, Action> reducer: () -> R,
    withDependencies prepareDependencies: (_ dependencies: inout DependencyValues) -> Void = { _ in
    },
    file: StaticString = #file,
    line: UInt = #line
  )
  where
    R.State == State,
    R.Action == Action,
    State == ScopedState,
    State: Equatable,
    Action == ScopedAction,
    Environment == Void
  {
    let reducer = Dependencies.withDependencies(prepareDependencies) {
      TestReducer(Reduce(reducer()), initialState: initialState())
    }
    self._environment = .init(wrappedValue: ())
    self.file = file
    self.fromScopedAction = { $0 }
    self.line = line
    self.reducer = reducer
    self.store = Store(initialState: reducer.state, reducer: reducer)
    self.timeout = 100 * NSEC_PER_MSEC
    self.toScopedState = { $0 }
  }

<<<<<<< HEAD
  /// Creates a scoped test store with an initial state and a reducer powering its runtime.
  ///
  /// See <doc:Testing> and the documentation of ``TestStore`` for more information on how to best
  /// use a test store.
  ///
  /// - Parameters:
  ///   - initialState: The state the feature starts in.
  ///   - reducer: The reducer that powers the runtime of the feature.
  ///   - toScopedState: A function that transforms the reducer's state into scoped state. This
  ///     state will be asserted against as it is mutated by the reducer. Useful for testing view
  ///     store state transformations.
  ///   - prepareDependencies: A closure that can be used to override dependencies that will be
  ///     accessed during the test. These dependencies will be used when producing the initial
  ///     state.
  public convenience init<R: Reducer>(
=======
  @available(
    *,
    deprecated,
    message:
      """
      Test the reducer domain directly. To test view state and actions, write a unit test.
      """
  )
  public convenience init<R: ReducerProtocol>(
>>>>>>> e0c9ff8e
    initialState: @autoclosure () -> State,
    @ReducerBuilder<State, Action> reducer: () -> R,
    observe toScopedState: @escaping (State) -> ScopedState,
    withDependencies prepareDependencies: (inout DependencyValues) -> Void = { _ in },
    file: StaticString = #file,
    line: UInt = #line
  )
  where
    R.State == State,
    R.Action == Action,
    ScopedState: Equatable,
    Action == ScopedAction,
    Environment == Void
  {
    self.init(
      initialState: initialState(),
      reducer: reducer,
      observe: toScopedState,
      send: { $0 },
      withDependencies: prepareDependencies,
      file: file,
      line: line
    )
  }

<<<<<<< HEAD
  /// Creates a scoped test store with an initial state and a reducer powering its runtime.
  ///
  /// See <doc:Testing> and the documentation of ``TestStore`` for more information on how to best
  /// use a test store.
  ///
  /// - Parameters:
  ///   - initialState: The state the feature starts in.
  ///   - reducer: The reducer that powers the runtime of the feature.
  ///   - toScopedState: A function that transforms the reducer's state into scoped state. This
  ///     state will be asserted against as it is mutated by the reducer. Useful for testing view
  ///     store state transformations.
  ///   - fromScopedAction: A function that wraps a more scoped action in the reducer's action.
  ///     Scoped actions can be "sent" to the store, while any reducer action may be received.
  ///     Useful for testing view store action transformations.
  ///   - prepareDependencies: A closure that can be used to override dependencies that will be
  ///     accessed during the test. These dependencies will be used when producing the initial
  ///     state.
  public init<R: Reducer>(
=======
  @available(
    *,
    deprecated,
    message:
      """
      Test the reducer domain directly. To test view state and actions, write a unit test.
      """
  )
  public init<R: ReducerProtocol>(
>>>>>>> e0c9ff8e
    initialState: @autoclosure () -> State,
    @ReducerBuilder<State, Action> reducer: () -> R,
    observe toScopedState: @escaping (State) -> ScopedState,
    send fromScopedAction: @escaping (ScopedAction) -> Action,
    withDependencies prepareDependencies: (inout DependencyValues) -> Void = { _ in },
    file: StaticString = #file,
    line: UInt = #line
  )
  where
    R.State == State,
    R.Action == Action,
    ScopedState: Equatable,
    Environment == Void
  {
    let reducer = Dependencies.withDependencies(prepareDependencies) {
      TestReducer(Reduce(reducer()), initialState: initialState())
    }
    self._environment = .init(wrappedValue: ())
    self.file = file
    self.fromScopedAction = fromScopedAction
    self.line = line
    self.reducer = reducer
    self.store = Store(initialState: reducer.state, reducer: reducer)
    self.timeout = 100 * NSEC_PER_MSEC
    self.toScopedState = toScopedState
  }

  /// Creates a test store with an initial state and a reducer powering its runtime.
  ///
  /// See <doc:Testing> and the documentation of ``TestStore`` for more information on how to best
  /// use a test store.
  ///
  /// - Parameters:
  ///   - initialState: The state the feature starts in.
  ///   - reducer: The reducer that powers the runtime of the feature.
  ///   - prepareDependencies: A closure that can be used to override dependencies that will be
  ///     accessed during the test. These dependencies will be used when producing the initial
  ///     state.
  @available(*, deprecated, message: "State must be equatable to perform assertions.")
  public init<R: Reducer>(
    initialState: @autoclosure () -> State,
    @ReducerBuilder<State, Action> reducer: () -> R,
    withDependencies prepareDependencies: (_ dependencies: inout DependencyValues) -> Void = { _ in
    },
    file: StaticString = #file,
    line: UInt = #line
  )
  where
    R.State == State,
    R.Action == Action,
    State == ScopedState,
    Action == ScopedAction,
    Environment == Void
  {
    let reducer = Dependencies.withDependencies(prepareDependencies) {
      TestReducer(Reduce(reducer()), initialState: initialState())
    }
    self._environment = .init(wrappedValue: ())
    self.file = file
    self.fromScopedAction = { $0 }
    self.line = line
    self.reducer = reducer
    self.store = Store(initialState: reducer.state, reducer: reducer)
    self.timeout = 100 * NSEC_PER_MSEC
    self.toScopedState = { $0 }
  }

  @available(
    *, deprecated,
    message:
      """
      'AnyReducer' has been deprecated in favor of 'Reducer'.

      See the migration guide for more information: https://pointfreeco.github.io/swift-composable-architecture/main/documentation/composablearchitecture/Reducer
      """
  )
  public init(
    initialState: ScopedState,
    reducer: AnyReducer<ScopedState, ScopedAction, Environment>,
    environment: Environment,
    file: StaticString = #file,
    line: UInt = #line
  )
  where State == ScopedState, Action == ScopedAction {
    let environment = Box(wrappedValue: environment)
    let reducer = TestReducer(
      Reduce(
        reducer.pullback(state: \.self, action: .self, environment: { $0.wrappedValue }),
        environment: environment
      ),
      initialState: initialState
    )
    self._environment = environment
    self.file = file
    self.fromScopedAction = { $0 }
    self.line = line
    self.reducer = reducer
    self.store = Store(initialState: initialState, reducer: reducer)
    self.timeout = 100 * NSEC_PER_MSEC
    self.toScopedState = { $0 }
  }

  init(
    _environment: Box<Environment>,
    file: StaticString,
    fromScopedAction: @escaping (ScopedAction) -> Action,
    line: UInt,
    reducer: TestReducer<State, Action>,
    store: Store<State, TestReducer<State, Action>.Action>,
    timeout: UInt64 = 100 * NSEC_PER_MSEC,
    toScopedState: @escaping (State) -> ScopedState
  ) {
    self._environment = _environment
    self.file = file
    self.fromScopedAction = fromScopedAction
    self.line = line
    self.reducer = reducer
    self.store = store
    self.timeout = timeout
    self.toScopedState = toScopedState
  }

  // NB: Only needed until Xcode ships a macOS SDK that uses the 5.7 standard library.
  // See: https://forums.swift.org/t/xcode-14-rc-cannot-specialize-protocol-type/60171/15
  #if (canImport(RegexBuilder) || !os(macOS) && !targetEnvironment(macCatalyst))
    /// Suspends until all in-flight effects have finished, or until it times out.
    ///
    /// Can be used to assert that all effects have finished.
    ///
    /// - Parameter duration: The amount of time to wait before asserting.
    @available(iOS 16, macOS 13, tvOS 16, watchOS 9, *)
    @MainActor
    public func finish(
      timeout duration: Duration,
      file: StaticString = #file,
      line: UInt = #line
    ) async {
      await self.finish(timeout: duration.nanoseconds, file: file, line: line)
    }
  #endif

  /// Suspends until all in-flight effects have finished, or until it times out.
  ///
  /// Can be used to assert that all effects have finished.
  ///
  /// > Important: `TestStore.finish()` should only be called once per test store, at the end of the
  /// > test. Interacting with a finished test store is undefined.
  ///
  /// - Parameter nanoseconds: The amount of time to wait before asserting.
  @_disfavoredOverload
  @MainActor
  public func finish(
    timeout nanoseconds: UInt64? = nil,
    file: StaticString = #file,
    line: UInt = #line
  ) async {
    Task.cancel(id: OnFirstAppearID())

    let nanoseconds = nanoseconds ?? self.timeout
    let start = DispatchTime.now().uptimeNanoseconds
    await Task.megaYield()
    while !self.reducer.inFlightEffects.isEmpty {
      guard start.distance(to: DispatchTime.now().uptimeNanoseconds) < nanoseconds
      else {
        let timeoutMessage =
          nanoseconds != self.self.timeout
          ? #"try increasing the duration of this assertion's "timeout""#
          : #"configure this assertion with an explicit "timeout""#
        let suggestion = """
          There are effects in-flight. If the effect that delivers this action uses a \
          clock/scheduler (via "receive(on:)", "delay", "debounce", etc.), make sure that you wait \
          enough time for it to perform the effect. If you are using a test \
          clock/scheduler, advance it so that the effects may complete, or consider using \
          an immediate clock/scheduler to immediately perform the effect instead.

          If you are not yet using a clock/scheduler, or can not use a clock/scheduler, \
          \(timeoutMessage).
          """
        XCTFailHelper(
          """
          Expected effects to finish, but there are still effects in-flight\
          \(nanoseconds > 0 ? " after \(Double(nanoseconds)/Double(NSEC_PER_SEC)) seconds" : "").

          \(suggestion)
          """,
          file: file,
          line: line
        )
        return
      }
      await Task.yield()
    }
  }

  deinit {
    self.completed()
    uncheckedUseMainSerialExecutor = self.originalUseMainSerialExecutor
  }

  func completed() {
    if !self.reducer.receivedActions.isEmpty {
      let actions = self.reducer.receivedActions
        .map(\.action)
        .map { "    • " + debugCaseOutput($0, abbreviated: true) }
        .joined(separator: "\n")
      XCTFailHelper(
        """
        The store received \(self.reducer.receivedActions.count) unexpected \
        action\(self.reducer.receivedActions.count == 1 ? "" : "s") after this one: …

          Unhandled actions:
        \(actions)
        """,
        file: self.file,
        line: self.line
      )
    }
    Task.cancel(id: OnFirstAppearID())
    for effect in self.reducer.inFlightEffects {
      XCTFailHelper(
        """
        An effect returned for this action is still running. It must complete before the end of \
        the test. …

        To fix, inspect any effects the reducer returns for this action and ensure that all of \
        them complete by the end of the test. There are a few reasons why an effect may not have \
        completed:

        • If using async/await in your effect, it may need a little bit of time to properly \
        finish. To fix you can simply perform "await store.finish()" at the end of your test.

        • If an effect uses a clock/scheduler (via "receive(on:)", "delay", "debounce", etc.), \
        make sure that you wait enough time for it to perform the effect. If you are using \
        a test clock/scheduler, advance it so that the effects may complete, or consider \
        using an immediate clock/scheduler to immediately perform the effect instead.

        • If you are returning a long-living effect (timers, notifications, subjects, etc.), \
        then make sure those effects are torn down by marking the effect ".cancellable" and \
        returning a corresponding cancellation effect ("Effect.cancel") from another action, or, \
        if your effect is driven by a Combine subject, send it a completion.
        """,
        file: effect.action.file,
        line: effect.action.line
      )
    }
  }

  /// Overrides the store's dependencies for a given operation.
  ///
  /// - Parameters:
  ///   - updateValuesForOperation: A closure for updating the store's dependency values for the
  ///     duration of the operation.
  ///   - operation: The operation.
  public func withDependencies<R>(
    _ updateValuesForOperation: (_ dependencies: inout DependencyValues) throws -> Void,
    operation: () throws -> R
  ) rethrows -> R {
    let previous = self.dependencies
    defer { self.dependencies = previous }
    try updateValuesForOperation(&self.dependencies)
    return try operation()
  }

  /// Overrides the store's dependencies for a given operation.
  ///
  /// - Parameters:
  ///   - updateValuesForOperation: A closure for updating the store's dependency values for the
  ///     duration of the operation.
  ///   - operation: The operation.
  @MainActor
  public func withDependencies<R>(
    _ updateValuesForOperation: (_ dependencies: inout DependencyValues) async throws -> Void,
    operation: @MainActor () async throws -> R
  ) async rethrows -> R {
    let previous = self.dependencies
    defer { self.dependencies = previous }
    try await updateValuesForOperation(&self.dependencies)
    return try await operation()
  }

  /// Overrides the store's exhaustivity for a given operation.
  ///
  /// - Parameters:
  ///   - exhaustivity: The exhaustivity.
  ///   - operation: The operation.
  public func withExhaustivity<R>(
    _ exhaustivity: Exhaustivity,
    operation: () throws -> R
  ) rethrows -> R {
    let previous = self.exhaustivity
    defer { self.exhaustivity = previous }
    self.exhaustivity = exhaustivity
    return try operation()
  }

  /// Overrides the store's exhaustivity for a given operation.
  ///
  /// - Parameters:
  ///   - exhaustivity: The exhaustivity.
  ///   - operation: The operation.
  @MainActor
  public func withExhaustivity<R>(
    _ exhaustivity: Exhaustivity,
    operation: @MainActor () async throws -> R
  ) async rethrows -> R {
    let previous = self.exhaustivity
    defer { self.exhaustivity = previous }
    self.exhaustivity = exhaustivity
    return try await operation()
  }
}

/// A convenience type alias for referring to a test store of a given reducer's domain.
///
/// Instead of specifying five generics:
///
/// ```swift
/// let testStore: TestStore<Feature.State, Feature.Action, Feature.State, Feature.Action, Void>
/// ```
///
/// You can specify a single generic:
///
/// ```swift
/// let testStore: TestStoreOf<Feature>
/// ```
public typealias TestStoreOf<R: ReducerProtocol> = TestStore<
  R.State, R.Action, R.State, R.Action, Void
>

extension TestStore where ScopedState: Equatable {
  /// Sends an action to the store and asserts when state changes.
  ///
  /// To assert on how state changes you can provide a trailing closure, and that closure is handed
  /// a mutable variable that represents the feature's state _before_ the action was sent. You need
  /// to mutate that variable so that it is equal to the feature's state _after_ the action is sent:
  ///
  /// ```swift
  /// await store.send(.incrementButtonTapped) {
  ///   $0.count = 1
  /// }
  /// await store.send(.decrementButtonTapped) {
  ///   $0.count = 0
  /// }
  /// ```
  ///
  /// This method suspends in order to allow any effects to start. For example, if you track an
  /// analytics event in an effect when an action is sent, you can assert on that behavior
  /// immediately after awaiting `store.send`:
  ///
  /// ```swift
  /// @MainActor
  /// func testAnalytics() async {
  ///   let events = ActorIsolated<[String]>([])
  ///   let analytics = AnalyticsClient(
  ///     track: { event in
  ///       await events.withValue { $0.append(event) }
  ///     }
  ///   )
  ///
  ///   let store = TestStore(initialState: Feature.State()) {
  ///     Feature()
  ///   } withDependencies {
  ///     $0.analytics = analytics
  ///   }
  ///
  ///   await store.send(.buttonTapped)
  ///
  ///   await events.withValue { XCTAssertEqual($0, ["Button Tapped"]) }
  /// }
  /// ```
  ///
  /// This method suspends only for the duration until the effect _starts_ from sending the action.
  /// It does _not_ suspend for the duration of the effect.
  ///
  /// In order to suspend for the duration of the effect you can use its return value, a
  /// ``TestStoreTask``, which represents the lifecycle of the effect started from sending an
  /// action. You can use this value to suspend until the effect finishes, or to force the
  /// cancellation of the effect, which is helpful for effects that are tied to a view's lifecycle
  /// and not torn down when an action is sent, such as actions sent in SwiftUI's `task` view
  /// modifier.
  ///
  /// For example, if your feature kicks off a long-living effect when the view appears by using
  /// SwiftUI's `task` view modifier, then you can write a test for such a feature by explicitly
  /// canceling the effect's task after you make all assertions:
  ///
  /// ```swift
  /// let store = TestStore(/* ... */)
  ///
  /// // Emulate the view appearing
  /// let task = await store.send(.task)
  ///
  /// // Assertions
  ///
  /// // Emulate the view disappearing
  /// await task.cancel()
  /// ```
  ///
  /// - Parameters:
  ///   - action: An action.
  ///   - updateStateToExpectedResult: A closure that asserts state changed by sending the action to
  ///     the store. The mutable state sent to this closure must be modified to match the state of
  ///     the store after processing the given action. Do not provide a closure if no change is
  ///     expected.
  /// - Returns: A ``TestStoreTask`` that represents the lifecycle of the effect executed when
  ///   sending the action.
  @MainActor
  @discardableResult
  public func send(
    _ action: ScopedAction,
    assert updateStateToExpectedResult: ((_ state: inout ScopedState) throws -> Void)? = nil,
    file: StaticString = #file,
    line: UInt = #line
  ) async -> TestStoreTask {
    if !self.reducer.receivedActions.isEmpty {
      var actions = ""
      customDump(self.reducer.receivedActions.map(\.action), to: &actions)
      XCTFailHelper(
        """
        Must handle \(self.reducer.receivedActions.count) received \
        action\(self.reducer.receivedActions.count == 1 ? "" : "s") before sending an action: …

        Unhandled actions: \(actions)
        """,
        file: file,
        line: line
      )
    }

    switch self.exhaustivity {
    case .on:
      break
    case .off(showSkippedAssertions: true):
      await self.skipReceivedActions(strict: false)
    case .off(showSkippedAssertions: false):
      self.reducer.receivedActions = []
    }

    let expectedState = self.toScopedState(self.state)
    let previousState = self.reducer.state
    let previousStackElementID = self.reducer.dependencies.stackElementID.incrementingCopy()
    let task = self.store.send(
      .init(origin: .send(self.fromScopedAction(action)), file: file, line: line),
      originatingFrom: nil
    )
    if uncheckedUseMainSerialExecutor {
      await Task.yield()
    } else {
      for await _ in self.reducer.effectDidSubscribe.stream {
        break
      }
    }
    do {
      let currentState = self.state
      let currentStackElementID = self.reducer.dependencies.stackElementID
      self.reducer.state = previousState
      self.reducer.dependencies.stackElementID = previousStackElementID
      defer {
        self.reducer.state = currentState
        self.reducer.dependencies.stackElementID = currentStackElementID
      }

      try self.expectedStateShouldMatch(
        expected: expectedState,
        actual: self.toScopedState(currentState),
        updateStateToExpectedResult: updateStateToExpectedResult,
        file: file,
        line: line
      )
    } catch {
      XCTFail("Threw error: \(error)", file: file, line: line)
    }
    if "\(self.file)" == "\(file)" {
      self.line = line
    }
    // NB: Give concurrency runtime more time to kick off effects so users don't need to manually
    //     instrument their effects.
    await Task.megaYield(count: 20)
    return .init(rawValue: task, timeout: self.timeout)
  }

  /// Assert against the current state of the store.
  ///
  /// The trailing closure provided is given a mutable argument that represents the current state,
  /// and you can provide any mutations you want to the state. If your mutations cause the argument
  /// to differ from the current state of the test store, a test failure will be triggered.
  ///
  /// This tool is most useful in non-exhaustive test stores (see
  /// <doc:Testing#Non-exhaustive-testing>), which allow you to assert on a subset of the things
  /// happening inside your features. For example, you can send an action in a child feature
  /// without asserting on how many changes in the system, and then tell the test store to
  /// ``finish(timeout:file:line:)-53gi5`` by executing all of its effects and receiving all
  /// actions. After that is done you can assert on the final state of the store:
  ///
  /// ```swift
  /// store.exhaustivity = .off
  /// await store.send(.child(.closeButtonTapped))
  /// await store.finish()
  /// store.assert {
  ///   $0.child = nil
  /// }
  /// ```
  ///
  /// > Note: This helper is only intended to be used with non-exhaustive test stores. It is not
  /// needed in exhaustive test stores since any assertion you may make inside the trailing closure
  /// has already been handled by a previous `send` or `receive`.
  ///
  /// - Parameters:
  ///   - updateStateToExpectedResult: A closure that asserts against the current state of the test
  ///   store.
  @MainActor
  public func assert(
    _ updateStateToExpectedResult: @escaping (_ state: inout ScopedState) throws -> Void,
    file: StaticString = #file,
    line: UInt = #line
  ) {
    let expectedState = self.toScopedState(self.state)
    let currentState = self.reducer.state
    do {
      try self.expectedStateShouldMatch(
        expected: expectedState,
        actual: self.toScopedState(currentState),
        updateStateToExpectedResult: updateStateToExpectedResult,
        skipUnnecessaryModifyFailure: true,
        file: file,
        line: line
      )
    } catch {
      XCTFail("Threw error: \(error)", file: file, line: line)
    }
  }

  /// Sends an action to the store and asserts when state changes.
  ///
  /// This method returns a ``TestStoreTask``, which represents the lifecycle of the effect started
  /// from sending an action. You can use this value to force the cancellation of the effect, which
  /// is helpful for effects that are tied to a view's lifecycle and not torn down when an action is
  /// sent, such as actions sent in SwiftUI's `task` view modifier.
  ///
  /// For example, if your feature kicks off a long-living effect when the view appears by using
  /// SwiftUI's `task` view modifier, then you can write a test for such a feature by explicitly
  /// canceling the effect's task after you make all assertions:
  ///
  /// ```swift
  /// let store = TestStore(/* ... */)
  ///
  /// // emulate the view appearing
  /// let task = await store.send(.task)
  ///
  /// // assertions
  ///
  /// // emulate the view disappearing
  /// await task.cancel()
  /// ```
  ///
  /// - Parameters:
  ///   - action: An action.
  ///   - updateStateToExpectedResult: A closure that asserts state changed by sending the action to
  ///     the store. The mutable state sent to this closure must be modified to match the state of
  ///     the store after processing the given action. Do not provide a closure if no change is
  ///     expected.
  /// - Returns: A ``TestStoreTask`` that represents the lifecycle of the effect executed when
  ///   sending the action.
  @available(*, deprecated, message: "Call the async-friendly 'send' instead.")
  @discardableResult
  public func send(
    _ action: ScopedAction,
    assert updateStateToExpectedResult: ((_ state: inout ScopedState) throws -> Void)? = nil,
    file: StaticString = #file,
    line: UInt = #line
  ) -> TestStoreTask {
    if !self.reducer.receivedActions.isEmpty {
      var actions = ""
      customDump(self.reducer.receivedActions.map(\.action), to: &actions)
      XCTFailHelper(
        """
        Must handle \(self.reducer.receivedActions.count) received \
        action\(self.reducer.receivedActions.count == 1 ? "" : "s") before sending an action: …

        Unhandled actions: \(actions)
        """,
        file: file,
        line: line
      )
    }

    switch self.exhaustivity {
    case .on:
      break
    case .off(showSkippedAssertions: true):
      self.skipReceivedActions(strict: false)
    case .off(showSkippedAssertions: false):
      self.reducer.receivedActions = []
    }

    let expectedState = self.toScopedState(self.state)
    let previousState = self.state
    let task = self.store.send(
      .init(origin: .send(self.fromScopedAction(action)), file: file, line: line),
      originatingFrom: nil
    )
    do {
      let currentState = self.state
      self.reducer.state = previousState
      defer { self.reducer.state = currentState }

      try self.expectedStateShouldMatch(
        expected: expectedState,
        actual: self.toScopedState(currentState),
        updateStateToExpectedResult: updateStateToExpectedResult,
        file: file,
        line: line
      )
    } catch {
      XCTFail("Threw error: \(error)", file: file, line: line)
    }
    if "\(self.file)" == "\(file)" {
      self.line = line
    }

    return .init(rawValue: task, timeout: self.timeout)
  }

  private func expectedStateShouldMatch(
    expected: ScopedState,
    actual: ScopedState,
    updateStateToExpectedResult: ((inout ScopedState) throws -> Void)? = nil,
    skipUnnecessaryModifyFailure: Bool = false,
    file: StaticString,
    line: UInt
  ) throws {
    let current = expected
    var expected = expected

    let currentStackElementID = self.reducer.dependencies.stackElementID
    let copiedStackElementID = currentStackElementID.incrementingCopy()
    self.reducer.dependencies.stackElementID = copiedStackElementID
    defer {
      self.reducer.dependencies.stackElementID = currentStackElementID
    }

    let updateStateToExpectedResult = updateStateToExpectedResult.map { original in
      { (state: inout ScopedState) in
        try XCTModifyLocals.$isExhaustive.withValue(self.exhaustivity == .on) {
          try original(&state)
        }
      }
    }

    switch self.exhaustivity {
    case .on:
      var expectedWhenGivenPreviousState = expected
      if let updateStateToExpectedResult = updateStateToExpectedResult {
        try Dependencies.withDependencies {
          $0 = self.reducer.dependencies
        } operation: {
          try updateStateToExpectedResult(&expectedWhenGivenPreviousState)
        }
      }
      expected = expectedWhenGivenPreviousState

      if expectedWhenGivenPreviousState != actual {
        expectationFailure(expected: expectedWhenGivenPreviousState)
      } else {
        tryUnnecessaryModifyFailure()
      }

    case .off:
      var expectedWhenGivenActualState = actual
      if let updateStateToExpectedResult = updateStateToExpectedResult {
        try Dependencies.withDependencies {
          $0 = self.reducer.dependencies
        } operation: {
          try updateStateToExpectedResult(&expectedWhenGivenActualState)
        }
      }
      expected = expectedWhenGivenActualState

      if expectedWhenGivenActualState != actual {
        self.withExhaustivity(.on) {
          expectationFailure(expected: expectedWhenGivenActualState)
        }
      } else if self.exhaustivity == .off(showSkippedAssertions: true)
        && expectedWhenGivenActualState == actual
      {
        var expectedWhenGivenPreviousState = current
        if let updateStateToExpectedResult = updateStateToExpectedResult {
          _XCTExpectFailure(strict: false) {
            do {
              try Dependencies.withDependencies {
                $0 = self.reducer.dependencies
              } operation: {
                try updateStateToExpectedResult(&expectedWhenGivenPreviousState)
              }
            } catch {
              XCTFail(
                """
                Skipped assertions: …

                Threw error: \(error)
                """,
                file: file,
                line: line
              )
            }
          }
        }
        expected = expectedWhenGivenPreviousState
        if expectedWhenGivenPreviousState != actual {
          expectationFailure(expected: expectedWhenGivenPreviousState)
        } else {
          tryUnnecessaryModifyFailure()
        }
      } else {
        tryUnnecessaryModifyFailure()
      }
    }

    func expectationFailure(expected: ScopedState) {
      let difference =
        diff(expected, actual, format: .proportional)
        .map { "\($0.indent(by: 4))\n\n(Expected: −, Actual: +)" }
        ?? """
        Expected:
        \(String(describing: expected).indent(by: 2))

        Actual:
        \(String(describing: actual).indent(by: 2))
        """
      let messageHeading =
        updateStateToExpectedResult != nil
        ? "A state change does not match expectation"
        : "State was not expected to change, but a change occurred"
      XCTFailHelper(
        """
        \(messageHeading): …

        \(difference)
        """,
        file: file,
        line: line
      )
    }

    func tryUnnecessaryModifyFailure() {
      guard
        !skipUnnecessaryModifyFailure,
        expected == current,
        updateStateToExpectedResult != nil
      else { return }

      XCTFailHelper(
        """
        Expected state to change, but no change occurred.

        The trailing closure made no observable modifications to state. If no change to state is \
        expected, omit the trailing closure.
        """,
        file: file,
        line: line
      )
    }
  }
}

extension TestStore where ScopedState: Equatable, Action: Equatable {
  /// Asserts an action was received from an effect and asserts when state changes.
  ///
  /// See ``receive(_:timeout:assert:file:line:)-1rwdd`` for more information of how to use this
  /// method.
  ///
  /// - Parameters:
  ///   - expectedAction: An action expected from an effect.
  ///   - updateStateToExpectedResult: A closure that asserts state changed by sending the action to
  ///     the store. The mutable state sent to this closure must be modified to match the state of
  ///     the store after processing the given action. Do not provide a closure if no change is
  ///     expected.
  @available(*, deprecated, message: "Call the async-friendly 'receive' instead.")
  public func receive(
    _ expectedAction: Action,
    assert updateStateToExpectedResult: ((_ state: inout ScopedState) throws -> Void)? = nil,
    file: StaticString = #file,
    line: UInt = #line
  ) {
    self._receive(expectedAction, assert: updateStateToExpectedResult, file: file, line: line)
  }

  private func _receive(
    _ expectedAction: Action,
    assert updateStateToExpectedResult: ((inout ScopedState) throws -> Void)? = nil,
    file: StaticString = #file,
    line: UInt = #line
  ) {
    var expectedActionDump = ""
    customDump(expectedAction, to: &expectedActionDump, indent: 2)
    self.receiveAction(
      matching: { expectedAction == $0 },
      failureMessage: """
        Expected to receive the following action, but didn't: …

        \(expectedActionDump)
        """,
      unexpectedActionDescription: { receivedAction in
        TaskResultDebugging.$emitRuntimeWarnings.withValue(false) {
          diff(expectedAction, receivedAction, format: .proportional)
            .map { "\($0.indent(by: 4))\n\n(Expected: −, Received: +)" }
            ?? """
            Expected:
            \(String(describing: expectedAction).indent(by: 2))

            Received:
            \(String(describing: receivedAction).indent(by: 2))
            """
        }
      },
      updateStateToExpectedResult,
      file: file,
      line: line
    )
  }

  // NB: Only needed until Xcode ships a macOS SDK that uses the 5.7 standard library.
  // See: https://forums.swift.org/t/xcode-14-rc-cannot-specialize-protocol-type/60171/15
  #if (canImport(RegexBuilder) || !os(macOS) && !targetEnvironment(macCatalyst))
    /// Asserts an action was received from an effect and asserts how the state changes.
    ///
    /// When an effect is executed in your feature and sends an action back into the system, you can
    /// use this method to assert that fact, and further assert how state changes after the effect
    /// action is received:
    ///
    /// ```swift
    /// await store.send(.buttonTapped)
    /// await store.receive(.response(.success(42)) {
    ///   $0.count = 42
    /// }
    /// ```
    ///
    /// Due to the variability of concurrency in Swift, sometimes a small amount of time needs to
    /// pass before effects execute and send actions, and that is why this method suspends. The
    /// default time waited is very small, and typically it is enough so you should be controlling
    /// your dependencies so that they do not wait for real world time to pass (see
    /// <doc:DependencyManagement> for more information on how to do that).
    ///
    /// To change the amount of time this method waits for an action, pass an explicit `timeout`
    /// argument, or set the ``timeout`` on the ``TestStore``.
    ///
    /// - Parameters:
    ///   - expectedAction: An action expected from an effect.
    ///   - duration: The amount of time to wait for the expected action.
    ///   - updateStateToExpectedResult: A closure that asserts state changed by sending the action
    ///     to the store. The mutable state sent to this closure must be modified to match the state
    ///     of the store after processing the given action. Do not provide a closure if no change
    ///     is expected.
    @available(iOS 16, macOS 13, tvOS 16, watchOS 9, *)
    @MainActor
    public func receive(
      _ expectedAction: Action,
      timeout duration: Duration,
      assert updateStateToExpectedResult: ((_ state: inout ScopedState) throws -> Void)? = nil,
      file: StaticString = #file,
      line: UInt = #line
    ) async {
      await self.receive(
        expectedAction,
        timeout: duration.nanoseconds,
        assert: updateStateToExpectedResult,
        file: file,
        line: line
      )
    }
  #endif

  /// Asserts an action was received from an effect and asserts how the state changes.
  ///
  /// When an effect is executed in your feature and sends an action back into the system, you can
  /// use this method to assert that fact, and further assert how state changes after the effect
  /// action is received:
  ///
  /// ```swift
  /// await store.send(.buttonTapped)
  /// await store.receive(.response(.success(42)) {
  ///   $0.count = 42
  /// }
  /// ```
  ///
  /// Due to the variability of concurrency in Swift, sometimes a small amount of time needs to pass
  /// before effects execute and send actions, and that is why this method suspends. The default
  /// time waited is very small, and typically it is enough so you should be controlling your
  /// dependencies so that they do not wait for real world time to pass (see
  /// <doc:DependencyManagement> for more information on how to do that).
  ///
  /// To change the amount of time this method waits for an action, pass an explicit `timeout`
  /// argument, or set the ``timeout`` on the ``TestStore``.
  ///
  /// - Parameters:
  ///   - expectedAction: An action expected from an effect.
  ///   - nanoseconds: The amount of time to wait for the expected action.
  ///   - updateStateToExpectedResult: A closure that asserts state changed by sending the action to
  ///     the store. The mutable state sent to this closure must be modified to match the state of
  ///     the store after processing the given action. Do not provide a closure if no change is
  ///     expected.
  @MainActor
  @_disfavoredOverload
  public func receive(
    _ expectedAction: Action,
    timeout nanoseconds: UInt64? = nil,
    assert updateStateToExpectedResult: ((_ state: inout ScopedState) throws -> Void)? = nil,
    file: StaticString = #file,
    line: UInt = #line
  ) async {
    guard !self.reducer.inFlightEffects.isEmpty
    else {
      _ = {
        self._receive(expectedAction, assert: updateStateToExpectedResult, file: file, line: line)
      }()
      return
    }
    await self.receiveAction(
      matching: { expectedAction == $0 },
      timeout: nanoseconds,
      file: file,
      line: line
    )
    _ = {
      self._receive(expectedAction, assert: updateStateToExpectedResult, file: file, line: line)
    }()
    await Task.megaYield()
  }
}

extension TestStore where ScopedState: Equatable {
  /// Asserts a matching action was received from an effect and asserts how the state changes.
  ///
  /// See ``receive(_:timeout:assert:file:line:)-2ju31`` for more information of how to use this
  /// method.
  ///
  /// - Parameters:
  ///   - isMatching: A closure that attempts to match an action. If it returns `false`, a test
  ///     failure is reported.
  ///   - updateStateToExpectedResult: A closure that asserts state changed by sending the action to
  ///     the store. The mutable state sent to this closure must be modified to match the state of
  ///     the store after processing the given action. Do not provide a closure if no change is
  ///     expected.
  @available(*, deprecated, message: "Call the async-friendly 'receive' instead.")
  public func receive(
    _ isMatching: (_ action: Action) -> Bool,
    assert updateStateToExpectedResult: ((_ state: inout ScopedState) throws -> Void)? = nil,
    file: StaticString = #file,
    line: UInt = #line
  ) {
    self._receive(isMatching, assert: updateStateToExpectedResult, file: file, line: line)
  }

  private func _receive(
    _ isMatching: (Action) -> Bool,
    assert updateStateToExpectedResult: ((inout ScopedState) throws -> Void)? = nil,
    file: StaticString = #file,
    line: UInt = #line
  ) {
    self.receiveAction(
      matching: isMatching,
      failureMessage: "Expected to receive an action matching predicate, but didn't get one.",
      unexpectedActionDescription: { receivedAction in
        var action = ""
        customDump(receivedAction, to: &action, indent: 2)
        return action
      },
      updateStateToExpectedResult,
      file: file,
      line: line
    )
  }

  /// Asserts an action was received matching a case path and asserts how the state changes.
  ///
  /// See ``receive(_:timeout:assert:file:line:)-8xkqt`` for more information of how to use this
  /// method.
  ///
  /// - Parameters:
  ///   - actionCase: A case path identifying the case of an action enum to receive.
  ///   - updateStateToExpectedResult: A closure that asserts state changed by sending the action to
  ///     the store. The mutable state sent to this closure must be modified to match the state of
  ///     the store after processing the given action. Do not provide a closure if no change is
  ///     expected.
  @available(*, deprecated, message: "Call the async-friendly 'receive' instead.")
  public func receive<Value>(
    _ actionCase: CasePath<Action, Value>,
    assert updateStateToExpectedResult: ((_ state: inout ScopedState) throws -> Void)? = nil,
    file: StaticString = #file,
    line: UInt = #line
  ) {
    self._receive(actionCase, assert: updateStateToExpectedResult, file: file, line: line)
  }

  private func _receive<Value>(
    _ actionCase: CasePath<Action, Value>,
    assert updateStateToExpectedResult: ((inout ScopedState) throws -> Void)? = nil,
    file: StaticString = #file,
    line: UInt = #line
  ) {
    self.receiveAction(
      matching: { actionCase.extract(from: $0) != nil },
      failureMessage: "Expected to receive an action matching case path, but didn't get one.",
      unexpectedActionDescription: { receivedAction in
        var action = ""
        customDump(receivedAction, to: &action, indent: 2)
        return action
      },
      updateStateToExpectedResult,
      file: file,
      line: line
    )
  }

  // NB: Only needed until Xcode ships a macOS SDK that uses the 5.7 standard library.
  // See: https://forums.swift.org/t/xcode-14-rc-cannot-specialize-protocol-type/60171/15
  #if (canImport(RegexBuilder) || !os(macOS) && !targetEnvironment(macCatalyst))
    /// Asserts an action was received from an effect that matches a predicate, and asserts how the
    /// state changes.
    ///
    /// This method is similar to ``receive(_:timeout:assert:file:line:)-4he05``, except it allows
    /// you to assert that an action was received that matches a predicate without asserting on all
    /// the data in the action:
    ///
    /// ```swift
    /// await store.send(.buttonTapped)
    /// await store.receive {
    ///   guard case .response(.success) = $0 else { return false }
    ///   return true
    /// } assert: {
    ///   store.count = 42
    /// }
    /// ```
    ///
    /// When the store's ``exhaustivity`` is set to anything other than ``Exhaustivity/off``, a grey
    /// information box will show next to the `store.receive` line in Xcode letting you know what
    /// data was in the effect that you chose not to assert on.
    ///
    /// If you only want to check that a particular action case was received, then you might find
    /// the ``receive(_:timeout:assert:file:line:)-4he05`` overload of this method more useful.
    ///
    /// - Parameters:
    ///   - isMatching: A closure that attempts to match an action. If it returns `false`, a test
    ///     failure is reported.
    ///   - duration: The amount of time to wait for the expected action.
    ///   - updateStateToExpectedResult: A closure that asserts state changed by sending the action
    ///     to the store. The mutable state sent to this closure must be modified to match the state
    ///     of the store after processing the given action. Do not provide a closure if no change is
    ///     expected.
    @available(iOS 16, macOS 13, tvOS 16, watchOS 9, *)
    @MainActor
    @_disfavoredOverload
    public func receive(
      _ isMatching: (_ action: Action) -> Bool,
      timeout duration: Duration,
      assert updateStateToExpectedResult: ((_ state: inout ScopedState) throws -> Void)? = nil,
      file: StaticString = #file,
      line: UInt = #line
    ) async {
      await self.receive(
        isMatching,
        timeout: duration.nanoseconds,
        assert: updateStateToExpectedResult,
        file: file,
        line: line
      )
    }
  #endif

  /// Asserts an action was received from an effect that matches a predicate, and asserts how the
  /// state changes.
  ///
  /// This method is similar to ``receive(_:timeout:assert:file:line:)-1rwdd``, except it allows you
  /// to assert that an action was received that matches a predicate without asserting on all the
  /// data in the action:
  ///
  /// ```swift
  /// await store.send(.buttonTapped)
  /// await store.receive {
  ///   guard case .response(.success) = $0 else { return false }
  ///   return true
  /// } assert: {
  ///   store.count = 42
  /// }
  /// ```
  ///
  /// When the store's ``exhaustivity`` is set to anything other than ``Exhaustivity/off``, a grey
  /// information box will show next to the `store.receive` line in Xcode letting you know what data
  /// was in the effect that you chose not to assert on.
  ///
  /// If you only want to check that a particular action case was received, then you might find the
  /// ``receive(_:timeout:assert:file:line:)-8xkqt`` overload of this method more useful.
  ///
  /// - Parameters:
  ///   - isMatching: A closure that attempts to match an action. If it returns `false`, a test
  ///     failure is reported.
  ///   - nanoseconds: The amount of time to wait for the expected action.
  ///   - updateStateToExpectedResult: A closure that asserts state changed by sending the action to
  ///     the store. The mutable state sent to this closure must be modified to match the state of
  ///     the store after processing the given action. Do not provide a closure if no change is
  ///     expected.
  @MainActor
  @_disfavoredOverload
  public func receive(
    _ isMatching: (_ action: Action) -> Bool,
    timeout nanoseconds: UInt64? = nil,
    assert updateStateToExpectedResult: ((_ state: inout ScopedState) throws -> Void)? = nil,
    file: StaticString = #file,
    line: UInt = #line
  ) async {
    guard !self.reducer.inFlightEffects.isEmpty
    else {
      _ = {
        self._receive(isMatching, assert: updateStateToExpectedResult, file: file, line: line)
      }()
      return
    }
    await self.receiveAction(matching: isMatching, timeout: nanoseconds, file: file, line: line)
    _ = {
      self._receive(isMatching, assert: updateStateToExpectedResult, file: file, line: line)
    }()
    await Task.megaYield()
  }

  /// Asserts an action was received matching a case path and asserts how the state changes.
  ///
  /// This method is similar to ``receive(_:timeout:assert:file:line:)-1rwdd``, except it allows you
  /// to assert that an action was received that matches a particular case of the action enum
  /// without asserting on all the data in the action.
  ///
  /// It can be useful to assert that a particular action was received without asserting on the data
  /// inside the action. For example:
  ///
  /// ```swift
  /// await store.receive(/Search.Action.searchResponse) {
  ///   $0.results = [
  ///     "CasePaths",
  ///     "ComposableArchitecture",
  ///     "IdentifiedCollections",
  ///     "XCTestDynamicOverlay",
  ///   ]
  /// }
  /// ```
  ///
  /// When the store's ``exhaustivity`` is set to anything other than ``Exhaustivity/off``, a grey
  /// information box will show next to the `store.receive` line in Xcode letting you know what data
  /// was in the effect that you chose not to assert on.
  ///
  /// - Parameters:
  ///   - actionCase: A case path identifying the case of an action enum to receive.
  ///   - nanoseconds: The amount of time to wait for the expected action.
  ///   - updateStateToExpectedResult: A closure that asserts state changed by sending the action to
  ///     the store. The mutable state sent to this closure must be modified to match the state of
  ///     the store after processing the given action. Do not provide a closure if no change is
  ///     expected.
  @MainActor
  @_disfavoredOverload
  public func receive<Value>(
    _ actionCase: CasePath<Action, Value>,
    timeout nanoseconds: UInt64? = nil,
    assert updateStateToExpectedResult: ((_ state: inout ScopedState) throws -> Void)? = nil,
    file: StaticString = #file,
    line: UInt = #line
  ) async {
    guard !self.reducer.inFlightEffects.isEmpty
    else {
      _ = {
        self._receive(actionCase, assert: updateStateToExpectedResult, file: file, line: line)
      }()
      return
    }
    await self.receiveAction(
      matching: { actionCase.extract(from: $0) != nil },
      timeout: nanoseconds,
      file: file,
      line: line
    )
    _ = {
      self._receive(actionCase, assert: updateStateToExpectedResult, file: file, line: line)
    }()
    await Task.megaYield()
  }

  #if (canImport(RegexBuilder) || !os(macOS) && !targetEnvironment(macCatalyst))
    /// Asserts an action was received matching a case path and asserts how the state changes.
    ///
    /// This method is similar to ``receive(_:timeout:assert:file:line:)-4he05``, except it allows
    /// you to assert that an action was received that matches a particular case of the action enum
    /// without asserting on all the data in the action.
    ///
    /// It can be useful to assert that a particular action was received without asserting
    /// on the data inside the action. For example:
    ///
    /// ```swift
    /// await store.receive(/Search.Action.searchResponse) {
    ///   $0.results = [
    ///     "CasePaths",
    ///     "ComposableArchitecture",
    ///     "IdentifiedCollections",
    ///     "XCTestDynamicOverlay",
    ///   ]
    /// }
    /// ```
    ///
    /// When the store's ``exhaustivity`` is set to anything other than ``Exhaustivity/off``, a grey
    /// information box will show next to the `store.receive` line in Xcode letting you know what
    /// data was in the effect that you chose not to assert on.
    ///
    /// - Parameters:
    ///   - actionCase: A case path identifying the case of an action to enum to receive
    ///   - duration: The amount of time to wait for the expected action.
    ///   - updateStateToExpectedResult: A closure that asserts state changed by sending the action
    ///     to the store. The mutable state sent to this closure must be modified to match the state
    ///     of the store after processing the given action. Do not provide a closure if no change is
    ///     expected.
    @MainActor
    @_disfavoredOverload
    @available(iOS 16, macOS 13, tvOS 16, watchOS 9, *)
    public func receive<Value>(
      _ actionCase: CasePath<Action, Value>,
      timeout duration: Duration,
      assert updateStateToExpectedResult: ((_ state: inout ScopedState) throws -> Void)? = nil,
      file: StaticString = #file,
      line: UInt = #line
    ) async {
      guard !self.reducer.inFlightEffects.isEmpty
      else {
        _ = {
          self._receive(actionCase, assert: updateStateToExpectedResult, file: file, line: line)
        }()
        return
      }
      await self.receiveAction(
        matching: { actionCase.extract(from: $0) != nil },
        timeout: duration.nanoseconds,
        file: file,
        line: line
      )
      _ = {
        self._receive(actionCase, assert: updateStateToExpectedResult, file: file, line: line)
      }()
      await Task.megaYield()
    }
  #endif

  private func receiveAction(
    matching predicate: (Action) -> Bool,
    failureMessage: @autoclosure () -> String,
    unexpectedActionDescription: (Action) -> String,
    _ updateStateToExpectedResult: ((inout ScopedState) throws -> Void)?,
    file: StaticString,
    line: UInt
  ) {
    let updateStateToExpectedResult = updateStateToExpectedResult.map { original in
      { (state: inout ScopedState) in
        try XCTModifyLocals.$isExhaustive.withValue(self.exhaustivity == .on) {
          try original(&state)
        }
      }
    }

    guard !self.reducer.receivedActions.isEmpty else {
      XCTFail(
        failureMessage(),
        file: file,
        line: line
      )
      return
    }

    if self.exhaustivity != .on {
      guard self.reducer.receivedActions.contains(where: { predicate($0.action) }) else {
        XCTFail(
          failureMessage(),
          file: file,
          line: line
        )
        return
      }

      var actions: [Action] = []
      while let receivedAction = self.reducer.receivedActions.first,
        !predicate(receivedAction.action)
      {
        self.reducer.receivedActions.removeFirst()
        actions.append(receivedAction.action)
        self.reducer.state = receivedAction.state
      }

      if !actions.isEmpty {
        var actionsDump = ""
        customDump(actions, to: &actionsDump)
        XCTFailHelper(
          """
          \(actions.count) received action\
          \(actions.count == 1 ? " was" : "s were") skipped:

          \(actionsDump)
          """,
          file: file,
          line: line
        )
      }
    }

    let (receivedAction, state) = self.reducer.receivedActions.removeFirst()
    if !predicate(receivedAction) {
      let receivedActionLater = self.reducer.receivedActions
        .contains(where: { action, _ in predicate(receivedAction) })
      XCTFailHelper(
        """
        Received unexpected action\(receivedActionLater ? " before this one" : ""): …

        \(unexpectedActionDescription(receivedAction))
        """,
        file: file,
        line: line
      )
    } else {
      let expectedState = self.toScopedState(self.state)
      do {
        try self.expectedStateShouldMatch(
          expected: expectedState,
          actual: self.toScopedState(state),
          updateStateToExpectedResult: updateStateToExpectedResult,
          file: file,
          line: line
        )
      } catch {
        XCTFail("Threw error: \(error)", file: file, line: line)
      }
    }
    self.reducer.state = state
    if "\(self.file)" == "\(file)" {
      self.line = line
    }
  }

  @MainActor
  private func receiveAction(
    matching predicate: (Action) -> Bool,
    timeout nanoseconds: UInt64?,
    file: StaticString,
    line: UInt
  ) async {
    let nanoseconds = nanoseconds ?? self.timeout

    await Task.megaYield()
    let start = DispatchTime.now().uptimeNanoseconds
    while !Task.isCancelled {
      await Task.detached(priority: .background) { await Task.yield() }.value

      switch self.exhaustivity {
      case .on:
        guard self.reducer.receivedActions.isEmpty
        else { return }
      case .off:
        guard !self.reducer.receivedActions.contains(where: { predicate($0.action) })
        else { return }
      }

      guard start.distance(to: DispatchTime.now().uptimeNanoseconds) < nanoseconds
      else {
        let suggestion: String
        if self.reducer.inFlightEffects.isEmpty {
          suggestion = """
            There are no in-flight effects that could deliver this action. Could the effect you \
            expected to deliver this action have been cancelled?
            """
        } else {
          let timeoutMessage =
            nanoseconds != self.timeout
            ? #"try increasing the duration of this assertion's "timeout""#
            : #"configure this assertion with an explicit "timeout""#
          suggestion = """
            There are effects in-flight. If the effect that delivers this action uses a \
            clock/scheduler (via "receive(on:)", "delay", "debounce", etc.), make sure that you \
            wait enough time for it to perform the effect. If you are using a test \
            clock/scheduler, advance it so that the effects may complete, or consider using \
            an immediate clock/scheduler to immediately perform the effect instead.

            If you are not yet using a clock/scheduler, or can not use a clock/scheduler, \
            \(timeoutMessage).
            """
        }
        XCTFail(
          """
          Expected to receive \(self.exhaustivity == .on ? "an action" : "a matching action"), but \
          received none\
          \(nanoseconds > 0 ? " after \(Double(nanoseconds)/Double(NSEC_PER_SEC)) seconds" : "").

          \(suggestion)
          """,
          file: file,
          line: line
        )
        return
      }
    }
  }
}

extension TestStore {
  /// Scopes a store to assert against scoped state and actions.
  ///
  /// Useful for testing view store-specific state and actions.
  ///
  /// - Parameters:
  ///   - toScopedState: A function that transforms the reducer's state into scoped state. This
  ///     state will be asserted against as it is mutated by the reducer. Useful for testing view
  ///     store state transformations.
  ///   - fromScopedAction: A function that wraps a more scoped action in the reducer's action.
  ///     Scoped actions can be "sent" to the store, while any reducer action may be received.
  ///     Useful for testing view store action transformations.
  @available(
    *,
    deprecated,
    message:
      """
      Use 'TestStore.init(initialState:reducer:observe:send:)' to scope a test store's state and actions.
      """
  )
  public func scope<S, A>(
    state toScopedState: @escaping (ScopedState) -> S,
    action fromScopedAction: @escaping (A) -> ScopedAction
  ) -> TestStore<State, Action, S, A, Environment> {
    .init(
      _environment: self._environment,
      file: self.file,
      fromScopedAction: { self.fromScopedAction(fromScopedAction($0)) },
      line: self.line,
      reducer: self.reducer,
      store: self.store,
      timeout: self.timeout,
      toScopedState: { toScopedState(self.toScopedState($0)) }
    )
  }

  /// Scopes a store to assert against scoped state.
  ///
  /// Useful for testing view store-specific state.
  ///
  /// - Parameter toScopedState: A function that transforms the reducer's state into scoped state.
  ///   This state will be asserted against as it is mutated by the reducer. Useful for testing view
  ///   store state transformations.
  @available(
    *,
    deprecated,
    message:
      """
      Use 'TestStore.init(initialState:reducer:observe:)' to scope a test store's state.
      """
  )
  public func scope<S>(
    state toScopedState: @escaping (ScopedState) -> S
  ) -> TestStore<State, Action, S, ScopedAction, Environment> {
    self.scope(state: toScopedState, action: { $0 })
  }

  /// Clears the queue of received actions from effects.
  ///
  /// Can be handy if you are writing an exhaustive test for a particular part of your feature, but
  /// you don't want to explicitly deal with all of the received actions:
  ///
  /// ```swift
  /// let store = TestStore(/* ... */)
  ///
  /// await store.send(.buttonTapped) {
  ///   // Assert on how state changed
  /// }
  /// await store.receive(.response(/* ... */)) {
  ///   // Assert on how state changed
  /// }
  ///
  /// // Make it explicit you do not want to assert on any other received actions.
  /// await store.skipReceivedActions()
  /// ```
  ///
  /// - Parameter strict: When `true` and there are no in-flight actions to cancel, a test failure
  ///   will be reported.
  @MainActor
  public func skipReceivedActions(
    strict: Bool = true,
    file: StaticString = #file,
    line: UInt = #line
  ) async {
    await Task.megaYield()
    _ = { self._skipReceivedActions(strict: strict, file: file, line: line) }()
  }

  /// Clears the queue of received actions from effects.
  ///
  /// The synchronous version of ``skipReceivedActions(strict:file:line:)-a4ri``.
  ///
  /// - Parameter strict: When `true` and there are no in-flight actions to cancel, a test failure
  ///   will be reported.
  @available(*, deprecated, message: "Call the async-friendly 'skipReceivedActions' instead.")
  public func skipReceivedActions(
    strict: Bool = true,
    file: StaticString = #file,
    line: UInt = #line
  ) {
    self._skipReceivedActions(strict: strict, file: file, line: line)
  }

  private func _skipReceivedActions(
    strict: Bool = true,
    file: StaticString = #file,
    line: UInt = #line
  ) {
    if strict && self.reducer.receivedActions.isEmpty {
      XCTFail("There were no received actions to skip.")
      return
    }
    guard !self.reducer.receivedActions.isEmpty
    else { return }
    var actions = ""
    if self.reducer.receivedActions.count == 1 {
      customDump(self.reducer.receivedActions[0].action, to: &actions)
    } else {
      customDump(self.reducer.receivedActions.map { $0.action }, to: &actions)
    }
    XCTFailHelper(
      """
      \(self.reducer.receivedActions.count) received action\
      \(self.reducer.receivedActions.count == 1 ? " was" : "s were") skipped:

      \(actions)
      """,
      overrideExhaustivity: self.exhaustivity == .on
        ? .off(showSkippedAssertions: true)
        : self.exhaustivity,
      file: file,
      line: line
    )
    self.reducer.state = self.reducer.receivedActions.last!.state
    self.reducer.receivedActions = []
  }

  /// Cancels any currently in-flight effects.
  ///
  /// Can be handy if you are writing an exhaustive test for a particular part of your feature, but
  /// you don't want to explicitly deal with all effects:
  ///
  /// ```swift
  /// let store = TestStore(/* ... */)
  ///
  /// await store.send(.buttonTapped) {
  ///   // Assert on how state changed
  /// }
  /// await store.receive(.response(/* ... */)) {
  ///   // Assert on how state changed
  /// }
  ///
  /// // Make it explicit you do not want to assert on how any other effects behave.
  /// await store.skipInFlightEffects()
  /// ```
  ///
  /// - Parameter strict: When `true` and there are no in-flight actions to cancel, a test failure
  ///   will be reported.
  @MainActor
  public func skipInFlightEffects(
    strict: Bool = true,
    file: StaticString = #file,
    line: UInt = #line
  ) async {
    await Task.megaYield()
    _ = { self._skipInFlightEffects(strict: strict, file: file, line: line) }()
  }

  /// Cancels any currently in-flight effects.
  ///
  /// The synchronous version of ``skipInFlightEffects(strict:file:line:)-5hbsk``.
  ///
  /// - Parameter strict: When `true` and there are no in-flight actions to cancel, a test failure
  ///   will be reported.
  @available(*, deprecated, message: "Call the async-friendly 'skipInFlightEffects' instead.")
  public func skipInFlightEffects(
    strict: Bool = true,
    file: StaticString = #file,
    line: UInt = #line
  ) {
    self._skipInFlightEffects(strict: strict, file: file, line: line)
  }

  private func _skipInFlightEffects(
    strict: Bool = true,
    file: StaticString = #file,
    line: UInt = #line
  ) {
    if strict && self.reducer.inFlightEffects.isEmpty {
      XCTFail("There were no in-flight effects to skip.")
      return
    }
    guard !self.reducer.inFlightEffects.isEmpty
    else { return }

    var actions = ""
    if self.reducer.inFlightEffects.count == 1 {
      customDump(self.reducer.inFlightEffects.first!.action.origin.action, to: &actions)
    } else {
      customDump(self.reducer.inFlightEffects.map { $0.action.origin.action }, to: &actions)
    }

    XCTFailHelper(
      """
      \(self.reducer.inFlightEffects.count) in-flight effect\
      \(self.reducer.inFlightEffects.count == 1 ? " was" : "s were") cancelled, originating from:

      \(actions)
      """,
      overrideExhaustivity: self.exhaustivity == .on
        ? .off(showSkippedAssertions: true)
        : self.exhaustivity,
      file: file,
      line: line
    )
    self.reducer.inFlightEffects = []
  }

  private func XCTFailHelper(
    _ message: String = "",
    overrideExhaustivity exhaustivity: Exhaustivity? = nil,
    file: StaticString,
    line: UInt
  ) {
    let exhaustivity = exhaustivity ?? self.exhaustivity
    switch exhaustivity {
    case .on:
      XCTFail(message, file: file, line: line)
    case .off(showSkippedAssertions: true):
      _XCTExpectFailure {
        XCTFail(
          """
          Skipped assertions: …

          \(message)
          """,
          file: file,
          line: line
        )
      }
    case .off(showSkippedAssertions: false):
      break
    }
  }
}

/// The type returned from ``TestStore/send(_:assert:file:line:)-1ax61`` that represents the
/// lifecycle of the effect started from sending an action.
///
/// You can use this value in tests to cancel the effect started from sending an action:
///
/// ```swift
/// // Simulate the "task" view modifier invoking some async work
/// let task = store.send(.task)
///
/// // Simulate the view cancelling this work on dismissal
/// await task.cancel()
/// ```
///
/// You can also explicitly wait for an effect to finish:
///
/// ```swift
/// store.send(.startTimerButtonTapped)
///
/// await mainQueue.advance(by: .seconds(1))
/// await store.receive(.timerTick) { $0.elapsed = 1 }
///
/// // Wait for cleanup effects to finish before completing the test
/// await store.send(.stopTimerButtonTapped).finish()
/// ```
///
/// See ``TestStore/finish(timeout:file:line:)-53gi5`` for the ability to await all in-flight
/// effects in the test store.
///
/// See ``ViewStoreTask`` for the analog provided to ``ViewStore``.
public struct TestStoreTask: Hashable, Sendable {
  fileprivate let rawValue: Task<Void, Never>?
  fileprivate let timeout: UInt64

  @_spi(Canary) public init(rawValue: Task<Void, Never>?, timeout: UInt64) {
    self.rawValue = rawValue
    self.timeout = timeout
  }

  /// Cancels the underlying task and waits for it to finish.
  ///
  /// This can be handy when a feature needs to start a long-living effect when the feature appears,
  /// but cancellation of that effect is handled by the parent when the feature disappears. Such a
  /// feature is difficult to exhaustively test in isolation because there is no action in its
  /// domain that cancels the effect:
  ///
  /// ```swift
  /// let store = TestStore(/* ... */)
  ///
  /// let onAppearTask = await store.send(.onAppear)
  /// // Assert what is happening in the feature
  ///
  /// await onAppearTask.cancel() // ✅ Cancel the task to simulate the feature disappearing.
  /// ```
  public func cancel() async {
    self.rawValue?.cancel()
    await self.rawValue?.cancellableValue
  }

  // NB: Only needed until Xcode ships a macOS SDK that uses the 5.7 standard library.
  // See: https://forums.swift.org/t/xcode-14-rc-cannot-specialize-protocol-type/60171/15
  #if (canImport(RegexBuilder) || !os(macOS) && !targetEnvironment(macCatalyst))
    /// Asserts the underlying task finished.
    ///
    /// - Parameter duration: The amount of time to wait before asserting.
    @available(iOS 16, macOS 13, tvOS 16, watchOS 9, *)
    public func finish(
      timeout duration: Duration,
      file: StaticString = #file,
      line: UInt = #line
    ) async {
      await self.finish(timeout: duration.nanoseconds, file: file, line: line)
    }
  #endif

  /// Asserts the underlying task finished.
  ///
  /// - Parameter nanoseconds: The amount of time to wait before asserting.
  @_disfavoredOverload
  public func finish(
    timeout nanoseconds: UInt64? = nil,
    file: StaticString = #file,
    line: UInt = #line
  ) async {
    let nanoseconds = nanoseconds ?? self.timeout
    await Task.megaYield()
    do {
      try await withThrowingTaskGroup(of: Void.self) { group in
        group.addTask { await self.rawValue?.cancellableValue }
        group.addTask {
          try await Task.sleep(nanoseconds: nanoseconds)
          throw CancellationError()
        }
        try await group.next()
        group.cancelAll()
      }
    } catch {
      let timeoutMessage =
        nanoseconds != self.timeout
        ? #"try increasing the duration of this assertion's "timeout""#
        : #"configure this assertion with an explicit "timeout""#
      let suggestion = """
        If this task delivers its action using a clock/scheduler (via "sleep(for:)", \
        "timer(interval:)", etc.), make sure that you wait enough time for it to \
        perform its work. If you are using a test clock/scheduler, advance the scheduler so that \
        the effects may complete, or consider using an immediate clock/scheduler to immediately \
        perform the effect instead.

        If you are not yet using a clock/scheduler, or cannot use a clock/scheduler, \
        \(timeoutMessage).
        """

      XCTFail(
        """
        Expected task to finish, but it is still in-flight\
        \(nanoseconds > 0 ? " after \(Double(nanoseconds)/Double(NSEC_PER_SEC)) seconds" : "").

        \(suggestion)
        """,
        file: file,
        line: line
      )
    }
  }

  /// A Boolean value that indicates whether the task should stop executing.
  ///
  /// After the value of this property becomes `true`, it remains `true` indefinitely. There is
  /// no way to uncancel a task.
  public var isCancelled: Bool {
    self.rawValue?.isCancelled ?? true
  }
}

class TestReducer<State, Action>: Reducer {
  let base: Reduce<State, Action>
  var dependencies: DependencyValues
  let effectDidSubscribe = AsyncStream.makeStream(of: Void.self)
  var inFlightEffects: Set<LongLivingEffect> = []
  var receivedActions: [(action: Action, state: State)] = []
  var state: State

  init(
    _ base: Reduce<State, Action>,
    initialState: State
  ) {
    @Dependency(\.self) var dependencies
    self.base = base
    self.dependencies = dependencies
    self.state = initialState
  }

  func reduce(into state: inout State, action: TestAction) -> Effect<TestAction> {
    let reducer = self.base.dependency(\.self, self.dependencies)

    let effects: Effect<Action>
    switch action.origin {
    case let .send(action):
      effects = reducer.reduce(into: &state, action: action)
      self.state = state

    case let .receive(action):
      effects = reducer.reduce(into: &state, action: action)
      self.receivedActions.append((action, state))
    }

    switch effects.operation {
    case .none:
      self.effectDidSubscribe.continuation.yield()
      return .none

    case .publisher, .run:
      let effect = LongLivingEffect(action: action)
      return
        EffectPublisherWrapper(effects)
        .handleEvents(
          receiveSubscription: { [effectDidSubscribe, weak self] _ in
            self?.inFlightEffects.insert(effect)
            Task {
              await Task.megaYield()
              effectDidSubscribe.continuation.yield()
            }
          },
          receiveCompletion: { [weak self] _ in
            self?.inFlightEffects.remove(effect)
          },
          receiveCancel: { [weak self] in
            self?.inFlightEffects.remove(effect)
          }
        )
        .map { .init(origin: .receive($0), file: action.file, line: action.line) }
        .eraseToEffectPublisher()
    }
  }

  struct LongLivingEffect: Hashable {
    let id = UUID()
    let action: TestAction

    static func == (lhs: Self, rhs: Self) -> Bool {
      lhs.id == rhs.id
    }

    func hash(into hasher: inout Hasher) {
      self.id.hash(into: &hasher)
    }
  }

  struct TestAction {
    let origin: Origin
    let file: StaticString
    let line: UInt

    enum Origin {
      case receive(Action)
      case send(Action)
      fileprivate var action: Action {
        switch self {
        case let .receive(action), let .send(action):
          return action
        }
      }
    }
  }
}

// NB: Only needed until Xcode ships a macOS SDK that uses the 5.7 standard library.
// See: https://forums.swift.org/t/xcode-14-rc-cannot-specialize-protocol-type/60171/15
#if (canImport(RegexBuilder) || !os(macOS) && !targetEnvironment(macCatalyst))
  @available(iOS 16, macOS 13, tvOS 16, watchOS 9, *)
  extension Duration {
    fileprivate var nanoseconds: UInt64 {
      UInt64(self.components.seconds) * NSEC_PER_SEC
        + UInt64(self.components.attoseconds) / 1_000_000_000
    }
  }
#endif

/// The exhaustivity of assertions made by the test store.
public enum Exhaustivity: Equatable, Sendable {
  /// Exhaustive assertions.
  ///
  /// This setting requires you to exhaustively assert on all state changes and all actions received
  /// from effects. Additionally, all in-flight effects _must_ be received before the test store is
  /// deallocated.
  ///
  /// To manually skip actions or effects, use
  /// ``TestStore/skipReceivedActions(strict:file:line:)-a4ri`` or
  /// ``TestStore/skipInFlightEffects(strict:file:line:)-5hbsk``.
  ///
  /// To partially match an action received from an effect, use
  /// ``TestStore/receive(_:timeout:assert:file:line:)-8xkqt`` or
  /// ``TestStore/receive(_:timeout:assert:file:line:)-2ju31``.

  case on

  /// Non-exhaustive assertions.
  ///
  /// This settings allows you to assert on any subset of state changes and actions received from
  /// effects.
  ///
  /// When configured to `showSkippedAssertions`, any state not asserted on or received actions
  /// skipped will be reported in a grey informational box next to the assertion. This is handy for
  /// when you want non-exhaustivity but you still want to know what all you are missing from your
  /// assertions.
  ///
  /// - Parameter showSkippedAssertions: When `true`, skipped assertions will be reported as
  ///   expected failures.
  case off(showSkippedAssertions: Bool)

  /// Non-exhaustive assertions.
  public static let off = Self.off(showSkippedAssertions: false)
}

@_transparent
private func _XCTExpectFailure(
  _ failureReason: String? = nil,
  strict: Bool = true,
  failingBlock: () -> Void
) {
  #if DEBUG
    guard
      let XCTExpectedFailureOptions = NSClassFromString("XCTExpectedFailureOptions")
        as Any as? NSObjectProtocol,
      let options = strict
        ? XCTExpectedFailureOptions
          .perform(NSSelectorFromString("alloc"))?.takeUnretainedValue()
          .perform(NSSelectorFromString("init"))?.takeUnretainedValue()
        : XCTExpectedFailureOptions
          .perform(NSSelectorFromString("nonStrictOptions"))?.takeUnretainedValue()
    else { return }

    let XCTExpectFailureWithOptionsInBlock = unsafeBitCast(
      dlsym(dlopen(nil, RTLD_LAZY), "XCTExpectFailureWithOptionsInBlock"),
      to: (@convention(c) (String?, AnyObject, () -> Void) -> Void).self
    )

    XCTExpectFailureWithOptionsInBlock(failureReason, options, failingBlock)
  #endif
}

extension TestStore {
  @MainActor
  @available(
    *,
    unavailable,
    message: "'State' and 'Action' must conform to 'Equatable' to assert against received actions."
  )
  public func receive(
    _ expectedAction: Action,
    assert updateStateToExpectedResult: ((_ state: inout ScopedState) throws -> Void)? = nil,
    file: StaticString = #file,
    line: UInt = #line
  ) async {
  }

  @MainActor
  @discardableResult
  @available(
    *, unavailable, message: "'State' must conform to 'Equatable' to assert against sent actions."
  )
  public func send(
    _ action: ScopedAction,
    assert updateStateToExpectedResult: ((_ state: inout ScopedState) throws -> Void)? = nil,
    file: StaticString = #file,
    line: UInt = #line
  ) async -> TestStoreTask {
    TestStoreTask(rawValue: nil, timeout: 0)
  }
}<|MERGE_RESOLUTION|>--- conflicted
+++ resolved
@@ -542,11 +542,7 @@
   ///   - prepareDependencies: A closure that can be used to override dependencies that will be
   ///     accessed during the test. These dependencies will be used when producing the initial
   ///     state.
-<<<<<<< HEAD
-  public convenience init<R: Reducer>(
-=======
-  public init<R: ReducerProtocol>(
->>>>>>> e0c9ff8e
+  public init<R: Reducer>(
     initialState: @autoclosure () -> State,
     @ReducerBuilder<State, Action> reducer: () -> R,
     withDependencies prepareDependencies: (_ dependencies: inout DependencyValues) -> Void = { _ in
@@ -575,23 +571,6 @@
     self.toScopedState = { $0 }
   }
 
-<<<<<<< HEAD
-  /// Creates a scoped test store with an initial state and a reducer powering its runtime.
-  ///
-  /// See <doc:Testing> and the documentation of ``TestStore`` for more information on how to best
-  /// use a test store.
-  ///
-  /// - Parameters:
-  ///   - initialState: The state the feature starts in.
-  ///   - reducer: The reducer that powers the runtime of the feature.
-  ///   - toScopedState: A function that transforms the reducer's state into scoped state. This
-  ///     state will be asserted against as it is mutated by the reducer. Useful for testing view
-  ///     store state transformations.
-  ///   - prepareDependencies: A closure that can be used to override dependencies that will be
-  ///     accessed during the test. These dependencies will be used when producing the initial
-  ///     state.
-  public convenience init<R: Reducer>(
-=======
   @available(
     *,
     deprecated,
@@ -600,8 +579,7 @@
       Test the reducer domain directly. To test view state and actions, write a unit test.
       """
   )
-  public convenience init<R: ReducerProtocol>(
->>>>>>> e0c9ff8e
+  public convenience init<R: Reducer>(
     initialState: @autoclosure () -> State,
     @ReducerBuilder<State, Action> reducer: () -> R,
     observe toScopedState: @escaping (State) -> ScopedState,
@@ -627,26 +605,6 @@
     )
   }
 
-<<<<<<< HEAD
-  /// Creates a scoped test store with an initial state and a reducer powering its runtime.
-  ///
-  /// See <doc:Testing> and the documentation of ``TestStore`` for more information on how to best
-  /// use a test store.
-  ///
-  /// - Parameters:
-  ///   - initialState: The state the feature starts in.
-  ///   - reducer: The reducer that powers the runtime of the feature.
-  ///   - toScopedState: A function that transforms the reducer's state into scoped state. This
-  ///     state will be asserted against as it is mutated by the reducer. Useful for testing view
-  ///     store state transformations.
-  ///   - fromScopedAction: A function that wraps a more scoped action in the reducer's action.
-  ///     Scoped actions can be "sent" to the store, while any reducer action may be received.
-  ///     Useful for testing view store action transformations.
-  ///   - prepareDependencies: A closure that can be used to override dependencies that will be
-  ///     accessed during the test. These dependencies will be used when producing the initial
-  ///     state.
-  public init<R: Reducer>(
-=======
   @available(
     *,
     deprecated,
@@ -655,8 +613,7 @@
       Test the reducer domain directly. To test view state and actions, write a unit test.
       """
   )
-  public init<R: ReducerProtocol>(
->>>>>>> e0c9ff8e
+  public init<R: Reducer>(
     initialState: @autoclosure () -> State,
     @ReducerBuilder<State, Action> reducer: () -> R,
     observe toScopedState: @escaping (State) -> ScopedState,
@@ -982,9 +939,7 @@
 /// ```swift
 /// let testStore: TestStoreOf<Feature>
 /// ```
-public typealias TestStoreOf<R: ReducerProtocol> = TestStore<
-  R.State, R.Action, R.State, R.Action, Void
->
+public typealias TestStoreOf<R: Reducer> = TestStore<R.State, R.Action, R.State, R.Action, Void>
 
 extension TestStore where ScopedState: Equatable {
   /// Sends an action to the store and asserts when state changes.
