import CasePaths
import Combine

/// A reducer describes how to evolve the current state of an application to the next state, given
/// an action, and describes what ``Effect``s should be executed later by the store, if any.
///
/// Reducers have 3 generics:
///
///   * `State`: A type that holds the current state of the application.
///   * `Action`: A type that holds all possible actions that cause the state of the application to
///     change.
///   * `Environment`: A type that holds all dependencies needed in order to produce ``Effect``s,
///     such as API clients, analytics clients, random number generators, etc.
///
/// - Note: The thread on which effects output is important. An effect's output is immediately sent
///   back into the store, and ``Store`` is not thread safe. This means all effects must receive
///   values on the same thread, **and** if the ``Store`` is being used to drive UI then all output
///   must be on the main thread. You can use the `Publisher` method `receive(on:)` for make the
///   effect output its values on the thread of your choice.
public struct Reducer<State, Action, Environment> {
  private let reducer: (inout State, Action, Environment) -> Effect<Action, Never>

  /// Initializes a reducer from a simple reducer function signature.
  ///
  /// The reducer takes three arguments: state, action and environment. The state is `inout` so that
  /// you can make any changes to it directly inline. The reducer must return an effect, which
  /// typically would be constructed by using the dependencies inside the `environment` value. If
  /// no effect needs to be executed, a ``Effect/none`` effect can be returned.
  ///
  /// For example:
  ///
  /// ```swift
  /// struct MyState { var count = 0, text = "" }
  /// enum MyAction { case buttonTapped, textChanged(String) }
  /// struct MyEnvironment { var analyticsClient: AnalyticsClient }
  ///
  /// let myReducer = Reducer<MyState, MyAction, MyEnvironment> { state, action, environment in
  ///   switch action {
  ///   case .buttonTapped:
  ///     state.count += 1
  ///     return environment.analyticsClient.track("Button Tapped")
  ///
  ///   case .textChanged(let text):
  ///     state.text = text
  ///     return .none
  ///   }
  /// }
  /// ```
  ///
  /// - Parameter reducer: A function signature that takes state, action and
  ///   environment.
  public init(_ reducer: @escaping (inout State, Action, Environment) -> Effect<Action, Never>) {
    self.reducer = reducer
  }

  /// A reducer that performs no state mutations and returns no effects.
  public static var empty: Reducer {
    Self { _, _, _ in .none }
  }

  /// Combines many reducers into a single one by running each one on state in order, and merging
  /// all of the effects.
  ///
  /// It is important to note that the order of combining reducers matter. Combining `reducerA` with
  /// `reducerB` is not necessarily the same as combining `reducerB` with `reducerA`.
  ///
  /// This can become an issue when working with reducers that have overlapping domains. For
  /// example, if `reducerA` embeds the domain of `reducerB` and reacts to its actions or modifies
  /// its state, it can make a difference if `reducerA` chooses to modify `reducerB`'s state
  /// _before_ or _after_ `reducerB` runs.
  ///
  /// This is perhaps most easily seen when working with ``Reducer/optional`` reducers, where the
  /// parent domain may listen to the child domain and `nil` out its state. If the parent reducer
  /// runs before the child reducer, then the child reducer will not be able to react to its own
  /// action.
  ///
  /// Similar can be said for a
  /// ``Reducer/forEach(state:action:environment:breakpointOnNil:_:_:)-3ic87`` reducer. If the
  /// parent domain modifies the child collection by moving, removing, or modifying an element
  /// before the ``Reducer/forEach(state:action:environment:breakpointOnNil:_:_:)-3ic87`` reducer
  /// runs, the ``Reducer/forEach(state:action:environment:breakpointOnNil:_:_:)-3ic87`` reducer may
  /// perform its action against the wrong element, an element that no longer exists, or an element
  /// in an unexpected state.
  ///
  /// Running a parent reducer before a child reducer can be considered an application logic
  /// error, and can produce assertion failures. So you should almost always combine reducers in
  /// order from child to parent domain.
  ///
  /// Here is an example of how you should combine an ``Reducer/optional`` reducer with a parent
  /// domain:
  ///
  /// ```swift
  /// let parentReducer = Reducer<ParentState, ParentAction, ParentEnvironment>.combine(
  ///   // Combined before parent so that it can react to `.dismiss` while state is non-`nil`.
  ///   childReducer.optional().pullback(
  ///     state: \.child,
  ///     action: /ParentAction.child,
  ///     environment: { $0.child }
  ///   ),
  ///   // Combined after child so that it can `nil` out child state upon `.child(.dismiss)`.
  ///   Reducer { state, action, environment in
  ///     switch action
  ///     case .child(.dismiss):
  ///       state.child = nil
  ///       return .none
  ///     ...
  ///     }
  ///   },
  /// )
  /// ```
  ///
  /// - Parameter reducers: A list of reducers.
  /// - Returns: A single reducer.
  public static func combine(_ reducers: Reducer...) -> Reducer {
    .combine(reducers)
  }

  /// Combines many reducers into a single one by running each one on state in order, and merging
  /// all of the effects.
  ///
  /// It is important to note that the order of combining reducers matter. Combining `reducerA` with
  /// `reducerB` is not necessarily the same as combining `reducerB` with `reducerA`.
  ///
  /// This can become an issue when working with reducers that have overlapping domains. For
  /// example, if `reducerA` embeds the domain of `reducerB` and reacts to its actions or modifies
  /// its state, it can make a difference if `reducerA` chooses to modify `reducerB`'s state
  /// _before_ or _after_ `reducerB` runs.
  ///
  /// This is perhaps most easily seen when working with ``Reducer/optional`` reducers, where the
  /// parent domain may listen to the child domain and `nil` out its state. If the parent reducer
  /// runs before the child reducer, then the child reducer will not be able to react to its own
  /// action.
  ///
  /// Similar can be said for a
  /// ``Reducer/forEach(state:action:environment:breakpointOnNil:_:_:)-3ic87`` reducer. If the
  /// parent domain modifies the child collection by moving, removing, or modifying an element
  /// before the ``Reducer/forEach(state:action:environment:breakpointOnNil:_:_:)-3ic87`` reducer
  /// runs, the ``Reducer/forEach(state:action:environment:breakpointOnNil:_:_:)-3ic87`` reducer may
  /// perform its action against the wrong element, an element that no longer exists, or an element
  /// in an unexpected state.
  ///
  /// Running a parent reducer before a child reducer can be considered an application logic error,
  /// and can produce assertion failures. So you should almost always combine reducers in order from
  /// child to parent domain.
  ///
  /// Here is an example of how you should combine an ``Reducer/optional`` reducer with a parent
  /// domain:
  ///
  /// ```swift
  /// let parentReducer = Reducer<ParentState, ParentAction, ParentEnvironment>.combine(
  ///   // Combined before parent so that it can react to `.dismiss` while state is non-`nil`.
  ///   childReducer.optional().pullback(
  ///     state: \.child,
  ///     action: /ParentAction.child,
  ///     environment: { $0.child }
  ///   ),
  ///   // Combined after child so that it can `nil` out child state upon `.child(.dismiss)`.
  ///   Reducer { state, action, environment in
  ///     switch action
  ///     case .child(.dismiss):
  ///       state.child = nil
  ///       return .none
  ///     ...
  ///     }
  ///   },
  /// )
  /// ```
  ///
  /// - Parameter reducers: An array of reducers.
  /// - Returns: A single reducer.
  public static func combine(_ reducers: [Reducer]) -> Reducer {
    Self { value, action, environment in
      .merge(reducers.map { $0.reducer(&value, action, environment) })
    }
  }

  /// Combines many reducers into a single one by running each one on state in order, and merging
  /// all of the effects.
  ///
  /// It is important to note that the order of combining reducers matter. Combining `reducerA` with
  /// `reducerB` is not necessarily the same as combining `reducerB` with `reducerA`.
  ///
  /// This can become an issue when working with reducers that have overlapping domains. For
  /// example, if `reducerA` embeds the domain of `reducerB` and reacts to its actions or modifies
  /// its state, it can make a difference if `reducerA` chooses to modify `reducerB`'s state
  /// _before_ or _after_ `reducerB` runs.
  ///
  /// This is perhaps most easily seen when working with ``Reducer/optional`` reducers, where the
  /// parent domain may listen to the child domain and `nil` out its state. If the parent reducer
  /// runs before the child reducer, then the child reducer will not be able to react to its own
  /// action.
  ///
  /// Similar can be said for a
  /// ``Reducer/forEach(state:action:environment:breakpointOnNil:_:_:)-3ic87`` reducer. If the
  /// parent domain modifies the child collection by moving, removing, or modifying an element
  /// before the ``Reducer/forEach(state:action:environment:breakpointOnNil:_:_:)-3ic87`` reducer
  /// runs, the ``Reducer/forEach(state:action:environment:breakpointOnNil:_:_:)-3ic87`` reducer may
  /// perform its action against the wrong element, an element that no longer exists, or an element
  /// in an unexpected state.
  ///
  /// Running a parent reducer before a child reducer can be considered an application logic error,
  /// and can produce assertion failures. So you should almost always combine reducers in order from
  /// child to parent domain.
  ///
  /// Here is an example of how you should combine an ``Reducer/optional`` reducer with a parent
  /// domain:
  ///
  /// ```swift
  /// let parentReducer: Reducer<ParentState, ParentAction, ParentEnvironment> =
  ///   // Run before parent so that it can react to `.dismiss` while state is non-`nil`.
  ///   childReducer
  ///     .optional()
  ///     .pullback(
  ///       state: \.child,
  ///       action: /ParentAction.child,
  ///       environment: { $0.child }
  ///     )
  ///     // Combined after child so that it can `nil` out child state upon `.child(.dismiss)`.
  ///     .combined(
  ///       with: Reducer { state, action, environment in
  ///         switch action
  ///         case .child(.dismiss):
  ///           state.child = nil
  ///           return .none
  ///         ...
  ///         }
  ///       }
  ///     )
  /// ```
  ///
  /// - Parameter other: Another reducer.
  /// - Returns: A single reducer.
  public func combined(with other: Reducer) -> Reducer {
    .combine(self, other)
  }

  /// Transforms a reducer that works on local state, action, and environment into one that works on
  /// global state, action and environment. It accomplishes this by providing 3 transformations to
  /// the method:
  ///
  ///   * A writable key path that can get/set a piece of local state from the global state.
  ///   * A case path that can extract/embed a local action into a global action.
  ///   * A function that can transform the global environment into a local environment.
  ///
  /// This operation is important for breaking down large reducers into small ones. When used with
  /// the ``combine(_:)-1ern2`` operator you can define many reducers that work on small pieces of
  /// domain, and then _pull them back_ and _combine_ them into one big reducer that works on a
  /// large domain.
  ///
  ///    ```swift
  ///     // Global domain that holds a local domain:
  ///     struct AppState { var settings: SettingsState, /* rest of state */ }
  ///     enum AppAction { case settings(SettingsAction), /* other actions */ }
  ///     struct AppEnvironment { var settings: SettingsEnvironment, /* rest of dependencies */ }
  ///
  ///     // A reducer that works on the local domain:
  ///     let settingsReducer = Reducer<SettingsState, SettingsAction, SettingsEnvironment> { ... }
  ///
  ///     // Pullback the settings reducer so that it works on all of the app domain:
  ///     let appReducer: Reducer<AppState, AppAction, AppEnvironment> = .combine(
  ///       settingsReducer.pullback(
  ///         state: \.settings,
  ///         action: /AppAction.settings,
  ///         environment: { $0.settings }
  ///       ),
  ///
  ///       /* other reducers */
  ///     )
  ///    ```
  ///
  /// - Parameters:
  ///   - toLocalState: A key path that can get/set `State` inside `GlobalState`.
  ///   - toLocalAction: A case path that can extract/embed `Action` from `GlobalAction`.
  ///   - toLocalEnvironment: A function that transforms `GlobalEnvironment` into `Environment`.
  /// - Returns: A reducer that works on `GlobalState`, `GlobalAction`, `GlobalEnvironment`.
  public func pullback<GlobalState, GlobalAction, GlobalEnvironment>(
    state toLocalState: WritableKeyPath<GlobalState, State>,
    action toLocalAction: CasePath<GlobalAction, Action>,
    environment toLocalEnvironment: @escaping (GlobalEnvironment) -> Environment
  ) -> Reducer<GlobalState, GlobalAction, GlobalEnvironment> {
    .init { globalState, globalAction, globalEnvironment in
      guard let localAction = toLocalAction.extract(from: globalAction) else { return .none }
      return self.reducer(
        &globalState[keyPath: toLocalState],
        localAction,
        toLocalEnvironment(globalEnvironment)
      )
      .map(toLocalAction.embed)
    }
  }

  /// Transforms a reducer that works on local state, action, and environment into one that works on
  /// global state, action and environment.
  ///
  /// It accomplishes this by providing 3 transformations to the method:
  ///
  ///   * A case path that can extract/embed a piece of local state from the global state, which is
  ///     typically an enum.
  ///   * A case path that can extract/embed a local action into a global action.
  ///   * A function that can transform the global environment into a local environment.
  ///
  /// This overload of ``pullback(state:action:environment:)`` differs from the other in that it
  /// takes a `CasePath` transformation for the state instead of a `WritableKeyPath`. This makes it
  /// perfect for working on enum state as opposed to struct state. In particular, you can use this
  /// operator to pullback a reducer that operates on a single case of some state enum to work on
  /// the entire state enum.
  ///
  /// When used with the ``combine(_:)-994ake`` operator you can define many reducers that work each
  /// case of the state enum, and then _pull them back_ and _combine_ them into one big reducer that
  /// works on a large domain.
  ///
  /// ```swift
  /// // Global domain that holds a local domain:
  /// enum AppState { case loggedIn(LoggedInState), /* rest of state */ }
  /// enum AppAction { case loggedIn(LoggedInAction), /* other actions */ }
  /// struct AppEnvironment { var loggedIn: LoggedInEnvironment, /* rest of dependencies */ }
  ///
  /// // A reducer that works on the local domain:
  /// let loggedInReducer = Reducer<LoggedInState, LoggedInAction, LoggedInEnvironment> { ... }
  ///
  /// // Pullback the logged-in reducer so that it works on all of the app domain:
  /// let appReducer: Reducer<AppState, AppAction, AppEnvironment> = .combine(
  ///   loggedInReducer.pullback(
  ///     state: /AppState.loggedIn,
  ///     action: /AppAction.loggedIn,
  ///     environment: { $0.loggedIn }
  ///   ),
  ///
  ///   /* other reducers */
  /// )
  /// ```
  ///
  /// Take care when combining a child reducer for a particular case of enum state into its parent
  /// domain. A child reducer cannot process actions in its domain if it fails to extract its
  /// corresponding state. If a child action is sent to a reducer when its state is unavailable, it
  /// is generally considered a logic error, and a debug breakpoint will be raised. There are a few
  /// ways in which these errors can sneak into a code base:
  ///
  ///   * A parent reducer sets child state to a different case when processing a child action and
  ///     runs _before_ the child reducer:
  ///
  ///     ```swift
  ///     let parentReducer = Reducer<ParentState, ParentAction, ParentEnvironment>.combine(
  ///       // When combining reducers, the parent reducer runs first
  ///       Reducer { state, action, environment in
  ///         switch action {
  ///         case .child(.didDisappear):
  ///           // And `nil`s out child state when processing a child action
  ///           state.child = .anotherChild(AnotherChildState())
  ///           return .none
  ///         ...
  ///         }
  ///       },
  ///       // Before the child reducer runs
  ///       childReducer.pullback(state: /ParentState.child, ...)
  ///     )
  ///
  ///     let childReducer = Reducer<
  ///       ChildState, ChildAction, ChildEnvironment
  ///     > { state, action environment in
  ///       case .didDisappear:
  ///         // This action is never received here because child state cannot be extracted
  ///       ...
  ///     }
  ///     ```
  ///
  ///     To ensure that a child reducer can process any action that a parent may use to change its
  ///     state, combine it _before_ the parent:
  ///
  ///     ```swift
  ///     let parentReducer = Reducer<ParentState, ParentAction, ParentEnvironment>.combine(
  ///       // The child runs first
  ///       childReducer.pullback(state: /ParentState.child, ...),
  ///       // The parent runs after
  ///       Reducer { state, action, environment in
  ///         ...
  ///       }
  ///     )
  ///     ```
  ///
  ///   * A child effect feeds a child action back into the store when child state is unavailable:
  ///
  ///     ```swift
  ///     let childReducer = Reducer<
  ///       ChildState, ChildAction, ChildEnvironment
  ///     > { state, action environment in
  ///       switch action {
  ///       case .onAppear:
  ///         // An effect may want to later feed a result back to the child domain in an action
  ///         return environment.apiClient
  ///           .request()
  ///           .map(ChildAction.response)
  ///
  ///       case let .response(response):
  ///         // But the child cannot process this action if its state is unavailable
  ///       ...
  ///       }
  ///     }
  ///     ```
  ///
  ///     It is perfectly reasonable to ignore the result of an effect when child state is `nil`,
  ///     for example one-off effects that you don't want to cancel. However, many long-living
  ///     effects _should_ be explicitly canceled when tearing down a child domain:
  ///
  ///     ```swift
  ///     let childReducer = Reducer<
  ///       ChildState, ChildAction, ChildEnvironment
  ///     > { state, action environment in
  ///       struct MotionId: Hashable {}
  ///
  ///       switch action {
  ///       case .onAppear:
  ///         // Mark long-living effects that shouldn't outlive their domain cancellable
  ///         return environment.motionClient
  ///           .start()
  ///           .map(ChildAction.motion)
  ///           .cancellable(id: MotionId())
  ///
  ///       case .onDisappear:
  ///         // And explicitly cancel them when the domain is torn down
  ///         return .cancel(id: MotionId())
  ///       ...
  ///       }
  ///     }
  ///     ```
  ///
  ///   * A view store sends a child action when child state is `nil`:
  ///
  ///     ```swift
  ///     WithViewStore(self.parentStore) { parentViewStore in
  ///       // If child state is `nil`, it cannot process this action.
  ///       Button("Child Action") { parentViewStore.send(.child(.action)) }
  ///       ...
  ///     }
  ///     ```
  ///
  ///     Use ``Store/scope(state:action:)-9iai9`` with ``SwitchStore`` to ensure that views can
  ///     only send child actions when the child domain is available.
  ///
  ///     ```swift
  ///     SwitchStore(self.parentStore) {
  ///       CaseLet(state: /ParentState.child, action: ParentAction.child) { childStore in
  ///         // This destination only appears when child state matches
  ///         WithViewStore(childStore) { childViewStore in
  ///           // So this action can only be sent when child state is available
  ///           Button("Child Action") { childViewStore.send(.action) }
  ///         }
  ///       }
  ///       ...
  ///     }
  ///     ```
  ///
  /// - See also: ``SwitchStore``, a SwiftUI helper for transforming a store on enum state into
  ///   stores on each case of the enum.
  ///
  /// - Parameters:
  ///   - toLocalState: A case path that can extract/embed `State` from `GlobalState`.
  ///   - toLocalAction: A case path that can extract/embed `Action` from `GlobalAction`.
  ///   - toLocalEnvironment: A function that transforms `GlobalEnvironment` into `Environment`.
  /// - Returns: A reducer that works on `GlobalState`, `GlobalAction`, `GlobalEnvironment`.
  public func pullback<GlobalState, GlobalAction, GlobalEnvironment>(
    state toLocalState: CasePath<GlobalState, State>,
    action toLocalAction: CasePath<GlobalAction, Action>,
    environment toLocalEnvironment: @escaping (GlobalEnvironment) -> Environment,
    breakpointOnNil: Bool = true,
    _ file: StaticString = #file,
    _ line: UInt = #line
  ) -> Reducer<GlobalState, GlobalAction, GlobalEnvironment> {
    .init { globalState, globalAction, globalEnvironment in
      guard let localAction = toLocalAction.extract(from: globalAction) else { return .none }

      guard var localState = toLocalState.extract(from: globalState) else {
        if breakpointOnNil {
          breakpoint(
            """
            ---
            Warning: Reducer.pullback@\(file):\(line)

            "\(debugCaseOutput(localAction))" was received by a reducer when its state was \
            unavailable. This is generally considered an application logic error, and can happen \
            for a few reasons:

            * The reducer for a particular case of state was combined with or run from another \
            reducer that set "\(State.self)" to another case before the reducer ran. Combine or \
            run case-specific reducers before reducers that may set their state to another case. \
            This ensures that case-specific reducers can handle their actions while their state \
            is available.

            * An in-flight effect emitted this action when state was unavailable. While it may \
            be perfectly reasonable to ignore this action, you may want to cancel the associated \
            effect before state is set to another case, especially if it is a long-living effect.

            * This action was sent to the store while state was another case. Make sure that \
            actions for this reducer can only be sent to a view store when state is non-"nil".
            In SwiftUI applications, use "SwitchStore".
            ---
            """
          )
        }
        return .none
      }
      defer { globalState = toLocalState.embed(localState) }

      let effects = self.run(
        &localState,
        localAction,
        toLocalEnvironment(globalEnvironment)
      )
      .map(toLocalAction.embed)

      return effects
    }
  }

  /// Transforms a reducer that works on non-optional state into one that works on optional state by
  /// only running the non-optional reducer when state is non-nil.
  ///
  /// Often used in tandem with ``pullback(state:action:environment:)`` to transform a reducer on a
  /// non-optional child domain into a reducer that can be combined with a reducer on a parent
  /// domain that contains some optional child domain:
  ///
  /// ```swift
  /// // Global domain that holds an optional local domain:
  /// struct AppState { var modal: ModalState? }
  /// enum AppAction { case modal(ModalAction) }
  /// struct AppEnvironment { var mainQueue: AnySchedulerOf<DispatchQueue> }
  ///
  /// // A reducer that works on the non-optional local domain:
  /// let modalReducer = Reducer<ModalState, ModalAction, ModalEnvironment { ... }
  ///
  /// // Pullback the local modal reducer so that it works on all of the app domain:
  /// let appReducer = Reducer<AppState, AppAction, AppEnvironment>.combine(
  ///   modalReducer.optional().pullback(
  ///     state: \.modal,
  ///     action: /AppAction.modal,
  ///     environment: { ModalEnvironment(mainQueue: $0.mainQueue) }
  ///   ),
  ///   Reducer { state, action, environment in
  ///     ...
  ///   }
  /// )
  /// ```
  ///
  /// Take care when combining optional reducers into parent domains. An optional reducer cannot
  /// process actions in its domain when its state is `nil`. If a child action is sent to an
  /// optional reducer when child state is `nil`, it is generally considered a logic error. There
  /// are a few ways in which these errors can sneak into a code base:
  ///
  ///   * A parent reducer sets child state to `nil` when processing a child action and runs
  ///     _before_ the child reducer:
  ///
  ///     ```swift
  ///     let parentReducer = Reducer<ParentState, ParentAction, ParentEnvironment>.combine(
  ///       // When combining reducers, the parent reducer runs first
  ///       Reducer { state, action, environment in
  ///         switch action {
  ///         case .child(.didDisappear):
  ///           // And `nil`s out child state when processing a child action
  ///           state.child = nil
  ///           return .none
  ///         ...
  ///         }
  ///       },
  ///       // Before the child reducer runs
  ///       childReducer.optional().pullback(...)
  ///     )
  ///
  ///     let childReducer = Reducer<
  ///       ChildState, ChildAction, ChildEnvironment
  ///     > { state, action environment in
  ///       case .didDisappear:
  ///         // This action is never received here because child state is `nil` in the parent
  ///       ...
  ///     }
  ///     ```
  ///
  ///     To ensure that a child reducer can process any action that a parent may use to `nil` out
  ///     its state, combine it _before_ the parent:
  ///
  ///     ```swift
  ///     let parentReducer = Reducer<ParentState, ParentAction, ParentEnvironment>.combine(
  ///       // The child runs first
  ///       childReducer.optional().pullback(...),
  ///       // The parent runs after
  ///       Reducer { state, action, environment in
  ///         ...
  ///       }
  ///     )
  ///     ```
  ///
  ///   * A child effect feeds a child action back into the store when child state is `nil`:
  ///
  ///     ```swift
  ///     let childReducer = Reducer<
  ///       ChildState, ChildAction, ChildEnvironment
  ///     > { state, action environment in
  ///       switch action {
  ///       case .onAppear:
  ///         // An effect may want to feed its result back to the child domain in an action
  ///         return environment.apiClient
  ///           .request()
  ///           .map(ChildAction.response)
  ///
  ///       case let .response(response):
  ///         // But the child cannot process this action if its state is `nil` in the parent
  ///       ...
  ///       }
  ///     }
  ///     ```
  ///
  ///     It is perfectly reasonable to ignore the result of an effect when child state is `nil`,
  ///     for example one-off effects that you don't want to cancel. However, many long-living
  ///     effects _should_ be explicitly canceled when tearing down a child domain:
  ///
  ///     ```swift
  ///     let childReducer = Reducer<
  ///       ChildState, ChildAction, ChildEnvironment
  ///     > { state, action environment in
  ///       struct MotionId: Hashable {}
  ///
  ///       switch action {
  ///       case .onAppear:
  ///         // Mark long-living effects that shouldn't outlive their domain cancellable
  ///         return environment.motionClient
  ///           .start()
  ///           .map(ChildAction.motion)
  ///           .cancellable(id: MotionId())
  ///
  ///       case .onDisappear:
  ///         // And explicitly cancel them when the domain is torn down
  ///         return .cancel(id: MotionId())
  ///       ...
  ///       }
  ///     }
  ///     ```
  ///
  ///   * A view store sends a child action when child state is `nil`:
  ///
  ///     ```swift
  ///     WithViewStore(self.parentStore) { parentViewStore in
  ///       // If child state is `nil`, it cannot process this action.
  ///       Button("Child Action") { parentViewStore.send(.child(.action)) }
  ///       ...
  ///     }
  ///     ```
  ///
  ///     Use ``Store/scope(state:action:)-9iai9`` with ``IfLetStore`` or
  ///     ``Store/ifLet(then:else:)`` to ensure that views can only send child actions when the
  ///     child domain is non-`nil`.
  ///
  ///     ```swift
  ///     IfLetStore(
  ///       self.parentStore.scope(state: { $0.child }, action: { .child($0) }
  ///     ) { childStore in
  ///       // This destination only appears when child state is non-`nil`
  ///       WithViewStore(childStore) { childViewStore in
  ///         // So this action can only be sent when child state is non-`nil`
  ///         Button("Child Action") { childViewStore.send(.action) }
  ///       }
  ///       ...
  ///     }
  ///     ```
  ///
  /// - See also: ``IfLetStore``, a SwiftUI helper for transforming a store on optional state into a
  ///   store on non-optional state.
  /// - See also: ``Store/ifLet(then:else:)``, a UIKit helper for doing imperative work with a store
  ///   on optional state.
  ///
  /// - Parameter breakpointOnNil: Raises `SIGTRAP` signal when an action is sent to the reducer
  ///   but state is `nil`. This is generally considered a logic error, as a child reducer cannot
  ///   process a child action for unavailable child state.
  /// - Returns: A reducer that works on optional state.
  public func optional(
    breakpointOnNil: Bool = true,
    file: StaticString = #file,
    line: UInt = #line
  ) -> Reducer<
    State?, Action, Environment
  > {
    .init { state, action, environment in
      guard state != nil else {
        if breakpointOnNil {
          breakpoint(
            """
            ---
            Warning: Reducer.optional@\(file):\(line)

            "\(debugCaseOutput(action))" was received by an optional reducer when its state was \
            "nil". This is generally considered an application logic error, and can happen for a \
            few reasons:

            * The optional reducer was combined with or run from another reducer that set \
            "\(State.self)" to "nil" before the optional reducer ran. Combine or run optional \
            reducers before reducers that can set their state to "nil". This ensures that \
            optional reducers can handle their actions while their state is still non-"nil".

            * An in-flight effect emitted this action while state was "nil". While it may be \
            perfectly reasonable to ignore this action, you may want to cancel the associated \
            effect before state is set to "nil", especially if it is a long-living effect.

            * This action was sent to the store while state was "nil". Make sure that actions \
            for this reducer can only be sent to a view store when state is non-"nil". In \
            SwiftUI applications, use "IfLetStore".
            ---
            """
          )
        }
        return .none
      }
      return self.reducer(&state!, action, environment)
    }
  }

<<<<<<< HEAD
  /// A version of ``pullback(state:action:environment:)`` that transforms a reducer that works on an element into one that works
  /// on a collection of elements.
  ///    ```swift
  ///     // Global domain that holds a collection of local domains:
  ///     struct AppState { var todos: [Todo] }
  ///     enum AppAction { case todo(index: Int, action: TodoAction) }
  ///     struct AppEnvironment { var mainQueue: AnySchedulerOf<DispatchQueue> }
  ///
  ///     // A reducer that works on a local domain:
  ///     let todoReducer = Reducer<Todo, TodoAction, TodoEnvironment> { ... }
  ///
  ///     // Pullback the local todo reducer so that it works on all of the app domain:
  ///     let appReducer = Reducer<AppState, AppAction, AppEnvironment>.combine(
  ///       todoReducer.forEach(
  ///         state: \.todos,
  ///         action: /AppAction.todo(index:action:),
  ///         environment: { _ in TodoEnvironment() }
  ///       ),
  ///       Reducer { state, action, environment in
  ///         ...
  ///       }
  ///     )
  ///    ```
  ///
  /// Take care when combining ``forEach(state:action:environment:breakpointOnNil:_:_:)-3ic87`` reducers into parent domains, as order matters. Always
  /// combine ``forEach(state:action:environment:breakpointOnNil:_:_:)-3ic87`` reducers _before_ parent reducers that can modify the collection.
  ///
  /// - Parameters:
  ///   - toLocalState: A key path that can get/set an array of `State` elements inside.
  ///     `GlobalState`.
  ///   - toLocalAction: A case path that can extract/embed `(Int, Action)` from `GlobalAction`.
  ///   - toLocalEnvironment: A function that transforms `GlobalEnvironment` into `Environment`.
  ///   - breakpointOnNil: Raises `SIGTRAP` signal when an action is sent to the reducer but the
  ///     index is out of bounds. This is generally considered a logic error, as a child reducer
  ///     cannot process a child action for unavailable child state.
  /// - Returns: A reducer that works on `GlobalState`, `GlobalAction`, `GlobalEnvironment`.
  public func forEach<GlobalState, GlobalAction, GlobalEnvironment>(
    state toLocalState: WritableKeyPath<GlobalState, [State]>,
    action toLocalAction: CasePath<GlobalAction, (Int, Action)>,
    environment toLocalEnvironment: @escaping (GlobalEnvironment) -> Environment,
    breakpointOnNil: Bool = true,
    file: StaticString = #file,
    line: UInt = #line
  ) -> Reducer<GlobalState, GlobalAction, GlobalEnvironment> {
    .init { globalState, globalAction, globalEnvironment in
      guard let (index, localAction) = toLocalAction.extract(from: globalAction) else {
        return .none
      }
      if index >= globalState[keyPath: toLocalState].endIndex {
        if breakpointOnNil {
          breakpoint(
            """
            ---
            Warning: Reducer.forEach@\(file):\(line)

            "\(debugCaseOutput(localAction))" was received by a "forEach" reducer at index \
            \(index) when its state contained no element at this index. This is generally \
            considered an application logic error, and can happen for a few reasons:

            * This "forEach" reducer was combined with or run from another reducer that removed \
            the element at this index when it handled this action. To fix this make sure that \
            this "forEach" reducer is run before any other reducers that can move or remove \
            elements from state. This ensures that "forEach" reducers can handle their actions \
            for the element at the intended index.

            * An in-flight effect emitted this action while state contained no element at this \
            index. While it may be perfectly reasonable to ignore this action, you may want to \
            cancel the associated effect when moving or removing an element. If your "forEach" \
            reducer returns any long-living effects, you should use the identifier-based \
            "forEach" instead.

            * This action was sent to the store while its state contained no element at this \
            index. To fix this make sure that actions for this reducer can only be sent to a \
            view store when its state contains an element at this index. In SwiftUI \
            applications, use "ForEachStore".
            ---
            """
          )
        }
        return .none
      }
      return self.reducer(
        &globalState[keyPath: toLocalState][index],
        localAction,
        toLocalEnvironment(globalEnvironment)
      )
      .map { toLocalAction.embed((index, $0)) }
    }
  }

  /// A version of ``pullback(state:action:environment:)`` that transforms a reducer that works on an element into one that works
  /// on an identified array of elements.
  ///
  ///    ```swift
  ///     // Global domain that holds a collection of local domains:
  ///     struct AppState { var todos: IdentifiedArrayOf<Todo> }
  ///     enum AppAction { case todo(id: Todo.ID, action: TodoAction) }
  ///     struct AppEnvironment { var mainQueue: AnySchedulerOf<DispatchQueue> }
  ///
  ///     // A reducer that works on a local domain:
  ///     let todoReducer = Reducer<Todo, TodoAction, TodoEnvironment> { ... }
  ///
  ///     // Pullback the local todo reducer so that it works on all of the app domain:
  ///     let appReducer = Reducer<AppState, AppAction, AppEnvironment>.combine(
  ///       todoReducer.forEach(
  ///         state: \.todos,
  ///         action: /AppAction.todo(id:action:),
  ///         environment: { _ in TodoEnvironment() }
  ///       ),
  ///       Reducer { state, action, environment in
  ///         ...
  ///       }
  ///     )
  ///    ```
  ///
  /// Take care when combining ``forEach(state:action:environment:breakpointOnNil:_:_:)-90ox5`` reducers into parent domains, as order matters. Always
  /// combine ``forEach(state:action:environment:breakpointOnNil:_:_:)-90ox5`` reducers _before_ parent reducers that can modify the collection.
=======
  /// A version of ``pullback(state:action:environment:)`` that transforms a reducer that works on
  /// an element into one that works on an identified array of elements.
  ///
  /// ```swift
  /// // Global domain that holds a collection of local domains:
  /// struct AppState { var todos: IdentifiedArrayOf<Todo> }
  /// enum AppAction { case todo(id: Todo.ID, action: TodoAction) }
  /// struct AppEnvironment { var mainQueue: AnySchedulerOf<DispatchQueue> }
  ///
  /// // A reducer that works on a local domain:
  /// let todoReducer = Reducer<Todo, TodoAction, TodoEnvironment> { ... }
  ///
  /// // Pullback the local todo reducer so that it works on all of the app domain:
  /// let appReducer = Reducer<AppState, AppAction, AppEnvironment>.combine(
  ///   todoReducer.forEach(
  ///     state: \.todos,
  ///     action: /AppAction.todo(id:action:),
  ///     environment: { _ in TodoEnvironment() }
  ///   ),
  ///   Reducer { state, action, environment in
  ///     ...
  ///   }
  /// )
  /// ```
  ///
  /// Take care when combining ``forEach(state:action:environment:breakpointOnNil:_:_:)-90ox5``
  /// reducers into parent domains, as order matters. Always combine
  /// ``forEach(state:action:environment:breakpointOnNil:_:_:)-90ox5`` reducers _before_ parent
  /// reducers that can modify the collection.
>>>>>>> b809888a
  ///
  /// - Parameters:
  ///   - toLocalState: A key path that can get/set a collection of `State` elements inside
  ///     `GlobalState`.
  ///   - toLocalAction: A case path that can extract/embed `(Collection.Index, Action)` from
  ///     `GlobalAction`.
  ///   - toLocalEnvironment: A function that transforms `GlobalEnvironment` into `Environment`.
  ///   - breakpointOnNil: Raises `SIGTRAP` signal when an action is sent to the reducer but the
  ///     identified array does not contain an element with the action's identifier. This is
  ///     generally considered a logic error, as a child reducer cannot process a child action
  ///     for unavailable child state.
  /// - Returns: A reducer that works on `GlobalState`, `GlobalAction`, `GlobalEnvironment`.
  public func forEach<GlobalState, GlobalAction, GlobalEnvironment, ID>(
    state toLocalState: WritableKeyPath<GlobalState, IdentifiedArray<ID, State>>,
    action toLocalAction: CasePath<GlobalAction, (ID, Action)>,
    environment toLocalEnvironment: @escaping (GlobalEnvironment) -> Environment,
    breakpointOnNil: Bool = true,
<<<<<<< HEAD
    file: StaticString = #file,
    line: UInt = #line

=======
    _ file: StaticString = #file,
    _ line: UInt = #line
>>>>>>> b809888a
  ) -> Reducer<GlobalState, GlobalAction, GlobalEnvironment> {
    .init { globalState, globalAction, globalEnvironment in
      guard let (id, localAction) = toLocalAction.extract(from: globalAction) else { return .none }
      if globalState[keyPath: toLocalState][id: id] == nil {
        if breakpointOnNil {
          breakpoint(
            """
            ---
            Warning: Reducer.forEach@\(file):\(line)

            "\(debugCaseOutput(localAction))" was received by a "forEach" reducer at id \(id) \
            when its state contained no element at this id. This is generally considered an \
            application logic error, and can happen for a few reasons:

            * This "forEach" reducer was combined with or run from another reducer that removed \
            the element at this id when it handled this action. To fix this make sure that this \
            "forEach" reducer is run before any other reducers that can move or remove elements \
            from state. This ensures that "forEach" reducers can handle their actions for the \
            element at the intended id.

            * An in-flight effect emitted this action while state contained no element at this \
            id. It may be perfectly reasonable to ignore this action, but you also may want to \
            cancel the effect it originated from when removing an element from the identified \
            array, especially if it is a long-living effect.

            * This action was sent to the store while its state contained no element at this id. \
            To fix this make sure that actions for this reducer can only be sent to a view store \
            when its state contains an element at this id. In SwiftUI applications, use \
            "ForEachStore".
            ---
            """
          )
        }
        return .none
      }
      return
        self
        .reducer(
          &globalState[keyPath: toLocalState][id: id]!,
          localAction,
          toLocalEnvironment(globalEnvironment)
        )
        .map { toLocalAction.embed((id, $0)) }
    }
  }

  /// A version of ``pullback(state:action:environment:)`` that transforms a reducer that works on
  /// an element into one that works on a dictionary of element values.
  ///
  /// Take care when combining ``forEach(state:action:environment:breakpointOnNil:_:_:)-xv1z``
  /// reducers into parent domains, as order matters. Always combine
  /// ``forEach(state:action:environment:breakpointOnNil:_:_:)-xv1z`` reducers _before_ parent
  /// reducers that can modify the dictionary.
  ///
  /// - Parameters:
  ///   - toLocalState: A key path that can get/set a dictionary of `State` values inside
  ///     `GlobalState`.
  ///   - toLocalAction: A case path that can extract/embed `(Key, Action)` from `GlobalAction`.
  ///   - toLocalEnvironment: A function that transforms `GlobalEnvironment` into `Environment`.
  ///   - breakpointOnNil: Raises `SIGTRAP` signal when an action is sent to the reducer but the
  ///     identified array does not contain an element with the action's identifier. This is
  ///     generally considered a logic error, as a child reducer cannot process a child action
  ///     for unavailable child state.
  /// - Returns: A reducer that works on `GlobalState`, `GlobalAction`, `GlobalEnvironment`.
  public func forEach<GlobalState, GlobalAction, GlobalEnvironment, Key>(
    state toLocalState: WritableKeyPath<GlobalState, [Key: State]>,
    action toLocalAction: CasePath<GlobalAction, (Key, Action)>,
    environment toLocalEnvironment: @escaping (GlobalEnvironment) -> Environment,
    breakpointOnNil: Bool = true,
    file: StaticString = #file,
    line: UInt = #line
  ) -> Reducer<GlobalState, GlobalAction, GlobalEnvironment> {
    .init { globalState, globalAction, globalEnvironment in
      guard let (key, localAction) = toLocalAction.extract(from: globalAction) else { return .none }

      if globalState[keyPath: toLocalState][key] == nil {
        if breakpointOnNil {
          breakpoint(
            """
            ---
            Warning: Reducer.forEach@\(file):\(line)

            "\(debugCaseOutput(localAction))" was received by a "forEach" reducer at key \(key) \
            when its state contained no element at this key. This is generally considered an \
            application logic error, and can happen for a few reasons:

            * This "forEach" reducer was combined with or run from another reducer that removed \
            the element at this key when it handled this action. To fix this make sure that this \
            "forEach" reducer is run before any other reducers that can move or remove elements \
            from state. This ensures that "forEach" reducers can handle their actions for the \
            element at the intended key.

            * An in-flight effect emitted this action while state contained no element at this \
            key. It may be perfectly reasonable to ignore this action, but you also may want to \
            cancel the effect it originated from when removing a value from the dictionary, \
            especially if it is a long-living effect.

            * This action was sent to the store while its state contained no element at this \
            key. To fix this make sure that actions for this reducer can only be sent to a view \
            store when its state contains an element at this key.
            ---
            """
          )
        }
        return .none
      }
      return self.reducer(
        &globalState[keyPath: toLocalState][key]!,
        localAction,
        toLocalEnvironment(globalEnvironment)
      )
      .map { toLocalAction.embed((key, $0)) }
    }
  }

  /// Runs the reducer.
  ///
  /// - Parameters:
  ///   - state: Mutable state.
  ///   - action: An action.
  ///   - environment: An environment.
  /// - Returns: An effect that can emit zero or more actions.
  public func run(
    _ state: inout State,
    _ action: Action,
    _ environment: Environment
  ) -> Effect<Action, Never> {
    self.reducer(&state, action, environment)
  }

  public func callAsFunction(
    _ state: inout State,
    _ action: Action,
    _ environment: Environment
  ) -> Effect<Action, Never> {
    self.reducer(&state, action, environment)
  }
}<|MERGE_RESOLUTION|>--- conflicted
+++ resolved
@@ -711,125 +711,6 @@
     }
   }
 
-<<<<<<< HEAD
-  /// A version of ``pullback(state:action:environment:)`` that transforms a reducer that works on an element into one that works
-  /// on a collection of elements.
-  ///    ```swift
-  ///     // Global domain that holds a collection of local domains:
-  ///     struct AppState { var todos: [Todo] }
-  ///     enum AppAction { case todo(index: Int, action: TodoAction) }
-  ///     struct AppEnvironment { var mainQueue: AnySchedulerOf<DispatchQueue> }
-  ///
-  ///     // A reducer that works on a local domain:
-  ///     let todoReducer = Reducer<Todo, TodoAction, TodoEnvironment> { ... }
-  ///
-  ///     // Pullback the local todo reducer so that it works on all of the app domain:
-  ///     let appReducer = Reducer<AppState, AppAction, AppEnvironment>.combine(
-  ///       todoReducer.forEach(
-  ///         state: \.todos,
-  ///         action: /AppAction.todo(index:action:),
-  ///         environment: { _ in TodoEnvironment() }
-  ///       ),
-  ///       Reducer { state, action, environment in
-  ///         ...
-  ///       }
-  ///     )
-  ///    ```
-  ///
-  /// Take care when combining ``forEach(state:action:environment:breakpointOnNil:_:_:)-3ic87`` reducers into parent domains, as order matters. Always
-  /// combine ``forEach(state:action:environment:breakpointOnNil:_:_:)-3ic87`` reducers _before_ parent reducers that can modify the collection.
-  ///
-  /// - Parameters:
-  ///   - toLocalState: A key path that can get/set an array of `State` elements inside.
-  ///     `GlobalState`.
-  ///   - toLocalAction: A case path that can extract/embed `(Int, Action)` from `GlobalAction`.
-  ///   - toLocalEnvironment: A function that transforms `GlobalEnvironment` into `Environment`.
-  ///   - breakpointOnNil: Raises `SIGTRAP` signal when an action is sent to the reducer but the
-  ///     index is out of bounds. This is generally considered a logic error, as a child reducer
-  ///     cannot process a child action for unavailable child state.
-  /// - Returns: A reducer that works on `GlobalState`, `GlobalAction`, `GlobalEnvironment`.
-  public func forEach<GlobalState, GlobalAction, GlobalEnvironment>(
-    state toLocalState: WritableKeyPath<GlobalState, [State]>,
-    action toLocalAction: CasePath<GlobalAction, (Int, Action)>,
-    environment toLocalEnvironment: @escaping (GlobalEnvironment) -> Environment,
-    breakpointOnNil: Bool = true,
-    file: StaticString = #file,
-    line: UInt = #line
-  ) -> Reducer<GlobalState, GlobalAction, GlobalEnvironment> {
-    .init { globalState, globalAction, globalEnvironment in
-      guard let (index, localAction) = toLocalAction.extract(from: globalAction) else {
-        return .none
-      }
-      if index >= globalState[keyPath: toLocalState].endIndex {
-        if breakpointOnNil {
-          breakpoint(
-            """
-            ---
-            Warning: Reducer.forEach@\(file):\(line)
-
-            "\(debugCaseOutput(localAction))" was received by a "forEach" reducer at index \
-            \(index) when its state contained no element at this index. This is generally \
-            considered an application logic error, and can happen for a few reasons:
-
-            * This "forEach" reducer was combined with or run from another reducer that removed \
-            the element at this index when it handled this action. To fix this make sure that \
-            this "forEach" reducer is run before any other reducers that can move or remove \
-            elements from state. This ensures that "forEach" reducers can handle their actions \
-            for the element at the intended index.
-
-            * An in-flight effect emitted this action while state contained no element at this \
-            index. While it may be perfectly reasonable to ignore this action, you may want to \
-            cancel the associated effect when moving or removing an element. If your "forEach" \
-            reducer returns any long-living effects, you should use the identifier-based \
-            "forEach" instead.
-
-            * This action was sent to the store while its state contained no element at this \
-            index. To fix this make sure that actions for this reducer can only be sent to a \
-            view store when its state contains an element at this index. In SwiftUI \
-            applications, use "ForEachStore".
-            ---
-            """
-          )
-        }
-        return .none
-      }
-      return self.reducer(
-        &globalState[keyPath: toLocalState][index],
-        localAction,
-        toLocalEnvironment(globalEnvironment)
-      )
-      .map { toLocalAction.embed((index, $0)) }
-    }
-  }
-
-  /// A version of ``pullback(state:action:environment:)`` that transforms a reducer that works on an element into one that works
-  /// on an identified array of elements.
-  ///
-  ///    ```swift
-  ///     // Global domain that holds a collection of local domains:
-  ///     struct AppState { var todos: IdentifiedArrayOf<Todo> }
-  ///     enum AppAction { case todo(id: Todo.ID, action: TodoAction) }
-  ///     struct AppEnvironment { var mainQueue: AnySchedulerOf<DispatchQueue> }
-  ///
-  ///     // A reducer that works on a local domain:
-  ///     let todoReducer = Reducer<Todo, TodoAction, TodoEnvironment> { ... }
-  ///
-  ///     // Pullback the local todo reducer so that it works on all of the app domain:
-  ///     let appReducer = Reducer<AppState, AppAction, AppEnvironment>.combine(
-  ///       todoReducer.forEach(
-  ///         state: \.todos,
-  ///         action: /AppAction.todo(id:action:),
-  ///         environment: { _ in TodoEnvironment() }
-  ///       ),
-  ///       Reducer { state, action, environment in
-  ///         ...
-  ///       }
-  ///     )
-  ///    ```
-  ///
-  /// Take care when combining ``forEach(state:action:environment:breakpointOnNil:_:_:)-90ox5`` reducers into parent domains, as order matters. Always
-  /// combine ``forEach(state:action:environment:breakpointOnNil:_:_:)-90ox5`` reducers _before_ parent reducers that can modify the collection.
-=======
   /// A version of ``pullback(state:action:environment:)`` that transforms a reducer that works on
   /// an element into one that works on an identified array of elements.
   ///
@@ -859,7 +740,6 @@
   /// reducers into parent domains, as order matters. Always combine
   /// ``forEach(state:action:environment:breakpointOnNil:_:_:)-90ox5`` reducers _before_ parent
   /// reducers that can modify the collection.
->>>>>>> b809888a
   ///
   /// - Parameters:
   ///   - toLocalState: A key path that can get/set a collection of `State` elements inside
@@ -877,14 +757,8 @@
     action toLocalAction: CasePath<GlobalAction, (ID, Action)>,
     environment toLocalEnvironment: @escaping (GlobalEnvironment) -> Environment,
     breakpointOnNil: Bool = true,
-<<<<<<< HEAD
     file: StaticString = #file,
     line: UInt = #line
-
-=======
-    _ file: StaticString = #file,
-    _ line: UInt = #line
->>>>>>> b809888a
   ) -> Reducer<GlobalState, GlobalAction, GlobalEnvironment> {
     .init { globalState, globalAction, globalEnvironment in
       guard let (id, localAction) = toLocalAction.extract(from: globalAction) else { return .none }
