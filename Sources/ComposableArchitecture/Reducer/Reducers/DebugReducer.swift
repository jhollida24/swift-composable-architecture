<<<<<<< HEAD
extension Reducer {
  /// Enhances a reducer with debug logging of received actions and state mutations for the given
  /// printer.
  ///
  /// > Note: Printing is only done in `DEBUG` configurations.
  ///
  /// - Parameter printer: A printer for printing debug messages.
  /// - Returns: A reducer that prints debug messages for all received actions.
  @inlinable
  @warn_unqualified_access
  public func _printChanges(
    _ printer: _ReducerPrinter<State, Action>? = .customDump
  ) -> _PrintChangesReducer<Self> {
    _PrintChangesReducer<Self>(base: self, printer: printer)
  }
=======
extension ReducerProtocol {
  #if swift(>=5.7)
    /// Enhances a reducer with debug logging of received actions and state mutations for the given
    /// printer.
    ///
    /// > Note: Printing is only done in `DEBUG` configurations.
    ///
    /// - Parameter printer: A printer for printing debug messages.
    /// - Returns: A reducer that prints debug messages for all received actions.
    @inlinable
    @warn_unqualified_access
    @_documentation(visibility: public)
    public func _printChanges(
      _ printer: _ReducerPrinter<State, Action>? = .customDump
    ) -> _PrintChangesReducer<Self> {
      _PrintChangesReducer<Self>(base: self, printer: printer)
    }
  #else
    @inlinable
    @warn_unqualified_access
    public func _printChanges(
      _ printer: _ReducerPrinter<State, Action>? = .customDump
    ) -> _PrintChangesReducer<Self> {
      _PrintChangesReducer<Self>(base: self, printer: printer)
    }
  #endif
>>>>>>> 8ef521d1
}

public struct _ReducerPrinter<State, Action> {
  private let _printChange: (_ receivedAction: Action, _ oldState: State, _ newState: State) -> Void

  public init(
    printChange: @escaping (_ receivedAction: Action, _ oldState: State, _ newState: State) -> Void
  ) {
    self._printChange = printChange
  }

  public func printChange(receivedAction: Action, oldState: State, newState: State) {
    self._printChange(receivedAction, oldState, newState)
  }
}

extension _ReducerPrinter {
  public static var customDump: Self {
    Self { receivedAction, oldState, newState in
      var target = ""
      target.write("received action:\n")
      CustomDump.customDump(receivedAction, to: &target, indent: 2)
      target.write("\n")
      target.write(diff(oldState, newState).map { "\($0)\n" } ?? "  (No state changes)\n")
      print(target)
    }
  }

  public static var actionLabels: Self {
    Self { receivedAction, _, _ in
      print("received action: \(debugCaseOutput(receivedAction))")
    }
  }
}

public struct _PrintChangesReducer<Base: Reducer>: Reducer {
  @usableFromInline
  let base: Base

  @usableFromInline
  let printer: _ReducerPrinter<Base.State, Base.Action>?

  @usableFromInline
  init(base: Base, printer: _ReducerPrinter<Base.State, Base.Action>?) {
    self.base = base
    self.printer = printer
  }

  @inlinable
  public func reduce(
    into state: inout Base.State, action: Base.Action
  ) -> Effect<Base.Action> {
    #if DEBUG
      if let printer = self.printer {
        let oldState = state
        let effects = self.base.reduce(into: &state, action: action)
        return effects.merge(
          with: .run { [newState = state] _ in
            printer.printChange(receivedAction: action, oldState: oldState, newState: newState)
          }
        )
      }
    #endif
    return self.base.reduce(into: &state, action: action)
  }
}<|MERGE_RESOLUTION|>--- conflicted
+++ resolved
@@ -1,21 +1,4 @@
-<<<<<<< HEAD
 extension Reducer {
-  /// Enhances a reducer with debug logging of received actions and state mutations for the given
-  /// printer.
-  ///
-  /// > Note: Printing is only done in `DEBUG` configurations.
-  ///
-  /// - Parameter printer: A printer for printing debug messages.
-  /// - Returns: A reducer that prints debug messages for all received actions.
-  @inlinable
-  @warn_unqualified_access
-  public func _printChanges(
-    _ printer: _ReducerPrinter<State, Action>? = .customDump
-  ) -> _PrintChangesReducer<Self> {
-    _PrintChangesReducer<Self>(base: self, printer: printer)
-  }
-=======
-extension ReducerProtocol {
   #if swift(>=5.7)
     /// Enhances a reducer with debug logging of received actions and state mutations for the given
     /// printer.
@@ -41,7 +24,6 @@
       _PrintChangesReducer<Self>(base: self, printer: printer)
     }
   #endif
->>>>>>> 8ef521d1
 }
 
 public struct _ReducerPrinter<State, Action> {
