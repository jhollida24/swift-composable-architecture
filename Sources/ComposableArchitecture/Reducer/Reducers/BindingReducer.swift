--- conflicted
+++ resolved
@@ -1,7 +1,6 @@
 import SwiftUI
 
 /// A reducer that updates bindable state when it receives binding actions.
-<<<<<<< HEAD
 ///
 /// This reducer should typically be composed into the ``Reducer/body-swift.property-8lumc``
 /// of your feature's reducer:
@@ -42,10 +41,6 @@
 /// If you forget to compose the ``BindingReducer`` into your feature's reducer, then when a binding
 /// is written to it will cause a runtime purple Xcode warning letting you know what needs to be
 /// fixed.
-public struct BindingReducer<State, Action>: Reducer
-where Action: BindableAction, State == Action.State {
-  /// Initializes a reducer that updates binding state when it receives binding actions.
-=======
 public struct BindingReducer<State, Action, ViewAction: BindableAction>: ReducerProtocol
 where State == ViewAction.State {
   @usableFromInline
@@ -57,7 +52,6 @@
     self.init(internal: { $0 })
   }
 
->>>>>>> 4a5d2ecf
   @inlinable
   public init(action toViewAction: @escaping (Action) -> ViewAction?) {
     self.init(internal: toViewAction)
@@ -69,15 +63,8 @@
   }
 
   @inlinable
-<<<<<<< HEAD
   public func reduce(into state: inout State, action: Action) -> Effect<Action> {
-    guard let bindingAction = (/Action.binding).extract(from: action)
-=======
-  public func reduce(
-    into state: inout State, action: Action
-  ) -> EffectTask<Action> {
     guard let bindingAction = self.toViewAction(action).flatMap(/ViewAction.binding)
->>>>>>> 4a5d2ecf
     else { return .none }
 
     bindingAction.set(&state)
