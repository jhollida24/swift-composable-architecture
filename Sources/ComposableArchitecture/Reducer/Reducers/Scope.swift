/// Embeds a child reducer in a parent domain.
///
/// ``Scope`` allows you to transform a parent domain into a child domain, and then run a child
/// reduce on that subset domain. This is an important tool for breaking down large features into
/// smaller units and then piecing them together. The smaller units can easier to understand and
/// test, and can even be packaged into their own isolated modules.
///
/// You hand ``Scope`` 3 pieces of data for it to do its job:
///
/// * A writable key path that identifies the child state inside the parent state.
/// * A case path that identifies the child actions inside the parent actions.
/// * A @``ReducerBuilder`` closure that describes the reducer you want to run on the child domain.
///
/// When run, it will intercept all child actions sent and feed them to the child reducer so that
/// it can update the parent state and execute effects.
///
/// For example, given the basic scaffolding of child reducer:
///
/// ```swift
/// struct Child: Reducer {
///   struct State {
///     // ...
///   }
///   enum Action {
///     // ...
///   }
///   // ...
/// }
/// ```
///
/// A parent reducer with a domain that holds onto the child domain can use
<<<<<<< HEAD
/// ``init(state:action:_:)`` to embed the child reducer in its
/// ``Reducer/body-swift.property-7foai``:
=======
/// ``init(state:action:child:)`` to embed the child reducer in its
/// ``ReducerProtocol/body-swift.property-7foai``:
>>>>>>> 685e8fcf
///
/// ```swift
/// struct Parent: Reducer {
///   struct State {
///     var child: Child.State
///     // ...
///   }
///
///   enum Action {
///     case child(Child.Action)
///     // ...
///   }
///
///   var body: some Reducer<State, Action> {
///     Scope(state: \.child, action: /Action.child) {
///       Child()
///     }
///     Reduce { state, action in
///       // Additional parent logic and behavior
///     }
///   }
/// }
/// ```
///
/// ## Enum state
///
/// The ``Scope`` reducer also works when state is modeled as an enum, not just a struct. In that
/// case you can use ``init(state:action:child:file:fileID:line:)`` to specify a case path that
/// identifies the case of state you want to scope to.
///
/// For example, if your state was modeled as an enum for unloaded/loading/loaded, you could
/// scope to the loaded case to run a reduce on only that case:
///
/// ```swift
/// struct Feature: Reducer {
///   enum State {
///     case unloaded
///     case loading
///     case loaded(Child.State)
///   }
///   enum Action {
///     case child(Child.Action)
///     // ...
///   }
///
///   var body: some Reducer<State, Action> {
///     Scope(state: /State.loaded, action: /Action.child) {
///       Child()
///     }
///     Reduce { state, action in
///       // Additional feature logic and behavior
///     }
///   }
/// }
/// ```
///
/// It is important to note that the order of combine ``Scope`` and your additional feature logic
/// matters. It must be combined before the additional logic. In the other order it would be
/// possible for the feature to intercept a child action, switch the state to another case, and
/// then the scoped child reducer would not be able to react to that action. That can cause subtle
/// bugs, and so we show a runtime warning in that case, and cause test failures.
///
/// For an alternative to using ``Scope`` with state case paths that enforces the order, check out
/// the ``ifCaseLet(_:action:then:file:fileID:line:)`` operator.
<<<<<<< HEAD
public struct Scope<ParentState, ParentAction, Child: Reducer>: Reducer {
  public enum StatePath {
=======
public struct Scope<ParentState, ParentAction, Child: ReducerProtocol>: ReducerProtocol {
  @usableFromInline
  enum StatePath {
>>>>>>> 685e8fcf
    case casePath(
      CasePath<ParentState, Child.State>,
      file: StaticString,
      fileID: StaticString,
      line: UInt
    )
    case keyPath(WritableKeyPath<ParentState, Child.State>)
  }

  @usableFromInline
  let toChildState: StatePath

  @usableFromInline
  let toChildAction: CasePath<ParentAction, Child.Action>

  @usableFromInline
  let child: Child

  @usableFromInline
  init(
    toChildState: StatePath,
    toChildAction: CasePath<ParentAction, Child.Action>,
    child: Child
  ) {
    self.toChildState = toChildState
    self.toChildAction = toChildAction
    self.child = child
  }

  /// Initializes a reducer that runs the given child reducer against a slice of parent state and
  /// actions.
  ///
  /// Useful for combining child reducers into a parent.
  ///
  /// ```swift
  /// var body: some Reducer<State, Action> {
  ///   Scope(state: \.profile, action: /Action.profile) {
  ///     Profile()
  ///   }
  ///   Scope(state: \.settings, action: /Action.settings) {
  ///     Settings()
  ///   }
  ///   // ...
  /// }
  /// ```
  ///
  /// - Parameters:
  ///   - toChildState: A writable key path from parent state to a property containing child state.
  ///   - toChildAction: A case path from parent action to a case containing child actions.
  ///   - child: A reducer that will be invoked with child actions against child state.
  @inlinable
  public init<ChildState, ChildAction>(
    state toChildState: WritableKeyPath<ParentState, ChildState>,
    action toChildAction: CasePath<ParentAction, ChildAction>,
    @ReducerBuilder<ChildState, ChildAction> child: () -> Child
  ) where ChildState == Child.State, ChildAction == Child.Action {
    self.init(
      toChildState: .keyPath(toChildState),
      toChildAction: toChildAction,
      child: child()
    )
  }

  /// Initializes a reducer that runs the given child reducer against a slice of parent state and
  /// actions.
  ///
  /// Useful for combining reducers of mutually-exclusive enum state.
  ///
  /// ```swift
  /// var body: some Reducer<State, Action> {
  ///   Scope(state: /State.loggedIn, action: /Action.loggedIn) {
  ///     LoggedIn()
  ///   }
  ///   Scope(state: /State.loggedOut, action: /Action.loggedOut) {
  ///     LoggedOut()
  ///   }
  /// }
  /// ```
  ///
  /// > Warning: Be careful when assembling reducers that are scoped to cases of enum state. If a
  /// > scoped reducer receives a child action when its state is set to an unrelated case, it will
  /// > not be able to process the action, which is considered an application logic error and will
  /// > emit runtime warnings.
  /// >
  /// > This can happen if another reducer in the parent domain changes the child state to an
  /// > unrelated case when it handles the action _before_ the scoped reducer runs. For example, a
  /// > parent may receive a dismissal action from the child domain:
  /// >
  /// > ```swift
  /// > Reduce { state, action in
  /// >   switch action {
  /// >   case .loggedIn(.quitButtonTapped):
  /// >     state = .loggedOut(LoggedOut.State())
  /// >   // ...
  /// >   }
  /// > }
  /// > Scope(state: /State.loggedIn, action: /Action.loggedIn) {
  /// >   LoggedIn()  // ⚠️ Logged-in domain can't handle `quitButtonTapped`
  /// > }
  /// > ```
  /// >
  /// > If the parent domain contains additional logic for switching between cases of child state,
  /// > prefer ``Reducer/ifCaseLet(_:action:then:file:fileID:line:)``, which better ensures
  /// > that child logic runs _before_ any parent logic can replace child state:
  /// >
  /// > ```swift
  /// > Reduce { state, action in
  /// >   switch action {
  /// >   case .loggedIn(.quitButtonTapped):
  /// >     state = .loggedOut(LoggedOut.State())
  /// >   // ...
  /// >   }
  /// > }
  /// > .ifCaseLet(state: /State.loggedIn, action: /Action.loggedIn) {
  /// >   LoggedIn()  // ✅ Receives actions before its case can change
  /// > }
  /// > ```
  ///
  /// - Parameters:
  ///   - toChildState: A case path from parent state to a case containing child state.
  ///   - toChildAction: A case path from parent action to a case containing child actions.
  ///   - child: A reducer that will be invoked with child actions against child state.
  @inlinable
  public init<ChildState, ChildAction>(
    state toChildState: CasePath<ParentState, ChildState>,
    action toChildAction: CasePath<ParentAction, ChildAction>,
    @ReducerBuilder<ChildState, ChildAction> child: () -> Child,
    file: StaticString = #file,
    fileID: StaticString = #fileID,
    line: UInt = #line
  ) where ChildState == Child.State, ChildAction == Child.Action {
    self.init(
      toChildState: .casePath(toChildState, file: file, fileID: fileID, line: line),
      toChildAction: toChildAction,
      child: child()
    )
  }

  @inlinable
  public func reduce(
    into state: inout ParentState, action: ParentAction
  ) -> Effect<ParentAction> {
    guard let childAction = self.toChildAction.extract(from: action)
    else { return .none }
    switch self.toChildState {
    case let .casePath(toChildState, file, fileID, line):
      guard var childState = toChildState.extract(from: state) else {
        runtimeWarn(
          """
          A "Scope" at "\(fileID):\(line)" received a child action when child state was set to a \
          different case. …

            Action:
              \(debugCaseOutput(action))
            State:
              \(debugCaseOutput(state))

          This is generally considered an application logic error, and can happen for a few \
          reasons:

          • A parent reducer set "\(typeName(ParentState.self))" to a different case before the \
          scoped reducer ran. Child reducers must run before any parent reducer sets child state \
          to a different case. This ensures that child reducers can handle their actions while \
          their state is still available. Consider using "Reducer.ifCaseLet" to embed this \
          child reducer in the parent reducer that change its state to ensure the child reducer \
          runs first.

          • An in-flight effect emitted this action when child state was unavailable. While it may \
          be perfectly reasonable to ignore this action, consider canceling the associated effect \
          before child state changes to another case, especially if it is a long-living effect.

          • This action was sent to the store while state was another case. Make sure that actions \
          for this reducer can only be sent from a view store when state is set to the appropriate \
          case. In SwiftUI applications, use "SwitchStore".
          """,
          file: file,
          line: line
        )
        return .none
      }
      defer { state = toChildState.embed(childState) }

      return self.child
        .reduce(into: &childState, action: childAction)
        .map { self.toChildAction.embed($0) }

    case let .keyPath(toChildState):
      return self.child
        .reduce(into: &state[keyPath: toChildState], action: childAction)
        .map { self.toChildAction.embed($0) }
    }
  }
}<|MERGE_RESOLUTION|>--- conflicted
+++ resolved
@@ -29,13 +29,8 @@
 /// ```
 ///
 /// A parent reducer with a domain that holds onto the child domain can use
-<<<<<<< HEAD
-/// ``init(state:action:_:)`` to embed the child reducer in its
-/// ``Reducer/body-swift.property-7foai``:
-=======
 /// ``init(state:action:child:)`` to embed the child reducer in its
-/// ``ReducerProtocol/body-swift.property-7foai``:
->>>>>>> 685e8fcf
+/// ``Reducer/body-swift.property-8lumc``:
 ///
 /// ```swift
 /// struct Parent: Reducer {
@@ -100,14 +95,9 @@
 ///
 /// For an alternative to using ``Scope`` with state case paths that enforces the order, check out
 /// the ``ifCaseLet(_:action:then:file:fileID:line:)`` operator.
-<<<<<<< HEAD
 public struct Scope<ParentState, ParentAction, Child: Reducer>: Reducer {
-  public enum StatePath {
-=======
-public struct Scope<ParentState, ParentAction, Child: ReducerProtocol>: ReducerProtocol {
   @usableFromInline
   enum StatePath {
->>>>>>> 685e8fcf
     case casePath(
       CasePath<ParentState, Child.State>,
       file: StaticString,
