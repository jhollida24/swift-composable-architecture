--- conflicted
+++ resolved
@@ -149,12 +149,8 @@
   ///     state.
   /// - Returns: A reducer that combines the child reducer with the parent reducer.
   @warn_unqualified_access
-<<<<<<< HEAD
+  @inlinable
   public func ifLet<DestinationState, DestinationAction, Destination: Reducer>(
-=======
-  @inlinable
-  public func ifLet<DestinationState, DestinationAction, Destination: ReducerProtocol>(
->>>>>>> 553214e1
     _ toPresentationState: WritableKeyPath<State, PresentationState<DestinationState>>,
     action toPresentationAction: CasePath<Action, PresentationAction<DestinationAction>>,
     @ReducerBuilder<DestinationState, DestinationAction> then destination: () -> Destination,
@@ -196,27 +192,18 @@
   }
 }
 
-<<<<<<< HEAD
 public struct _PresentationReducer<Base: Reducer, Destination: Reducer>: Reducer {
-  let base: Base
-  let toPresentationState: WritableKeyPath<Base.State, PresentationState<Destination.State>>
-  let toPresentationAction: CasePath<Base.Action, PresentationAction<Destination.Action>>
-  let destination: Destination
-  let file: StaticString
-  let fileID: StaticString
-  let line: UInt
-=======
-public struct _PresentationReducer<
-  Base: ReducerProtocol, Destination: ReducerProtocol
->: ReducerProtocol {
   @usableFromInline let base: Base
-  @usableFromInline let toPresentationState: WritableKeyPath<Base.State, PresentationState<Destination.State>>
-  @usableFromInline let toPresentationAction: CasePath<Base.Action, PresentationAction<Destination.Action>>
+  @usableFromInline let toPresentationState: WritableKeyPath<
+    Base.State, PresentationState<Destination.State>
+  >
+  @usableFromInline let toPresentationAction: CasePath<
+    Base.Action, PresentationAction<Destination.Action>
+  >
   @usableFromInline let destination: Destination
   @usableFromInline let file: StaticString
   @usableFromInline let fileID: StaticString
   @usableFromInline let line: UInt
->>>>>>> 553214e1
 
   @usableFromInline @Dependency(\.navigationIDPath) var navigationIDPath
 
