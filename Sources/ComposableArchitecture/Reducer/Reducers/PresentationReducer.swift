--- conflicted
+++ resolved
@@ -92,17 +92,7 @@
 
   /// Accesses the value associated with the given case for reading and writing.
   ///
-<<<<<<< HEAD
-  /// You can access the projected value of ``PresentationState`` and subscript into a particular
-  /// case of the enum in order to perform a mutation or invoke a mutating method:
-  ///
-  /// ```swift
-  /// state.$destination[case: \.add]?.reset()
-  /// ```
-  ///
-  /// > Important: Accessing the wrong case will result in a runtime warning.
-=======
-  /// If you using the techniques of tree-based navigation (see <doc:TreeBasedNavigation>), then
+  /// If you use the techniques of tree-based navigation (see <doc:TreeBasedNavigation>), then
   /// you will have a single enum that determines the destinations your feature can navigate to,
   /// and you will hold onto that state using the ``PresentationState`` property wrapper:
   ///
@@ -122,7 +112,6 @@
   /// ```
   ///
   /// > Important: Accessing the wrong case will result in a runtime warning and test failure.
->>>>>>> b091bd72
   public subscript<Case>(case path: CaseKeyPath<State, Case>) -> Case?
   where State: CasePathable {
     _read { yield self[case: AnyCasePath(path)] }
