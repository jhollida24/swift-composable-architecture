--- conflicted
+++ resolved
@@ -201,19 +201,10 @@
 
 public struct _PresentationReducer<Base: Reducer, Destination: Reducer>: Reducer {
   @usableFromInline let base: Base
-<<<<<<< HEAD
-  @usableFromInline let toPresentationState: WritableKeyPath<
-    Base.State, PresentationState<Destination.State>
-  >
-  @usableFromInline let toPresentationAction: CasePath<
-    Base.Action, PresentationAction<Destination.Action>
-  >
-=======
   @usableFromInline let toPresentationState:
     WritableKeyPath<Base.State, PresentationState<Destination.State>>
   @usableFromInline let toPresentationAction:
     CasePath<Base.Action, PresentationAction<Destination.Action>>
->>>>>>> c0b5843f
   @usableFromInline let destination: Destination
   @usableFromInline let file: StaticString
   @usableFromInline let fileID: StaticString
