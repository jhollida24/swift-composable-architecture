--- conflicted
+++ resolved
@@ -17,11 +17,7 @@
   ///
   /// - Parameter reduce: A function that is called when ``reduce(into:action:)`` is invoked.
   @inlinable
-<<<<<<< HEAD
-  public init(_ reduce: @escaping (inout State, Action) -> Effect<Action>) {
-=======
-  public init(_ reduce: @escaping (_ state: inout State, _ action: Action) -> EffectTask<Action>) {
->>>>>>> 4824056b
+  public init(_ reduce: @escaping (_ state: inout State, _ action: Action) -> Effect<Action>) {
     self.init(internal: reduce)
   }
 
