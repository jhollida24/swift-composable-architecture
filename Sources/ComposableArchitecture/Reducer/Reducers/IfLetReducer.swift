extension ReducerProtocol {
  /// Embeds a child reducer in a parent domain that works on an optional property of parent state.
  ///
  /// For example, if a parent feature holds onto a piece of optional child state, then it can
  /// perform its core logic _and_ the child's logic by using the `ifLet` operator:
  ///
  /// ```swift
  /// struct Parent: ReducerProtocol {
  ///   struct State {
  ///     var child: Child.State?
  ///     // ...
  ///   }
  ///   enum Action {
  ///     case child(Child.Action)
  ///     // ...
  ///   }
  ///
  ///   var body: some ReducerProtocol<State, Action> {
  ///     Reduce { state, action in
  ///       // Core logic for parent feature
  ///     }
  ///     .ifLet(\.child, action: /Action.child) {
  ///       Child()
  ///     }
  ///   }
  /// }
  /// ```
  ///
  /// The `ifLet` operator does a number of things to try to enforce correctness:
  ///
  ///   * It forces a specific order of operations for the child and parent features. It runs the
  ///     child first, and then the parent. If the order was reversed, then it would be possible for
  ///     the parent feature to `nil` out the child state, in which case the child feature would not
  ///     be able to react to that action. That can cause subtle bugs.
  ///
  ///   * It automatically cancels all child effects when it detects the child's state is `nil`'d
  ///     out.
  ///
  ///   * Automatically `nil`s out child state when an action is sent for alerts and confirmation
  ///     dialogs.
  ///
  /// See ``ReducerProtocol/ifLet(_:action:then:file:fileID:line:)-23pza`` for a more advanced
  /// operator suited to navigation.
  ///
  /// - Parameters:
  ///   - toWrappedState: A writable key path from parent state to a property containing optional
  ///     child state.
  ///   - toWrappedAction: A case path from parent action to a case containing child actions.
  ///   - wrapped: A reducer that will be invoked with child actions against non-optional child
  ///     state.
  /// - Returns: A reducer that combines the child reducer with the parent reducer.
  @inlinable
  @warn_unqualified_access
  public func ifLet<WrappedState, WrappedAction, Wrapped: ReducerProtocol>(
    _ toWrappedState: WritableKeyPath<State, WrappedState?>,
    action toWrappedAction: CasePath<Action, WrappedAction>,
    @ReducerBuilder<WrappedState, WrappedAction> then wrapped: () -> Wrapped,
    file: StaticString = #file,
    fileID: StaticString = #fileID,
    line: UInt = #line
  ) -> _IfLetReducer<Self, Wrapped>
  where WrappedState == Wrapped.State, WrappedAction == Wrapped.Action {
    .init(
      parent: self,
      child: wrapped(),
      toChildState: toWrappedState,
      toChildAction: toWrappedAction,
      file: file,
      fileID: fileID,
      line: line
    )
  }
}

public struct _IfLetReducer<Parent: ReducerProtocol, Child: ReducerProtocol>: ReducerProtocol {
  @usableFromInline
  let parent: Parent

  @usableFromInline
  let child: Child

  @usableFromInline
  let toChildState: WritableKeyPath<Parent.State, Child.State?>

  @usableFromInline
  let toChildAction: CasePath<Parent.Action, Child.Action>

  @usableFromInline
  let file: StaticString

  @usableFromInline
  let fileID: StaticString

  @usableFromInline
  let line: UInt

  @usableFromInline
  @Dependency(\.navigationIDPath) var navigationIDPath

  @usableFromInline
  init(
    parent: Parent,
    child: Child,
    toChildState: WritableKeyPath<Parent.State, Child.State?>,
    toChildAction: CasePath<Parent.Action, Child.Action>,
    file: StaticString,
    fileID: StaticString,
    line: UInt
  ) {
    self.parent = parent
    self.child = child
    self.toChildState = toChildState
    self.toChildAction = toChildAction
    self.file = file
    self.fileID = fileID
    self.line = line
  }

  @inlinable
  public func reduce(
    into state: inout Parent.State, action: Parent.Action
  ) -> EffectTask<Parent.Action> {
    let childEffects = self.reduceChild(into: &state, action: action)

    let childIDBefore = state[keyPath: self.toChildState].map {
      NavigationID(base: $0, keyPath: self.toChildState)
    }
    let parentEffects = self.parent.reduce(into: &state, action: action)
    let childIDAfter = state[keyPath: self.toChildState].map {
      NavigationID(base: $0, keyPath: self.toChildState)
    }

    let childCancelEffects: EffectTask<Parent.Action>
    if let childID = childIDBefore, childID != childIDAfter {
      childCancelEffects = ._cancel(id: childID, navigationID: self.navigationIDPath)
    } else {
      childCancelEffects = .none
    }

<<<<<<< HEAD
    // TODO: should we check inert state and nil out?
    
=======
    // TODO: can this just call ifCaseLet under the hood?

>>>>>>> 24abb350
    return .merge(
      childEffects,
      parentEffects,
      childCancelEffects
    )
  }

  @inlinable
  func reduceChild(
    into state: inout Parent.State, action: Parent.Action
  ) -> EffectTask<Parent.Action> {
    guard let childAction = self.toChildAction.extract(from: action)
    else { return .none }
    guard state[keyPath: self.toChildState] != nil else {
      var actionDump = ""
      customDump(action, to: &actionDump, indent: 4)
      runtimeWarn(
        """
        An "ifLet" at "\(self.fileID):\(self.line)" received a child action when child state was \
        "nil". …

          Action:
        \(actionDump)

        This is generally considered an application logic error, and can happen for a few reasons:

        • A parent reducer set child state to "nil" before this reducer ran. This reducer must run \
        before any other reducer sets child state to "nil". This ensures that child reducers can \
        handle their actions while their state is still available.

        • An in-flight effect emitted this action when child state was "nil". While it may be \
        perfectly reasonable to ignore this action, consider canceling the associated effect \
        before child state becomes "nil", especially if it is a long-living effect.

        • This action was sent to the store while state was "nil". Make sure that actions for this \
        reducer can only be sent from a view store when state is non-"nil". In SwiftUI \
        applications, use "IfLetStore".
        """,
        file: self.file,
        line: self.line
      )
      return .none
    }
    defer {
      if Child.State.self is _EphemeralState.Type {
        state[keyPath: toChildState] = nil
      }
    }
    let id = NavigationID(base: state[keyPath: self.toChildState]!, keyPath: self.toChildState)
    let childNavigationID = self.navigationIDPath.appending(id)
    return self.child
      .dependency(\.navigationIDPath, childNavigationID)
      .reduce(into: &state[keyPath: self.toChildState]!, action: childAction)
      .map { self.toChildAction.embed($0) }
      ._cancellable(id: id, navigationIDPath: self.navigationIDPath)
  }
}<|MERGE_RESOLUTION|>--- conflicted
+++ resolved
@@ -137,13 +137,8 @@
       childCancelEffects = .none
     }
 
-<<<<<<< HEAD
     // TODO: should we check inert state and nil out?
-    
-=======
     // TODO: can this just call ifCaseLet under the hood?
-
->>>>>>> 24abb350
     return .merge(
       childEffects,
       parentEffects,
