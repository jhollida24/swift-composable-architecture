<<<<<<< HEAD
#if canImport(Perception)
  /// A type that can persist shared state to an external storage.
  ///
  /// Conform to this protocol to express persistence to some external storage by describing how to
  /// save to and load from the external storage, and providing a stream of values that represents
  /// when the external storage is changed from the outside. It is only necessary to conform to
  /// this protocol if the ``appStorage(_:)-2ntx6``, ``fileStorage(_:)`` or ``inMemory(_:)``
  /// strategies are not sufficient for your use case.
  ///
  /// See the article <doc:SharingState> for more information, in particular the
  /// <doc:SharingState#Custom-persistence> section.
  public protocol PersistenceKey<Value>: Hashable {
    associatedtype Value
=======
/// A type that can load and subscribe to state in an external system.
///
/// Conform to this protocol to express loading state from an external system, and subscribing to
/// state changes in the external system. It is only necessary to conform to this protocol if the
/// ``appStorage(_:)-2ntx6``, ``fileStorage(_:)`` or ``inMemory(_:)`` strategies are not sufficient
/// for your use case.
///
/// See the article <doc:SharingState> for more information, in particular the
/// <doc:SharingState#Custom-persistence> section.
public protocol PersistenceReaderKey<Value>: Hashable {
  associatedtype Value
>>>>>>> 1a1992d3

  /// Loads the freshest value from storage. Returns `nil` if there is no value in storage.
  func load(initialValue: Value?) -> Value?  // TODO: Should this be throwing?

<<<<<<< HEAD
    /// Subscribes to external updates.
    func subscribe(didSet: @escaping (Value?) -> Void) -> Shared<Value>.Subscription
  }

  extension PersistenceKey {
    public func subscribe(didSet: @escaping (Value?) -> Void) -> Shared<Value>.Subscription {
      Shared.Subscription {}
    }
=======
  /// Subscribes to external updates.
  func subscribe(
    initialValue: Value?,
    didSet: @Sendable @escaping (_ newValue: Value?) -> Void
  ) -> Shared<Value>.Subscription
}

extension PersistenceReaderKey {
  public func subscribe(
    initialValue: Value?,
    didSet: @Sendable @escaping (_ newValue: Value?) -> Void
  ) -> Shared<Value>.Subscription {
    Shared.Subscription {}
>>>>>>> 1a1992d3
  }
}

<<<<<<< HEAD
  extension Shared {
    public class Subscription {
      let onCancel: () -> Void
      public init(onCancel: @escaping () -> Void) {
        self.onCancel = onCancel
      }
      deinit {
        self.cancel()
      }
      func cancel() {
        self.onCancel()
      }
    }
  }
=======
/// A type that can persist shared state to an external storage.
///
/// Conform to this protocol to express persistence to some external storage by describing how to
/// save to and load from the external storage, and providing a stream of values that represents
/// when the external storage is changed from the outside. It is only necessary to conform to
/// this protocol if the ``appStorage(_:)-2ntx6``, ``fileStorage(_:)`` or ``inMemory(_:)``
/// strategies are not sufficient for your use case.
///
/// See the article <doc:SharingState> for more information, in particular the
/// <doc:SharingState#Custom-persistence> section.
public protocol PersistenceKey<Value>: PersistenceReaderKey {
  /// Saves a value to storage.
  func save(_ value: Value)
}
>>>>>>> 1a1992d3

extension Shared {
  public class Subscription {
    let onCancel: () -> Void
    public init(onCancel: @escaping () -> Void) {
      self.onCancel = onCancel
    }
    deinit {
      self.cancel()
    }
    /// Cancels this subscription.
    public func cancel() {
      self.onCancel()
    }
  }
}<|MERGE_RESOLUTION|>--- conflicted
+++ resolved
@@ -1,18 +1,3 @@
-<<<<<<< HEAD
-#if canImport(Perception)
-  /// A type that can persist shared state to an external storage.
-  ///
-  /// Conform to this protocol to express persistence to some external storage by describing how to
-  /// save to and load from the external storage, and providing a stream of values that represents
-  /// when the external storage is changed from the outside. It is only necessary to conform to
-  /// this protocol if the ``appStorage(_:)-2ntx6``, ``fileStorage(_:)`` or ``inMemory(_:)``
-  /// strategies are not sufficient for your use case.
-  ///
-  /// See the article <doc:SharingState> for more information, in particular the
-  /// <doc:SharingState#Custom-persistence> section.
-  public protocol PersistenceKey<Value>: Hashable {
-    associatedtype Value
-=======
 /// A type that can load and subscribe to state in an external system.
 ///
 /// Conform to this protocol to express loading state from an external system, and subscribing to
@@ -24,21 +9,10 @@
 /// <doc:SharingState#Custom-persistence> section.
 public protocol PersistenceReaderKey<Value>: Hashable {
   associatedtype Value
->>>>>>> 1a1992d3
 
   /// Loads the freshest value from storage. Returns `nil` if there is no value in storage.
   func load(initialValue: Value?) -> Value?  // TODO: Should this be throwing?
 
-<<<<<<< HEAD
-    /// Subscribes to external updates.
-    func subscribe(didSet: @escaping (Value?) -> Void) -> Shared<Value>.Subscription
-  }
-
-  extension PersistenceKey {
-    public func subscribe(didSet: @escaping (Value?) -> Void) -> Shared<Value>.Subscription {
-      Shared.Subscription {}
-    }
-=======
   /// Subscribes to external updates.
   func subscribe(
     initialValue: Value?,
@@ -52,26 +26,9 @@
     didSet: @Sendable @escaping (_ newValue: Value?) -> Void
   ) -> Shared<Value>.Subscription {
     Shared.Subscription {}
->>>>>>> 1a1992d3
   }
 }
 
-<<<<<<< HEAD
-  extension Shared {
-    public class Subscription {
-      let onCancel: () -> Void
-      public init(onCancel: @escaping () -> Void) {
-        self.onCancel = onCancel
-      }
-      deinit {
-        self.cancel()
-      }
-      func cancel() {
-        self.onCancel()
-      }
-    }
-  }
-=======
 /// A type that can persist shared state to an external storage.
 ///
 /// Conform to this protocol to express persistence to some external storage by describing how to
@@ -86,7 +43,6 @@
   /// Saves a value to storage.
   func save(_ value: Value)
 }
->>>>>>> 1a1992d3
 
 extension Shared {
   public class Subscription {
