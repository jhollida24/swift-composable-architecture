import Dependencies
import Foundation

#if canImport(Combine)
  import Combine
#endif
#if canImport(Perception)
  import Perception
#endif

extension Shared {
  public init(
    wrappedValue value: Value,
    _ persistenceKey: some PersistenceKey<Value>,
    fileID: StaticString = #fileID,
    line: UInt = #line
  ) {
    self.init(
      reference: {
        @Dependency(PersistentReferencesKey.self) var references
        return references.withValue {
          if let reference = $0[persistenceKey] {
            return reference
          } else {
            let reference = ValueReference(
              initialValue: value,
              persistenceKey: persistenceKey,
              fileID: fileID,
              line: line
            )
            $0[persistenceKey] = reference
            return reference
          }
        }
      }(),
      keyPath: \Value.self
    )
  }

  @_disfavoredOverload
  public init<Wrapped>(
    _ persistenceKey: some PersistenceKey<Value>,
    fileID: StaticString = #fileID,
    line: UInt = #line
  ) where Value == Wrapped? {
    self.init(wrappedValue: nil, persistenceKey, fileID: fileID, line: line)
  }
  
  @_disfavoredOverload
  public init(
    _ persistenceKey: some PersistenceKey<Value>,
    fileID: StaticString = #fileID,
    line: UInt = #line
  ) throws {
    guard let initialValue = persistenceKey.load(initialValue: nil)
    else {
      throw LoadError()
    }
    self.init(wrappedValue: initialValue, persistenceKey, fileID: fileID, line: line)
  }

  public init<Key: PersistenceKey>(
    _ persistenceKey: PersistenceKeyDefault<Key>,
    fileID: StaticString = #fileID,
    line: UInt = #line
  ) where Key.Value == Value {
    self.init(
      wrappedValue: persistenceKey.load(initialValue: nil) ?? persistenceKey.defaultValue,
      persistenceKey.base,
      fileID: fileID,
      line: line
    )
  }

  public init<Key: PersistenceKey>(
    wrappedValue: Value,
    _ persistenceKey: PersistenceKeyDefault<Key>,
    fileID: StaticString = #fileID,
    line: UInt = #line
  ) where Key.Value == Value {
    self.init(
      wrappedValue: wrappedValue,
      persistenceKey.base,
      fileID: fileID,
      line: line
    )
  }
}

extension SharedReader {
  public init(
    wrappedValue value: Value,
    _ persistenceKey: some PersistenceReaderKey<Value>,
    fileID: StaticString = #fileID,
    line: UInt = #line
  ) {
    self.init(
      reference: {
        @Dependency(PersistentReferencesKey.self) var references
        return references.withValue {
          if let reference = $0[persistenceKey] {
            return reference
          } else {
            let reference = ValueReference(
              initialValue: value,
              persistenceKey: persistenceKey,
              fileID: fileID,
              line: line
            )
            $0[persistenceKey] = reference
            return reference
          }
        }
      }(),
      keyPath: \Value.self
    )
  }

  @_disfavoredOverload
  public init<Wrapped>(
    _ persistenceKey: some PersistenceReaderKey<Value>,
    fileID: StaticString = #fileID,
    line: UInt = #line
  ) where Value == Wrapped? {
    self.init(wrappedValue: nil, persistenceKey, fileID: fileID, line: line)
  }

  @_disfavoredOverload
  public init(
    _ persistenceKey: some PersistenceReaderKey<Value>,
    fileID: StaticString = #fileID,
    line: UInt = #line
  ) throws {
    guard let initialValue = persistenceKey.load(initialValue: nil)
    else {
      throw LoadError()
    }
<<<<<<< HEAD
    private var _snapshot: Value?
    fileprivate var persistenceKey: (any PersistenceKey<Value>)?  // TODO: Should this not be an `any`?
    private var subscription: Shared<Value>.Subscription?
    private let fileID: StaticString
    private let line: UInt
    private let lock = NSRecursiveLock()
    private let _$perceptionRegistrar = PerceptionRegistrar(
      isPerceptionCheckingEnabled: _isStorePerceptionCheckingEnabled
=======
    self.init(wrappedValue: initialValue, persistenceKey, fileID: fileID, line: line)
  }
  
  public init<Key: PersistenceReaderKey>(
    _ persistenceKey: PersistenceKeyDefault<Key>,
    fileID: StaticString = #fileID,
    line: UInt = #line
  ) where Key.Value == Value {
    self.init(
      wrappedValue: persistenceKey.load(initialValue: nil) ?? persistenceKey.defaultValue,
      persistenceKey.base,
      fileID: fileID,
      line: line
>>>>>>> 1a1992d3
    )
  }

<<<<<<< HEAD
    init(
      initialValue: @autoclosure @escaping () -> Value,
      persistenceKey: some PersistenceKey<Value>,
      fileID: StaticString,
      line: UInt
    ) {
      self._currentValue = persistenceKey.load() ?? initialValue()
      self._subject = CurrentValueRelay(self._currentValue)
      self.persistenceKey = persistenceKey
      self.fileID = fileID
      self.line = line
      self.subscription = persistenceKey.subscribe { [weak self, initialValue] value in
        self?.currentValue = value ?? initialValue()
      }
    }
=======
  public init<Key: PersistenceReaderKey>(
    wrappedValue: Value,
    _ persistenceKey: PersistenceKeyDefault<Key>,
    fileID: StaticString = #fileID,
    line: UInt = #line
  ) where Key.Value == Value {
    self.init(
      wrappedValue: wrappedValue,
      persistenceKey.base,
      fileID: fileID,
      line: line
    )
  }
}
>>>>>>> 1a1992d3

private struct LoadError: Error {}

final class ValueReference<Value, Persistence: PersistenceReaderKey<Value>>: Reference, @unchecked
  Sendable
{
  private let lock = NSRecursiveLock()
  private let persistenceKey: Persistence?
  #if canImport(Combine)
    private let subject: CurrentValueRelay<Value>
  #endif
  private var subscription: Shared<Value>.Subscription?
  private var _value: Value {
    didSet {
      self.subject.send(self._value)
    }
  }
  #if canImport(Perception)
    private let _$perceptionRegistrar = PerceptionRegistrar(
      isPerceptionCheckingEnabled: _isStorePerceptionCheckingEnabled
    )
  #endif
  private let fileID: StaticString
  private let line: UInt
  var value: Value {
    get {
      #if canImport(Perception)
        self._$perceptionRegistrar.access(self, keyPath: \.value)
      #endif
      return self.lock.withLock { self._value }
    }
    set {
      #if canImport(Perception)
        self._$perceptionRegistrar.willSet(self, keyPath: \.value)
        defer { self._$perceptionRegistrar.didSet(self, keyPath: \.value) }
      #endif
      self.lock.withLock {
        self._value = newValue
        func open<A>(_ key: some PersistenceKey<A>) {
          key.save(self._value as! A)
        }
        guard let key = self.persistenceKey as? any PersistenceKey
        else { return }
        open(key)
      }
    }
  }
  #if canImport(Combine)
    var publisher: AnyPublisher<Value, Never> {
      self.subject.dropFirst().eraseToAnyPublisher()
    }
  #endif
  init(
    initialValue: Value,
    persistenceKey: Persistence? = nil,
    fileID: StaticString,
    line: UInt
  ) {
    self._value = persistenceKey?.load(initialValue: initialValue) ?? initialValue
    self.persistenceKey = persistenceKey
    #if canImport(Combine)
      self.subject = CurrentValueRelay(initialValue)
    #endif
    self.fileID = fileID
    self.line = line
    if let persistenceKey {
      self.subscription = persistenceKey.subscribe(
        initialValue: initialValue
      ) { [weak self] value in
        guard let self else { return }
        #if canImport(Perception)
          self._$perceptionRegistrar.willSet(self, keyPath: \.value)
          defer { self._$perceptionRegistrar.didSet(self, keyPath: \.value) }
        #endif
        self.lock.withLock {
          self._value = value ?? initialValue
        }
      }
    }
  }
  var description: String {
    "Shared<\(Value.self)>@\(self.fileID):\(self.line)"
  }
}

#if canImport(Observation)
  extension ValueReference: Observable {}
#endif
#if canImport(Perception)
  extension ValueReference: Perceptible {}
#endif

enum PersistentReferencesKey: DependencyKey {
  static var liveValue: LockIsolated<[AnyHashable: any Reference]> {
    LockIsolated([:])
  }
  static var testValue: LockIsolated<[AnyHashable: any Reference]> {
    LockIsolated([:])
  }
}<|MERGE_RESOLUTION|>--- conflicted
+++ resolved
@@ -135,16 +135,6 @@
     else {
       throw LoadError()
     }
-<<<<<<< HEAD
-    private var _snapshot: Value?
-    fileprivate var persistenceKey: (any PersistenceKey<Value>)?  // TODO: Should this not be an `any`?
-    private var subscription: Shared<Value>.Subscription?
-    private let fileID: StaticString
-    private let line: UInt
-    private let lock = NSRecursiveLock()
-    private let _$perceptionRegistrar = PerceptionRegistrar(
-      isPerceptionCheckingEnabled: _isStorePerceptionCheckingEnabled
-=======
     self.init(wrappedValue: initialValue, persistenceKey, fileID: fileID, line: line)
   }
   
@@ -158,27 +148,9 @@
       persistenceKey.base,
       fileID: fileID,
       line: line
->>>>>>> 1a1992d3
-    )
-  }
-
-<<<<<<< HEAD
-    init(
-      initialValue: @autoclosure @escaping () -> Value,
-      persistenceKey: some PersistenceKey<Value>,
-      fileID: StaticString,
-      line: UInt
-    ) {
-      self._currentValue = persistenceKey.load() ?? initialValue()
-      self._subject = CurrentValueRelay(self._currentValue)
-      self.persistenceKey = persistenceKey
-      self.fileID = fileID
-      self.line = line
-      self.subscription = persistenceKey.subscribe { [weak self, initialValue] value in
-        self?.currentValue = value ?? initialValue()
-      }
-    }
-=======
+    )
+  }
+
   public init<Key: PersistenceReaderKey>(
     wrappedValue: Value,
     _ persistenceKey: PersistenceKeyDefault<Key>,
@@ -193,7 +165,6 @@
     )
   }
 }
->>>>>>> 1a1992d3
 
 private struct LoadError: Error {}
 
