import CustomDump
import Dependencies
import XCTestDynamicOverlay

#if canImport(Combine)
  import Combine
#endif

<<<<<<< HEAD
#if canImport(Perception)
  /// A property wrapper type that shares a value with multiple parts of an application.
  ///
  /// See the <doc:SharingState> article for more detailed information on how to use this property
  /// wrapper.
  @dynamicMemberLookup
  @propertyWrapper
  public struct Shared<Value>: Observable {
    fileprivate let reference: any Reference
    private let keyPath: AnyKeyPath
=======
/// A property wrapper type that shares a value with multiple parts of an application.
///
/// See the <doc:SharingState> article for more detailed information on how to use this property
/// wrapper.
@dynamicMemberLookup
@propertyWrapper
public struct Shared<Value> {
  private let reference: any Reference
  private let keyPath: AnyKeyPath
>>>>>>> 1a1992d3

  public var wrappedValue: Value {
    get {
      @Dependency(SharedChangeTrackerKey.self) var changeTracker
      if changeTracker != nil {
        return self.snapshot ?? self.currentValue
      } else {
        return self.currentValue
      }
    }
    nonmutating set {
      @Dependency(SharedChangeTrackerKey.self) var changeTracker
      if changeTracker != nil {
        self.snapshot = newValue
      } else {
        @Dependency(SharedChangeTrackersKey.self) var changeTrackers: Set<SharedChangeTracker>
        for changeTracker in changeTrackers {
          changeTracker.track(self.reference)
        }
        self.currentValue = newValue
      }
    }
  }

  /// A projection of the shared value that returns a shared reference.
  ///
  /// Use the projected value to pass a shared value down to another feature. This is most
  /// commonly done to share a value from one feature to another:
  ///
  /// ```swift
  /// case .nextButtonTapped:
  ///   state.path.append(
  ///     PersonalInfoFeature(signUpData: state.$signUpData)
  ///   )
  /// ```
  ///
  /// Further you can use dot-chaining syntax to derive a smaller piece of shared state to hand
  /// to another feature:
  ///
  /// ```swift
  /// case .nextButtonTapped:
  ///   state.path.append(
  ///     PhoneNumberFeature(phoneNumber: state.$signUpData.phoneNumber)
  ///   )
  /// ```
  ///
  /// See <doc:SharingState#Deriving-shared-state> for more details.
  public var projectedValue: Shared {
    get { self }
    set { self = newValue }
  }

  #if canImport(Combine)
    public var publisher: AnyPublisher<Value, Never> {
      func open<Root>(_ reference: some Reference<Root>) -> AnyPublisher<Value, Never> {
        reference.publisher
          .map { $0[keyPath: unsafeDowncast(self.keyPath, to: KeyPath<Root, Value>.self)] }
          .eraseToAnyPublisher()
      }
      return open(self.reference)
    }
  #endif

  init(reference: any Reference, keyPath: AnyKeyPath) {
    self.reference = reference
    self.keyPath = keyPath
  }

  public init(_ value: Value, fileID: StaticString = #fileID, line: UInt = #line) {
    self.init(
      reference: ValueReference<Value, InMemoryKey<Value>>(
        initialValue: value,
        fileID: fileID,
        line: line
      ),
      keyPath: \Value.self
    )
  }

  public init(projectedValue: Shared) {
    self = projectedValue
  }

  public init?(_ base: Shared<Value?>) {
    guard let shared = base[dynamicMember: \.self] else { return nil }
    self = shared
  }

  public subscript<Member>(
    dynamicMember keyPath: WritableKeyPath<Value, Member>
  ) -> Shared<Member> {
    Shared<Member>(reference: self.reference, keyPath: self.keyPath.appending(path: keyPath)!)
  }

  public subscript<Member>(
    dynamicMember keyPath: WritableKeyPath<Value, Member?>
  ) -> Shared<Member>? {
    guard let initialValue = self.wrappedValue[keyPath: keyPath]
    else { return nil }
    return Shared<Member>(
      reference: self.reference,
      keyPath: self.keyPath.appending(
        path: keyPath.appending(path: \.[default:DefaultSubscript(initialValue)])
      )!
    )
  }

  public func assert(
    _ updateValueToExpectedResult: (inout Value) throws -> Void,
    file: StaticString = #file,
    line: UInt = #line
  ) rethrows where Value: Equatable {
    @Dependency(SharedChangeTrackersKey.self) var changeTrackers
    guard
      let changeTracker = changeTrackers
        .first(where: { $0.changes[ObjectIdentifier(self.reference)] != nil })
    else {
      XCTFail("Expected changes, but none occurred.", file: file, line: line)
      return
    }
    try changeTracker.assert {
      guard var snapshot = self.snapshot, snapshot != self.currentValue else {
        XCTFail("Expected changes, but none occurred.", file: file, line: line)
        return
      }
      try updateValueToExpectedResult(&snapshot)
      self.snapshot = snapshot
      // TODO: Finesse error more than `XCTAssertNoDifference`
      XCTAssertNoDifference(self.currentValue, self.snapshot, file: file, line: line)
      self.snapshot = nil
    }
  }

  private var currentValue: Value {
    get {
      func open<Root>(_ reference: some Reference<Root>) -> Value {
        reference.value[
          keyPath: unsafeDowncast(self.keyPath, to: KeyPath<Root, Value>.self)
        ]
      }
      return open(self.reference)
    }
    nonmutating set {
      func open<Root>(_ reference: some Reference<Root>) {
        reference.value[
          keyPath: unsafeDowncast(self.keyPath, to: WritableKeyPath<Root, Value>.self)
        ] = newValue
      }
      return open(self.reference)
    }
  }

  private var snapshot: Value? {
    get {
      func open<Root>(_ reference: some Reference<Root>) -> Value? {
        @Dependency(SharedChangeTrackerKey.self) var changeTracker
        return changeTracker?[reference]?.snapshot[
          keyPath: unsafeDowncast(self.keyPath, to: WritableKeyPath<Root, Value>.self)
        ]
      }
      return open(self.reference)
    }
    nonmutating set {
      func open<Root>(_ reference: some Reference<Root>) {
        @Dependency(SharedChangeTrackerKey.self) var changeTracker
        guard let newValue else {
          changeTracker?[reference] = nil
          return
        }
        if changeTracker?[reference] == nil {
          changeTracker?[reference] = AnyChange(reference)
        }
        changeTracker?[reference]?.snapshot[
          keyPath: unsafeDowncast(self.keyPath, to: WritableKeyPath<Root, Value>.self)
        ] = newValue
      }
      return open(self.reference)
    }
  }
}

extension Shared: @unchecked Sendable where Value: Sendable {}

extension Shared: Equatable where Value: Equatable {
  public static func == (lhs: Shared, rhs: Shared) -> Bool {
    @Dependency(SharedChangeTrackerKey.self) var changeTracker
    if changeTracker != nil, lhs.reference === rhs.reference {
      if let lhsReference = lhs.reference as? any Equatable {
        func open<T: Equatable>(_ lhsReference: T) -> Bool {
          lhsReference == rhs.reference as? T
        }
        return open(lhsReference)
      }
      return lhs.snapshot ?? lhs.currentValue == rhs.currentValue
    } else {
      return lhs.wrappedValue == rhs.wrappedValue
    }
  }
}

extension Shared: Hashable where Value: Hashable {
  public func hash(into hasher: inout Hasher) {
    hasher.combine(self.wrappedValue)
    // TODO: hash reference too?
    // TODO: or should we only hash reference?
  }
}

extension Shared: Identifiable where Value: Identifiable {
  public var id: Value.ID {
    self.wrappedValue.id
  }
}

extension Shared: Encodable where Value: Encodable {
  public func encode(to encoder: Encoder) throws {
    do {
      var container = encoder.singleValueContainer()
      try container.encode(self.wrappedValue)
    } catch {
      try self.wrappedValue.encode(to: encoder)
    }
  }
}

extension Shared: CustomDumpRepresentable {
  public var customDumpValue: Any {
    self.currentValue
  }
}

extension Shared: _CustomDiffObject {
  public var _customDiffValues: (Any, Any) {
    (self.snapshot ?? self.currentValue, self.currentValue)
  }

  public var _objectIdentifier: ObjectIdentifier {
    ObjectIdentifier(self.reference)
  }
}

extension Shared
where Value: RandomAccessCollection & MutableCollection, Value.Index: Hashable & Sendable {
  /// Derives a collection of shared elements from a shared collection of elements.
  ///
  /// This can be useful when used in conjunction with `ForEach` in order to derive a shared
  /// reference for each element of a collection:
  ///
  /// ```swift
  /// struct State {
  ///   @Shared(.fileStorage(.todos)) var todos: IdentifiedArrayOf<Todo> = []
  ///   // ...
  /// }
  ///
  /// // ...
  ///
  /// ForEach(store.$todos.elements) { $todo in
  ///   NavigationLink(
  ///     // $todo: Shared<Todo>
  ///     //  todo: Todo
  ///     state: Path.State.todo(TodoFeature.State(todo: $todo))
  ///   ) {
  ///     Text(todo.title)
  ///   }
  /// }
  /// ```
  public var elements: some RandomAccessCollection<Shared<Value.Element>> {
    zip(self.wrappedValue.indices, self.wrappedValue).lazy.map { index, element in
      self[index, default: DefaultSubscript(element)]
    }
  }
}

@available(
  *,
  unavailable,
  message: "Derive shared elements from a stable subscript, like '$array[id:]' on 'IdentifiedArray', or pass '$array.elements' to a 'ForEach' view."
)
extension Shared: Collection, Sequence
where Value: MutableCollection & RandomAccessCollection, Value.Index: Hashable {
  public var startIndex: Value.Index {
    assertionFailure("Conformance of 'Shared<Value>' to 'Collection' is unavailable.")
    return self.wrappedValue.startIndex
  }
  public var endIndex: Value.Index {
    assertionFailure("Conformance of 'Shared<Value>' to 'Collection' is unavailable.")
    return self.wrappedValue.endIndex
  }
  public func index(after i: Value.Index) -> Value.Index {
    assertionFailure("Conformance of 'Shared<Value>' to 'Collection' is unavailable.")
    return self.wrappedValue.index(after: i)
  }
}

@available(
  *,
  unavailable,
  message: "Derive shared elements from a stable subscript, like '$array[id:]' on 'IdentifiedArray', or pass '$array.elements' to a 'ForEach' view."
)
extension Shared: MutableCollection
where Value: MutableCollection & RandomAccessCollection, Value.Index: Hashable {
  public subscript(position: Value.Index) -> Shared<Value.Element> {
    get {
      assertionFailure("Conformance of 'Shared<Value>' to 'MutableCollection' is unavailable.")
      return self[position, default: DefaultSubscript(self.wrappedValue[position])]
    }
    set {
      self.wrappedValue[position] = newValue.wrappedValue
    }
  }
}

@available(
  *,
  unavailable,
  message: "Derive shared elements from a stable subscript, like '$array[id:]' on 'IdentifiedArray', or pass '$array.elements' to a 'ForEach' view."
)
extension Shared: BidirectionalCollection
where Value: MutableCollection & RandomAccessCollection, Value.Index: Hashable {
  public func index(before i: Value.Index) -> Value.Index {
    assertionFailure("Conformance of 'Shared<Value>' to 'BidirectionalCollection' is unavailable.")
    return self.wrappedValue.index(before: i)
  }
}

@available(
  *,
  unavailable,
  message: "Derive shared elements from a stable subscript, like '$array[id:]' on 'IdentifiedArray', or pass '$array.elements' to a 'ForEach' view."
)
extension Shared: RandomAccessCollection
where Value: MutableCollection & RandomAccessCollection, Value.Index: Hashable {
}

extension Shared {
  public subscript<Member>(
    dynamicMember keyPath: KeyPath<Value, Member>
  ) -> SharedReader<Member> {
    SharedReader<Member>(
      reference: self.reference,
      keyPath: self.keyPath.appending(path: keyPath)!
    )
  }

  public var reader: SharedReader<Value> {
    SharedReader(reference: self.reference, keyPath: self.keyPath)
  }

  public subscript<Member>(
    dynamicMember keyPath: KeyPath<Value, Member?>
  ) -> SharedReader<Member>? {
    guard let initialValue = self.wrappedValue[keyPath: keyPath]
    else { return nil }
    return SharedReader<Member>(
      reference: self.reference,
      keyPath: self.keyPath.appending(
        path: keyPath.appending(path: \.[default:DefaultSubscript(initialValue)])
      )!
    )
  }
}<|MERGE_RESOLUTION|>--- conflicted
+++ resolved
@@ -6,18 +6,6 @@
   import Combine
 #endif
 
-<<<<<<< HEAD
-#if canImport(Perception)
-  /// A property wrapper type that shares a value with multiple parts of an application.
-  ///
-  /// See the <doc:SharingState> article for more detailed information on how to use this property
-  /// wrapper.
-  @dynamicMemberLookup
-  @propertyWrapper
-  public struct Shared<Value>: Observable {
-    fileprivate let reference: any Reference
-    private let keyPath: AnyKeyPath
-=======
 /// A property wrapper type that shares a value with multiple parts of an application.
 ///
 /// See the <doc:SharingState> article for more detailed information on how to use this property
@@ -27,7 +15,6 @@
 public struct Shared<Value> {
   private let reference: any Reference
   private let keyPath: AnyKeyPath
->>>>>>> 1a1992d3
 
   public var wrappedValue: Value {
     get {
