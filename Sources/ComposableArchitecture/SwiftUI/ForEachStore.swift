import OrderedCollections
import SwiftUI

/// A Composable Architecture-friendly wrapper around `ForEach` that simplifies working with
/// collections of state.
///
/// ``ForEachStore`` loops over a store's collection with a store scoped to the domain of each
/// element. This allows you to extract and modularize an element's view and avoid concerns around
/// collection index math and parent-child store communication.
///
/// For example, a todos app may define the domain and logic associated with an individual todo:
///
/// ```swift
/// struct Todo: Reducer {
///   struct State: Equatable, Identifiable {
///     let id: UUID
///     var description = ""
///     var isComplete = false
///   }
///
///   enum Action {
///     case isCompleteToggled(Bool)
///     case descriptionChanged(String)
///   }
///
///   func reduce(into state: inout State, action: Action) -> Effect<Action> { ... }
/// }
/// ```
///
/// As well as a view with a domain-specific store:
///
/// ```swift
/// struct TodoView: View {
///   let store: StoreOf<Todo>
///   var body: some View { ... }
/// }
/// ```
///
/// For a parent domain to work with a collection of todos, it can hold onto this collection in
/// state:
///
/// ```swift
<<<<<<< HEAD
/// struct Todos: Reducer { {
=======
/// struct Todos: ReducerProtocol {
>>>>>>> 5f4f21dd
///   struct State: Equatable {
///     var todos: IdentifiedArrayOf<Todo.State> = []
///   }
///   ...
/// }
/// ```
///
/// Define a case to handle actions sent to the child domain:
///
/// ```swift
/// enum Action {
///   case todo(id: Todo.State.ID, action: Todo.Action)
/// }
/// ```
///
/// Enhance its core reducer using ``Reducer/forEach(_:action:element:file:fileID:line:)``:
///
/// ```swift
/// var body: some Reducer<State, Action> {
///   Reduce { state, action in
///     ...
///   }
///   .forEach(\.todos, action: /Action.todo(id:action:)) {
///     Todo()
///   }
/// }
/// ```
///
/// And finally render a list of `TodoView`s using ``ForEachStore``:
///
/// ```swift
/// ForEachStore(
///   self.store.scope(state: \.todos, AppAction.todo(id:action:))
/// ) { todoStore in
///   TodoView(store: todoStore)
/// }
/// ```
///
public struct ForEachStore<
  EachState, EachAction, Data: Collection, ID: Hashable, Content: View
>: DynamicViewContent {
  public let data: Data
  let content: Content

  /// Initializes a structure that computes views on demand from a store on a collection of data and
  /// an identified action.
  ///
  /// - Parameters:
  ///   - store: A store on an identified array of data and an identified action.
  ///   - content: A function that can generate content given a store of an element.
  public init<EachContent>(
    _ store: Store<IdentifiedArray<ID, EachState>, (ID, EachAction)>,
    @ViewBuilder content: @escaping (Store<EachState, EachAction>) -> EachContent
  )
  where
    Data == IdentifiedArray<ID, EachState>,
    Content == WithViewStore<
      OrderedSet<ID>, (ID, EachAction), ForEach<OrderedSet<ID>, ID, EachContent>
    >
  {
    self.data = store.state.value
    self.content = WithViewStore(
      store,
      observe: { $0.ids },
      removeDuplicates: areOrderedSetsDuplicates
    ) { viewStore in
      ForEach(viewStore.state, id: \.self) { id -> EachContent in
        // NB: We cache elements here to avoid a potential crash where SwiftUI may re-evaluate
        //     views for elements no longer in the collection.
        //
        // Feedback filed: https://gist.github.com/stephencelis/cdf85ae8dab437adc998fb0204ed9a6b
        var element = store.state.value[id: id]!
        return content(
          store.scope(
            state: {
              element = $0[id: id] ?? element
              return element
            },
            action: { (id, $0) }
          )
        )
      }
    }
  }

  public var body: some View {
    self.content
  }
}

private func areOrderedSetsDuplicates<ID: Hashable>(lhs: OrderedSet<ID>, rhs: OrderedSet<ID>)
  -> Bool
{
  var lhs = lhs
  var rhs = rhs
  if memcmp(&lhs, &rhs, MemoryLayout<OrderedSet<ID>>.size) == 0 {
    return true
  }
  return lhs == rhs
}<|MERGE_RESOLUTION|>--- conflicted
+++ resolved
@@ -40,11 +40,7 @@
 /// state:
 ///
 /// ```swift
-<<<<<<< HEAD
-/// struct Todos: Reducer { {
-=======
-/// struct Todos: ReducerProtocol {
->>>>>>> 5f4f21dd
+/// struct Todos: Reducer {
 ///   struct State: Equatable {
 ///     var todos: IdentifiedArrayOf<Todo.State> = []
 ///   }
