--- conflicted
+++ resolved
@@ -48,22 +48,6 @@
     let fromDestinationAction: (DestinationAction) -> Action
     let destinationContent: (Store<DestinationState, DestinationAction>) -> DestinationContent
 
-<<<<<<< HEAD
-  init(
-    store: Store<PresentationState<State>, PresentationAction<Action>>,
-    state toDestinationState: @escaping (State) -> DestinationState?,
-    action fromDestinationAction: @escaping (DestinationAction) -> Action,
-    content destinationContent:
-      @escaping (Store<DestinationState, DestinationAction>) -> DestinationContent
-  ) {
-    self.store = store
-    self._viewStore = StateObject(
-      wrappedValue: ViewStore(
-        store
-          .filterSend { state, _ in state.wrappedValue != nil }
-          .scope(state: { $0.wrappedValue.flatMap(toDestinationState) != nil }),
-        observe: { $0 }
-=======
     init(
       store: Store<PresentationState<State>, PresentationAction<Action>>,
       state toDestinationState: @escaping (State) -> DestinationState?,
@@ -76,9 +60,9 @@
         wrappedValue: ViewStore(
           store
             .filterSend { state, _ in state.wrappedValue != nil }
-            .scope(state: { $0.wrappedValue.flatMap(toDestinationState) != nil })
+            .scope(state: { $0.wrappedValue.flatMap(toDestinationState) != nil }),
+          observe: { $0 }
         )
->>>>>>> 553214e1
       )
       self.toDestinationState = toDestinationState
       self.fromDestinationAction = fromDestinationAction
