#if swift(>=5.7)
  import SwiftUI
  import SwiftUINavigation

  extension View {
    @available(iOS 16, macOS 13, tvOS 16, watchOS 9, *)
    public func navigationDestination<State, Action, Destination: View>(
      store: Store<PresentationState<State>, PresentationAction<Action>>,
      @ViewBuilder destination: @escaping (Store<State, Action>) -> Destination
    ) -> some View {
      self.navigationDestination(
        store: store, state: { $0 }, action: { $0 }, destination: destination
      )
    }

    @available(iOS 16, macOS 13, tvOS 16, watchOS 9, *)
    public func navigationDestination<
      State, Action, DestinationState, DestinationAction, Destination: View
    >(
      store: Store<PresentationState<State>, PresentationAction<Action>>,
      state toDestinationState: @escaping (State) -> DestinationState?,
      action fromDestinationAction: @escaping (DestinationAction) -> Action,
      @ViewBuilder destination: @escaping (Store<DestinationState, DestinationAction>) ->
        Destination
    ) -> some View {
      self.modifier(
        PresentationNavigationDestinationModifier(
          store: store,
          state: toDestinationState,
          action: fromDestinationAction,
          content: destination
        )
      )
    }
  }

  @available(iOS 16, macOS 13, tvOS 16, watchOS 9, *)
  private struct PresentationNavigationDestinationModifier<
    State,
    Action,
    DestinationState,
    DestinationAction,
    DestinationContent: View
  >: ViewModifier {
    let store: Store<PresentationState<State>, PresentationAction<Action>>
    @StateObject var viewStore: ViewStore<Bool, PresentationAction<Action>>
    let toDestinationState: (State) -> DestinationState?
    let fromDestinationAction: (DestinationAction) -> Action
    let destinationContent: (Store<DestinationState, DestinationAction>) -> DestinationContent

    init(
      store: Store<PresentationState<State>, PresentationAction<Action>>,
      state toDestinationState: @escaping (State) -> DestinationState?,
      action fromDestinationAction: @escaping (DestinationAction) -> Action,
      content destinationContent:
        @escaping (Store<DestinationState, DestinationAction>) -> DestinationContent
    ) {
      self.store = store
      self._viewStore = StateObject(
        wrappedValue: ViewStore(
          store
            .filterSend { state, _ in state.wrappedValue != nil }
<<<<<<< HEAD
            .scope(state: { $0.wrappedValue.flatMap(toDestinationState) != nil }),
          observe: { $0 }
=======
            .scope(
              state: { $0.wrappedValue.flatMap(toDestinationState) != nil },
              action: { $0 }
            )
>>>>>>> d87fe59c
        )
      )
      self.toDestinationState = toDestinationState
      self.fromDestinationAction = fromDestinationAction
      self.destinationContent = destinationContent
    }

    func body(content: Content) -> some View {
      content.navigationDestination(
        // TODO: do binding with ID check
        unwrapping: self.viewStore.binding(send: .dismiss).presence
      ) { _ in
        IfLetStore(
          self.store.scope(
            state: returningLastNonNilValue { $0.wrappedValue.flatMap(self.toDestinationState) },
            action: { .presented(self.fromDestinationAction($0)) }
          ),
          then: self.destinationContent
        )
      }
    }
  }

  extension Binding where Value == Bool {
    fileprivate var presence: Binding<Void?> {
      .init(
        get: { self.wrappedValue ? () : nil },
        set: { self.transaction($1).wrappedValue = $0 != nil }
      )
    }
  }
#endif<|MERGE_RESOLUTION|>--- conflicted
+++ resolved
@@ -60,15 +60,11 @@
         wrappedValue: ViewStore(
           store
             .filterSend { state, _ in state.wrappedValue != nil }
-<<<<<<< HEAD
-            .scope(state: { $0.wrappedValue.flatMap(toDestinationState) != nil }),
-          observe: { $0 }
-=======
             .scope(
               state: { $0.wrappedValue.flatMap(toDestinationState) != nil },
               action: { $0 }
-            )
->>>>>>> d87fe59c
+            ),
+          observe: { $0 }
         )
       )
       self.toDestinationState = toDestinationState
