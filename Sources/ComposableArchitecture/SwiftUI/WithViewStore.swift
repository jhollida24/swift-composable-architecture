--- conflicted
+++ resolved
@@ -214,25 +214,6 @@
     self.viewStore = viewStore
     self.content = content
     #if DEBUG
-<<<<<<< HEAD
-      if let prefix = self.prefix {
-        var stateDump = ""
-        customDump(self.viewStore.state, to: &stateDump, indent: 2)
-        let difference =
-          self.previousState(self.viewStore.state)
-          .map {
-            diff($0, self.viewStore.state).map { "(Changed state)\n\($0)" }
-              ?? "(No difference in state detected)"
-          }
-          ?? "(Initial state)\n\(stateDump)"
-        print(
-          """
-          \(prefix.isEmpty ? "" : "\(prefix): ")\
-          WithViewStore<\(typeName(State.self)), \(typeName(Action.self)), _>\
-          @\(self.file):\(self.line) \(difference)
-          """
-        )
-=======
       self.file = file
       self.line = line
       self.prefix = prefix
@@ -240,7 +221,6 @@
       self.previousState = { currentState in
         defer { previousState = currentState }
         return previousState
->>>>>>> 2014089c
       }
     #endif
   }
