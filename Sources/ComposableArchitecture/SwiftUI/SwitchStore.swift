--- conflicted
+++ resolved
@@ -108,27 +108,6 @@
     self.line = line
   }
 
-<<<<<<< HEAD
-=======
-  @available(iOS, deprecated: 9999, message: "Use 'CaseLet.init(_:action:…)' instead.")
-  @available(macOS, deprecated: 9999, message: "Use 'CaseLet.init(_:action:…)' instead.")
-  @available(tvOS, deprecated: 9999, message: "Use 'CaseLet.init(_:action:…)' instead.")
-  @available(watchOS, deprecated: 9999, message: "Use 'CaseLet.init(_:action:…)' instead.")
-  public init(
-    state toCaseState: @escaping (EnumState) -> CaseState?,
-    action fromCaseAction: @escaping (CaseAction) -> EnumAction,
-    @ViewBuilder then content: @escaping (_ store: Store<CaseState, CaseAction>) -> Content,
-    fileID: StaticString = #fileID,
-    line: UInt = #line
-  ) {
-    self.toCaseState = toCaseState
-    self.fromCaseAction = fromCaseAction
-    self.content = content
-    self.fileID = fileID
-    self.line = line
-  }
-
->>>>>>> e0c9ff8e
   public var body: some View {
     IfLetStore(
       self.store.wrappedValue.scope(
