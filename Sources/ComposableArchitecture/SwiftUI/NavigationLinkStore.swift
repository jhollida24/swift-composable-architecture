import SwiftUI

/// A view that controls a navigation presentation.
///
/// This view is similar to SwiftUI's `NavigationLink`, but it allows driving navigation from an
/// optional or enum instead of just a boolean.
///
/// Typically you use this view by first modeling your features as having a parent feature that
/// holds onto an optional piece of child state using the ``PresentationState``,
/// ``PresentationAction`` and ``Reducer/ifLet(_:action:destination:fileID:line:)`` tools (see
/// <doc:TreeBasedNavigation> for more information). Then in the view you can construct a
/// `NavigationLinkStore` by passing a ``Store`` that is focused on the presentation domain:
///
/// ```swift
/// NavigationLinkStore(
///   self.store.scope(state: \.$child, action: { .child($0) })
/// ) {
///   viewStore.send(.linkTapped)
/// } destination: { store in
///   ChildView(store: store)
/// } label: {
///   Text("Go to child")
/// }
/// ```
///
/// Then when the `child` state flips from `nil` to non-`nil` a drill-down animation will occur to
/// the child domain.
@available(iOS, introduced: 13, deprecated: 16)
@available(macOS, introduced: 10.15, deprecated: 13)
@available(tvOS, introduced: 13, deprecated: 16)
@available(watchOS, introduced: 6, deprecated: 9)
public struct NavigationLinkStore<
  State,
  Action,
  DestinationState,
  DestinationAction,
  Destination: View,
  Label: View
>: View {
  let store: Store<PresentationState<State>, PresentationAction<Action>>
  @ObservedObject var viewStore: ViewStore<Bool, PresentationAction<Action>>
  let toDestinationState: (State) -> DestinationState?
  let fromDestinationAction: (DestinationAction) -> Action
  let onTap: () -> Void
  let destination: (Store<DestinationState, DestinationAction>) -> Destination
  let label: Label
  var isDetailLink = true

  public init(
    _ store: Store<PresentationState<State>, PresentationAction<Action>>,
    onTap: @escaping () -> Void,
    @ViewBuilder destination: @escaping (Store<State, Action>) -> Destination,
    @ViewBuilder label: () -> Label
  ) where State == DestinationState, Action == DestinationAction {
<<<<<<< HEAD
    let filteredStore =
      store
      .invalidate { $0.wrappedValue == nil }
      .filterSend { state, _ in
        state.wrappedValue == nil ? !BindingLocal.isActive : true
      }
    self.store = filteredStore
    self.viewStore = ViewStore(
      filteredStore.scope(
        state: { $0.wrappedValue != nil },
        action: { $0 }
      ),
      observe: { $0 }
    )
=======
    let store = store.invalidate { $0.wrappedValue == nil }
    self.store = store
    self.viewStore = ViewStore(store.scope(state: { $0.wrappedValue != nil }, action: { $0 }))
>>>>>>> fdeb789d
    self.toDestinationState = { $0 }
    self.fromDestinationAction = { $0 }
    self.onTap = onTap
    self.destination = destination
    self.label = label()
  }

  public init(
    _ store: Store<PresentationState<State>, PresentationAction<Action>>,
    state toDestinationState: @escaping (State) -> DestinationState?,
    action fromDestinationAction: @escaping (DestinationAction) -> Action,
    onTap: @escaping () -> Void,
    @ViewBuilder destination: @escaping (Store<DestinationState, DestinationAction>) -> Destination,
    @ViewBuilder label: () -> Label
  ) {
    let store = store.invalidate { $0.wrappedValue.flatMap(toDestinationState) == nil }
    self.store = store
    self.viewStore = ViewStore(
      store.scope(
        state: { $0.wrappedValue.flatMap(toDestinationState) != nil },
        action: { $0 }
      ),
      observe: { $0 }
    )
    self.toDestinationState = toDestinationState
    self.fromDestinationAction = fromDestinationAction
    self.onTap = onTap
    self.destination = destination
    self.label = label()
  }

  public init(
    _ store: Store<PresentationState<State>, PresentationAction<Action>>,
    id: State.ID,
    onTap: @escaping () -> Void,
    @ViewBuilder destination: @escaping (Store<State, Action>) -> Destination,
    @ViewBuilder label: () -> Label
  ) where State == DestinationState, Action == DestinationAction, State: Identifiable {
<<<<<<< HEAD
    let filteredStore =
      store
      .invalidate { $0.wrappedValue?.id != id }
      .filterSend { state, _ in
        state.wrappedValue?.id != id ? !BindingLocal.isActive : true
      }
    self.store = filteredStore
    self.viewStore = ViewStore(
      filteredStore.scope(
        state: { $0.wrappedValue?.id == id },
        action: { $0 }
      ),
      observe: { $0 }
    )
=======
    let store = store.invalidate { $0.wrappedValue?.id != id }
    self.store = store
    self.viewStore = ViewStore(store.scope(state: { $0.wrappedValue?.id == id }, action: { $0 }))
>>>>>>> fdeb789d
    self.toDestinationState = { $0 }
    self.fromDestinationAction = { $0 }
    self.onTap = onTap
    self.destination = destination
    self.label = label()
  }

  public init(
    _ store: Store<PresentationState<State>, PresentationAction<Action>>,
    state toDestinationState: @escaping (State) -> DestinationState?,
    action fromDestinationAction: @escaping (DestinationAction) -> Action,
    id: DestinationState.ID,
    onTap: @escaping () -> Void,
    @ViewBuilder destination: @escaping (Store<DestinationState, DestinationAction>) -> Destination,
    @ViewBuilder label: () -> Label
  ) where DestinationState: Identifiable {
    let store = store.invalidate { $0.wrappedValue.flatMap(toDestinationState)?.id != id }
    self.store = store
    self.viewStore = ViewStore(
      store.scope(
        state: { $0.wrappedValue.flatMap(toDestinationState)?.id == id },
        action: { $0 }
      ),
      observe: { $0 }
    )
    self.toDestinationState = toDestinationState
    self.fromDestinationAction = fromDestinationAction
    self.onTap = onTap
    self.destination = destination
    self.label = label()
  }

  public var body: some View {
    NavigationLink(
      isActive: Binding(
        get: { self.viewStore.state },
        set: {
          if $0 {
            self.onTap()
          } else if self.viewStore.state {
            self.viewStore.send(.dismiss)
          }
        }
      )
    ) {
      IfLetStore(
        self.store.scope(
          state: returningLastNonNilValue { $0.wrappedValue.flatMap(self.toDestinationState) },
          action: { .presented(self.fromDestinationAction($0)) }
        ),
        then: self.destination
      )
    } label: {
      self.label
    }
    #if os(iOS)
      .isDetailLink(self.isDetailLink)
    #endif
  }

  @available(macOS, unavailable)
  @available(tvOS, unavailable)
  @available(watchOS, unavailable)
  public func isDetailLink(_ isDetailLink: Bool) -> Self {
    var link = self
    link.isDetailLink = isDetailLink
    return link
  }
}<|MERGE_RESOLUTION|>--- conflicted
+++ resolved
@@ -52,26 +52,12 @@
     @ViewBuilder destination: @escaping (Store<State, Action>) -> Destination,
     @ViewBuilder label: () -> Label
   ) where State == DestinationState, Action == DestinationAction {
-<<<<<<< HEAD
-    let filteredStore =
-      store
-      .invalidate { $0.wrappedValue == nil }
-      .filterSend { state, _ in
-        state.wrappedValue == nil ? !BindingLocal.isActive : true
-      }
-    self.store = filteredStore
+    let store = store.invalidate { $0.wrappedValue == nil }
+    self.store = store
     self.viewStore = ViewStore(
-      filteredStore.scope(
-        state: { $0.wrappedValue != nil },
-        action: { $0 }
-      ),
+      store.scope(state: { $0.wrappedValue != nil }, action: { $0 }),
       observe: { $0 }
     )
-=======
-    let store = store.invalidate { $0.wrappedValue == nil }
-    self.store = store
-    self.viewStore = ViewStore(store.scope(state: { $0.wrappedValue != nil }, action: { $0 }))
->>>>>>> fdeb789d
     self.toDestinationState = { $0 }
     self.fromDestinationAction = { $0 }
     self.onTap = onTap
@@ -110,26 +96,12 @@
     @ViewBuilder destination: @escaping (Store<State, Action>) -> Destination,
     @ViewBuilder label: () -> Label
   ) where State == DestinationState, Action == DestinationAction, State: Identifiable {
-<<<<<<< HEAD
-    let filteredStore =
-      store
-      .invalidate { $0.wrappedValue?.id != id }
-      .filterSend { state, _ in
-        state.wrappedValue?.id != id ? !BindingLocal.isActive : true
-      }
-    self.store = filteredStore
+    let store = store.invalidate { $0.wrappedValue?.id != id }
+    self.store = store
     self.viewStore = ViewStore(
-      filteredStore.scope(
-        state: { $0.wrappedValue?.id == id },
-        action: { $0 }
-      ),
+      store.scope(state: { $0.wrappedValue?.id == id }, action: { $0 }),
       observe: { $0 }
     )
-=======
-    let store = store.invalidate { $0.wrappedValue?.id != id }
-    self.store = store
-    self.viewStore = ViewStore(store.scope(state: { $0.wrappedValue?.id == id }, action: { $0 }))
->>>>>>> fdeb789d
     self.toDestinationState = { $0 }
     self.fromDestinationAction = { $0 }
     self.onTap = onTap
