--- conflicted
+++ resolved
@@ -52,19 +52,6 @@
     @ViewBuilder destination: @escaping (Store<State, Action>) -> Destination,
     @ViewBuilder label: () -> Label
   ) where State == DestinationState, Action == DestinationAction {
-<<<<<<< HEAD
-    let store = store.invalidate { $0.wrappedValue == nil }
-    self.store = store
-    self.viewStore = ViewStore(
-      store.scope(state: { $0.wrappedValue != nil }, action: { $0 }),
-      observe: { $0 }
-    )
-    self.toDestinationState = { $0 }
-    self.fromDestinationAction = { $0 }
-    self.onTap = onTap
-    self.destination = destination
-    self.label = label()
-=======
     self.init(
       store,
       state: { $0 },
@@ -73,7 +60,6 @@
       destination: destination,
       label: label
     )
->>>>>>> f48bb95a
   }
 
   public init(
@@ -107,19 +93,6 @@
     @ViewBuilder destination: @escaping (Store<State, Action>) -> Destination,
     @ViewBuilder label: () -> Label
   ) where State == DestinationState, Action == DestinationAction, State: Identifiable {
-<<<<<<< HEAD
-    let store = store.invalidate { $0.wrappedValue?.id != id }
-    self.store = store
-    self.viewStore = ViewStore(
-      store.scope(state: { $0.wrappedValue?.id == id }, action: { $0 }),
-      observe: { $0 }
-    )
-    self.toDestinationState = { $0 }
-    self.fromDestinationAction = { $0 }
-    self.onTap = onTap
-    self.destination = destination
-    self.label = label()
-=======
     self.init(
       store,
       state: { $0 },
@@ -129,7 +102,6 @@
       destination: destination,
       label: label
     )
->>>>>>> f48bb95a
   }
 
   public init(
