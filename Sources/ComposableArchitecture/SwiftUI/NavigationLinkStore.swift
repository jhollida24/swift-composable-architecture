--- conflicted
+++ resolved
@@ -50,14 +50,9 @@
     self.store = store
     self.viewStore = ViewStore(
       store
-<<<<<<< HEAD
-        .filter { state, _ in state.wrappedValue != nil }
+        .filterSend { state, _ in state.wrappedValue != nil }
         .scope(state: { $0.wrappedValue.flatMap(toDestinationState) != nil }),
       observe: { $0 }
-=======
-        .filterSend { state, _ in state.wrappedValue != nil }
-        .scope(state: { $0.wrappedValue.flatMap(toDestinationState) != nil })
->>>>>>> 7b9759d7
     )
     self.toDestinationState = toDestinationState
     self.fromDestinationAction = fromDestinationAction
@@ -75,7 +70,10 @@
   ) where State == DestinationState, Action == DestinationAction, State: Identifiable {
     let filteredStore = store.filterSend { state, _ in state.wrappedValue != nil }
     self.store = filteredStore
-    self.viewStore = ViewStore(filteredStore.scope(state: { $0.wrappedValue?.id == id }))
+    self.viewStore = ViewStore(
+      filteredStore.scope(state: { $0.wrappedValue?.id == id }),
+      observe: { $0 }
+    )
     self.toDestinationState = { $0 }
     self.fromDestinationAction = { $0 }
     self.action = action
@@ -96,7 +94,8 @@
     self.viewStore = ViewStore(
       store
         .filterSend { state, _ in state.wrappedValue != nil }
-        .scope(state: { $0.wrappedValue.flatMap(toDestinationState)?.id == id })
+        .scope(state: { $0.wrappedValue.flatMap(toDestinationState)?.id == id }),
+      observe: { $0 }
     )
     self.toDestinationState = toDestinationState
     self.fromDestinationAction = fromDestinationAction
