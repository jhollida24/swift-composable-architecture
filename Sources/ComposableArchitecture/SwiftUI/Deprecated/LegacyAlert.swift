--- conflicted
+++ resolved
@@ -62,11 +62,7 @@
     self.presentation(
       store: store, state: toDestinationState, action: fromDestinationAction
     ) { `self`, $item, _ in
-<<<<<<< HEAD
-      let alertState = store.withState { $0 }.wrappedValue.flatMap(toDestinationState)
-=======
       let alertState = store.withState { $0.wrappedValue.flatMap(toDestinationState) }
->>>>>>> f14924df
       self.alert(item: $item) { _ in
         Alert(alertState!) { action in
           if let action = action {
