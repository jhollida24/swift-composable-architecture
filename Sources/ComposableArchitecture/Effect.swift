import Combine
import Foundation
import SwiftUI
import XCTestDynamicOverlay

/// The ``Effect`` type encapsulates a unit of work that can be run in the outside world, and can
/// feed data back to the ``Store``. It is the perfect place to do side effects, such as network
/// requests, saving/loading from disk, creating timers, interacting with dependencies, and more.
///
/// Effects are returned from reducers so that the ``Store`` can perform the effects after the
/// reducer is done running.
///
/// There are 2 distinct ways to create an `Effect`: one using Swift's native concurrency tools, and
/// the other using Apple's Combine framework:
///
/// * If using Swift's native structured concurrency tools then there are 3 main ways to create an
/// effect, depending on if you want to emit one single action back into the system, or any number
/// of actions, or just execute some work without emitting any actions:
///   * ``Effect/task(priority:operation:catch:file:fileID:line:)``
///   * ``Effect/run(priority:operation:catch:file:fileID:line:)``
///   * ``Effect/fireAndForget(priority:_:)``
/// * If using Combine in your application, in particular for the dependencies of your feature
/// then you can create effects by making use of any of Combine's operators, and then erasing the
/// publisher type to ``Effect`` with either `eraseToEffect` or `catchToEffect`. Note that the
/// Combine interface to ``Effect`` is considered soft deprecated, and you should eventually port
/// to Swift's native concurrency tools.
///
/// > Important: ``Store`` is not thread safe, and so all effects must receive values on the same
/// thread. This is typically the main thread,  **and** if the store is being used to drive UI then
/// it must receive values on the main thread.
/// >
/// > This is only an issue if using the Combine interface of ``Effect`` as mentioned above. If you
/// you are using Swift's concurrency tools and the `.task`, `.run` and `.fireAndForget` functions
/// on ``Effect``, then threading is automatically handled for you.
public struct Effect<Output, Failure: Error> {
  @usableFromInline
  enum Operation {
    case none
    case publisher(AnyPublisher<Output, Failure>)
    case run(TaskPriority? = nil, @Sendable (Send<Output>) async -> Void)
  }

  @usableFromInline
  let operation: Operation

  @usableFromInline
  init(operation: Operation) {
    self.operation = operation
  }
}

// MARK: - Creating Effects

extension Effect {
  /// An effect that does nothing and completes immediately. Useful for situations where you must
  /// return an effect, but you don't need to do anything.
  public static var none: Self {
    Self(operation: .none)
  }
}

extension Effect where Failure == Never {
  /// Wraps an asynchronous unit of work in an effect.
  ///
  /// This function is useful for executing work in an asynchronous context and capturing the result
  /// in an ``Effect`` so that the reducer, a non-asynchronous context, can process it.
  ///
  /// For example, if your dependency exposes an `async` function, you can use
  /// ``task(priority:operation:catch:file:fileID:line:)`` to provide an asynchronous context for
  /// invoking that endpoint:
  ///
  /// ```swift
  /// struct Feature: ReducerProtocol {
  ///   struct State { … }
  ///   enum FeatureAction {
  ///     case factButtonTapped
  ///     case faceResponse(TaskResult<String>)
  ///   }
  ///   @Dependency(\.numberFact) var numberFact
  ///
  ///   func reduce(into state: inout State, action: Action) -> Effect<Action, Never> {
  ///     switch action {
  ///       case .factButtonTapped:
  ///         return .task { [number = state.number] in
  ///           await .factResponse(TaskResult { try await self.numberFact.fetch(number) })
  ///         }
  ///
  ///       case .factResponse(.success(fact)):
  ///         // do something with fact
  ///
  ///       case .factResponse(.failure):
  ///         // handle error
  ///
  ///       ...
  ///     }
  ///   }
  /// }
  /// ```
  ///
  /// The above code sample makes use of ``TaskResult`` in order to automatically bundle the success
  /// or failure of the `numberFact` endpoint into a single type that can be sent in an action.
  ///
  /// The closure provided to ``task(priority:operation:catch:file:fileID:line:)`` is allowed to
  /// throw, but any non-cancellation errors thrown will cause a runtime warning when run in the
  /// simulator or on a device, and will cause a test failure in tests. To catch non-cancellation
  /// errors use the `catch` trailing closure.
  ///
  /// - Parameters:
  ///   - priority: Priority of the underlying task. If `nil`, the priority will come from
  ///     `Task.currentPriority`.
  ///   - operation: The operation to execute.
  ///   - catch: An error handler, invoked if the operation throws an error other than
  ///     `CancellationError`.
  /// - Returns: An effect wrapping the given asynchronous work.
  public static func task(
    priority: TaskPriority? = nil,
    operation: @escaping @Sendable () async throws -> Output,
    catch handler: (@Sendable (Error) async -> Output)? = nil,
    file: StaticString = #file,
    fileID: StaticString = #fileID,
    line: UInt = #line
  ) -> Self {
<<<<<<< HEAD
    let dependencies = DependencyValues.current
    return Deferred<Publishers.HandleEvents<PassthroughSubject<Output, Failure>>> {
      DependencyValues.$current.withValue(dependencies) {
        let subject = PassthroughSubject<Output, Failure>()
        let task = Task(priority: priority) { @MainActor in
          defer { subject.send(completion: .finished) }
          do {
            try Task.checkCancellation()
            let output = try await operation()
            try Task.checkCancellation()
            subject.send(output)
          } catch is CancellationError {
            return
          } catch {
            guard let handler = handler else {
              #if DEBUG
                var errorDump = ""
                customDump(error, to: &errorDump, indent: 4)
                runtimeWarning(
                  """
                  An 'Effect.task' returned from "%@:%d" threw an unhandled error. …
=======
    Self(
      operation: .run(priority) { send in
        do {
          try await send(operation())
        } catch is CancellationError {
          return
        } catch {
          guard let handler = handler else {
            #if DEBUG
              var errorDump = ""
              customDump(error, to: &errorDump, indent: 4)
              runtimeWarning(
                """
                An 'Effect.task' returned from "%@:%d" threw an unhandled error. …
>>>>>>> b1a5c81d

                  %@

                  All non-cancellation errors must be explicitly handled via the 'catch' parameter \
                  on 'Effect.task', or via a 'do' block.
                  """,
                  [
                    "\(fileID)",
                    line,
                    errorDump,
                  ],
                  file: file,
                  line: line
                )
              #endif
              return
            }
            await subject.send(handler(error))
          }
<<<<<<< HEAD
=======
          await send(handler(error))
>>>>>>> b1a5c81d
        }
        return subject.handleEvents(receiveCancel: task.cancel)
      }
<<<<<<< HEAD
    }
    .eraseToEffect()
=======
    )
>>>>>>> b1a5c81d
  }

  /// Wraps an asynchronous unit of work that can emit any number of times in an effect.
  ///
  /// This effect is similar to ``task(priority:operation:catch:file:fileID:line:)`` except it is
  /// capable of emitting 0 or more times, not just once.
  ///
  /// For example, if you had an async stream in a dependency client:
  ///
  /// ```swift
  /// struct EventsClient {
  ///   var events: () -> AsyncStream<Event>
  /// }
  /// ```
  ///
  /// Then you could attach to it in a `run` effect by using `for await` and sending each output of
  /// the stream back into the system:
  ///
  /// ```swift
  /// case .startButtonTapped:
  ///   return .run { send in
  ///     for await event in self.events() {
  ///       send(.event(event))
  ///     }
  ///   }
  /// ```
  ///
  /// See ``Send`` for more information on how to use the `send` argument passed to `run`'s closure.
  ///
  /// The closure provided to ``run(priority:operation:catch:file:fileID:line:)`` is allowed to
  /// throw, but any non-cancellation errors thrown will cause a runtime warning when run in the
  /// simulator or on a device, and will cause a test failure in tests. To catch non-cancellation
  /// errors use the `catch` trailing closure.
  ///
  /// - Parameters:
  ///   - priority: Priority of the underlying task. If `nil`, the priority will come from
  ///     `Task.currentPriority`.
  ///   - operation: The operation to execute.
  ///   - catch: An error handler, invoked if the operation throws an error other than
  ///     `CancellationError`.
  /// - Returns: An effect wrapping the given asynchronous work.
  public static func run(
    priority: TaskPriority? = nil,
    operation: @escaping @Sendable (Send<Output>) async throws -> Void,
    catch handler: (@Sendable (Error, Send<Output>) async -> Void)? = nil,
    file: StaticString = #file,
    fileID: StaticString = #fileID,
    line: UInt = #line
  ) -> Self {
<<<<<<< HEAD
    let dependencies = DependencyValues.current
    return .run { subscriber in
      DependencyValues.$current.withValue(dependencies) {
        let task = Task(priority: priority) { @MainActor in
          defer { subscriber.send(completion: .finished) }
          let send = Send(send: { subscriber.send($0) })
          do {
            try await operation(send)
          } catch is CancellationError {
            return
          } catch {
            guard let handler = handler else {
              #if DEBUG
                var errorDump = ""
                customDump(error, to: &errorDump, indent: 4)
                runtimeWarning(
                  """
                  An 'Effect.run' returned from "%@:%d" threw an unhandled error. …
=======
    Self(
      operation: .run(priority) { send in
        do {
          try await operation(send)
        } catch is CancellationError {
          return
        } catch {
          guard let handler = handler else {
            #if DEBUG
              var errorDump = ""
              customDump(error, to: &errorDump, indent: 4)
              runtimeWarning(
                """
                An 'Effect.run' returned from "%@:%d" threw an unhandled error. …
>>>>>>> b1a5c81d

                  %@

                  All non-cancellation errors must be explicitly handled via the 'catch' parameter \
                  on 'Effect.run', or via a 'do' block.
                  """,
                  [
                    "\(fileID)",
                    line,
                    errorDump,
                  ],
                  file: file,
                  line: line
                )
              #endif
              return
            }
            await handler(error, send)
          }
        }
<<<<<<< HEAD
        return AnyCancellable {
          task.cancel()
        }
      }
    }
=======
      }
    )
>>>>>>> b1a5c81d
  }

  /// Creates an effect that executes some work in the real world that doesn't need to feed data
  /// back into the store. If an error is thrown, the effect will complete and the error will be
  /// ignored.
  ///
  /// This effect is handy for executing some asynchronous work that your feature doesn't need to
  /// react to. One such example is analytics:
  ///
  /// ```swift
  /// case .buttonTapped:
  ///   return .fireAndForget {
  ///     try self.analytics.track("Button Tapped")
  ///   }
  /// ```
  ///
  /// The closure provided to ``fireAndForget(priority:_:)`` is allowed to throw, and any error
  /// thrown will be ignored.
  ///
  /// - Parameters:
  ///   - priority: Priority of the underlying task. If `nil`, the priority will come from
  ///     `Task.currentPriority`.
  ///   - work: A closure encapsulating some work to execute in the real world.
  /// - Returns: An effect.
  public static func fireAndForget(
    priority: TaskPriority? = nil,
    _ work: @escaping @Sendable () async throws -> Void
  ) -> Self {
<<<<<<< HEAD
    .run(priority: priority) { _ in
      try? await work()
    }
=======
    Self.run(priority: priority) { _ in try? await work() }
>>>>>>> b1a5c81d
  }
}

/// A type that can send actions back into the system when used from
/// ``Effect/run(priority:operation:catch:file:fileID:line:)``.
///
/// This type implements [`callAsFunction`][callAsFunction] so that you invoke it as a function
/// rather than calling methods on it:
///
/// ```swift
/// return .run { send in
///   send(.started)
///   defer { send(.finished) }
///   for await event in self.events {
///     send(.event(event))
///   }
/// }
/// ```
///
/// You can also send actions with animation:
///
/// ```swift
/// send(.started, animation: .spring())
/// defer { send(.finished, animation: .default) }
/// ```
///
/// See ``Effect/run(priority:operation:catch:file:fileID:line:)`` for more information on how to
/// use this value to construct effects that can emit any number of times in an asynchronous
/// context.
///
/// [callAsFunction]: https://docs.swift.org/swift-book/ReferenceManual/Declarations.html#ID622
@MainActor
public struct Send<Action> {
  public let send: @MainActor (Action) -> Void

  public init(send: @MainActor @escaping (Action) -> Void) {
    self.send = send
  }

  /// Sends an action back into the system from an effect.
  ///
  /// - Parameter action: An action.
  public func callAsFunction(_ action: Action) {
    guard !Task.isCancelled else { return }
    self.send(action)
  }

  /// Sends an action back into the system from an effect with animation.
  ///
  /// - Parameters:
  ///   - action: An action.
  ///   - animation: An animation.
  public func callAsFunction(_ action: Action, animation: Animation?) {
    guard !Task.isCancelled else { return }
    withAnimation(animation) {
      self(action)
    }
  }
}

// MARK: - Composing Effects

extension Effect {
  /// Merges a variadic list of effects together into a single effect, which runs the effects at the
  /// same time.
  ///
  /// - Parameter effects: A list of effects.
  /// - Returns: A new effect
  @inlinable
  public static func merge(_ effects: Self...) -> Self {
    Self.merge(effects)
  }

  /// Merges a sequence of effects together into a single effect, which runs the effects at the same
  /// time.
  ///
  /// - Parameter effects: A sequence of effects.
  /// - Returns: A new effect
  @inlinable
  public static func merge<S: Sequence>(_ effects: S) -> Self where S.Element == Self {
    effects.reduce(.none) { $0.merge(with: $1) }
  }

  /// Merges this effect and another into a single effect that runs both at the same time.
  ///
  /// - Parameter other: Another effect.
  /// - Returns: An effect that runs this effect and the other at the same time.
  @inlinable
  public func merge(with other: Self) -> Self {
    switch (self.operation, other.operation) {
    case (_, .none):
      return self
    case (.none, _):
      return other
    case (.publisher, .publisher), (.run, .publisher), (.publisher, .run):
      return Self(operation: .publisher(Publishers.Merge(self, other).eraseToAnyPublisher()))
    case let (.run(lhsPriority, lhsOperation), .run(rhsPriority, rhsOperation)):
      return Self(
        operation: .run { send in
          await withTaskGroup(of: Void.self) { group in
            group.addTask(priority: lhsPriority) {
              await lhsOperation(send)
            }
            group.addTask(priority: rhsPriority) {
              await rhsOperation(send)
            }
          }
        }
      )
    }
  }

  /// Concatenates a variadic list of effects together into a single effect, which runs the effects
  /// one after the other.
  ///
  /// - Warning: Combine's `Publishers.Concatenate` operator, which this function uses, can leak
  ///   when its suffix is a `Publishers.MergeMany` operator, which is used throughout the
  ///   Composable Architecture when reducers are combined.
  ///
  ///   Feedback filed: <https://gist.github.com/mbrandonw/611c8352e1bd1c22461bd505e320ab58>
  ///
  /// - Parameter effects: A variadic list of effects.
  /// - Returns: A new effect
  @inlinable
  public static func concatenate(_ effects: Self...) -> Self {
    Self.concatenate(effects)
  }

  /// Concatenates a collection of effects together into a single effect, which runs the effects one
  /// after the other.
  ///
  /// - Warning: Combine's `Publishers.Concatenate` operator, which this function uses, can leak
  ///   when its suffix is a `Publishers.MergeMany` operator, which is used throughout the
  ///   Composable Architecture when reducers are combined.
  ///
  ///   Feedback filed: <https://gist.github.com/mbrandonw/611c8352e1bd1c22461bd505e320ab58>
  ///
  /// - Parameter effects: A collection of effects.
  /// - Returns: A new effect
  @inlinable
  public static func concatenate<C: Collection>(_ effects: C) -> Self where C.Element == Self {
    effects.reduce(.none) { $0.concatenate(with: $1) }
  }

  /// Concatenates this effect and another into a single effect that first runs this effect, and
  /// after it completes or is cancelled, runs the other.
  ///
  /// - Parameter other: Another effect.
  /// - Returns: An effect that runs this effect, and after it completes or is cancelled, runs the
  ///   other.
  @inlinable
  @_disfavoredOverload  // TODO: Why is this needed?
  public func concatenate(with other: Self) -> Self {
    switch (self.operation, other.operation) {
    case (_, .none):
      return self
    case (.none, _):
      return other
    case (.publisher, .publisher), (.run, .publisher), (.publisher, .run):
      return Self(
        operation: .publisher(
          Publishers.Concatenate(prefix: self, suffix: other).eraseToAnyPublisher()
        )
      )
    case let (.run(lhsPriority, lhsOperation), .run(rhsPriority, rhsOperation)):
      return Self(
        operation: .run(Swift.max(lhsPriority ?? .medium, rhsPriority ?? .medium)) { send in
          await lhsOperation(send)
          await rhsOperation(send)
        }
      )
    }
  }

  /// Transforms all elements from the upstream effect with a provided closure.
  ///
  /// - Parameter transform: A closure that transforms the upstream effect's output to a new output.
  /// - Returns: A publisher that uses the provided closure to map elements from the upstream effect
  ///   to new elements that it then publishes.
  @inlinable
  public func map<T>(_ transform: @escaping (Output) -> T) -> Effect<T, Failure> {
    switch self.operation {
    case .none:
      return .none
    case let .publisher(publisher):
      return .init(operation: .publisher(publisher.map(transform).eraseToAnyPublisher()))
    case let .run(priority, operation):
      return .init(
        operation: .run(priority) { send in
          await operation(
            .init(
              send: { output in
                send(transform(output))
              }
            )
          )
        }
      )
    }
  }
}

// MARK: - Testing Effects

extension Effect {
  /// An effect that causes a test to fail if it runs.
  ///
  /// > Important: This Combine-based interface has been soft-deprecated in favor of Swift
  /// > concurrency. Prefer using async functions and `AsyncStream`s directly in your dependencies,
  /// > and using `XCTUnimplemented` from the [XCTest Dynamic Overlay](gh-xctest-dynamic-overlay)
  /// > library to stub in a function that fails when invoked:
  /// >
  /// > ```swift
  /// > struct NumberFactClient {
  /// >   var fetch: (Int) async throws -> String
  /// > }
  /// >
  /// > extension NumberFactClient {
  /// >   static let unimplemented = Self(
  /// >     fetch: XCTUnimplemented(
  /// >       "\(Self.self).fetch",
  /// >       placeholder: "Not an interesting number."
  /// >     )
  /// >   }
  /// > }
  /// > ```
  ///
  /// This effect can provide an additional layer of certainty that a tested code path does not
  /// execute a particular effect.
  ///
  /// For example, let's say we have a very simple counter application, where a user can increment
  /// and decrement a number. The state and actions are simple enough:
  ///
  /// ```swift
  /// struct CounterState: Equatable {
  ///   var count = 0
  /// }
  ///
  /// enum CounterAction: Equatable {
  ///   case decrementButtonTapped
  ///   case incrementButtonTapped
  /// }
  /// ```
  ///
  /// Let's throw in a side effect. If the user attempts to decrement the counter below zero, the
  /// application should refuse and play an alert sound instead.
  ///
  /// We can model playing a sound in the environment with an effect:
  ///
  /// ```swift
  /// struct CounterEnvironment {
  ///   let playAlertSound: () -> Effect<Never, Never>
  /// }
  /// ```
  ///
  /// Now that we've defined the domain, we can describe the logic in a reducer:
  ///
  /// ```swift
  /// let counterReducer = AnyReducer<
  ///   CounterState, CounterAction, CounterEnvironment
  /// > { state, action, environment in
  ///   switch action {
  ///   case .decrementButtonTapped:
  ///     if state > 0 {
  ///       state.count -= 0
  ///       return .none
  ///     } else {
  ///       return environment.playAlertSound()
  ///         .fireAndForget()
  ///     }
  ///
  ///   case .incrementButtonTapped:
  ///     state.count += 1
  ///     return .none
  ///   }
  /// }
  /// ```
  ///
  /// Let's say we want to write a test for the increment path. We can see in the reducer that it
  /// should never play an alert, so we can configure the environment with an effect that will
  /// fail if it ever executes:
  ///
  /// ```swift
  /// @MainActor
  /// func testIncrement() async {
  ///   let store = TestStore(
  ///     initialState: CounterState(count: 0)
  ///     reducer: counterReducer,
  ///     environment: CounterEnvironment(
  ///       playSound: .unimplemented("playSound")
  ///     )
  ///   )
  ///
  ///   await store.send(.increment) {
  ///     $0.count = 1
  ///   }
  /// }
  /// ```
  ///
  /// By using an `.unimplemented` effect in our environment we have strengthened the assertion and
  /// made the test easier to understand at the same time. We can see, without consulting the
  /// reducer itself, that this particular action should not access this effect.
  ///
  /// [gh-xctest-dynamic-overlay]: http://github.com/pointfreeco/xctest-dynamic-overlay
  ///
  /// - Parameter prefix: A string that identifies this scheduler and will prefix all failure
  ///   messages.
  /// - Returns: An effect that causes a test to fail if it runs.
  @available(
    iOS, deprecated: 9999.0, message: "Call 'XCTUnimplemented' from your dependencies, instead."
  )
  @available(
    macOS, deprecated: 9999.0, message: "Call 'XCTUnimplemented' from your dependencies, instead."
  )
  @available(
    tvOS, deprecated: 9999.0, message: "Call 'XCTUnimplemented' from your dependencies, instead."
  )
  @available(
    watchOS, deprecated: 9999.0, message: "Call 'XCTUnimplemented' from your dependencies, instead."
  )
  public static func unimplemented(_ prefix: String) -> Self {
    .fireAndForget {
      XCTFail("\(prefix.isEmpty ? "" : "\(prefix) - ")An unimplemented effect ran.")
    }
  }
}<|MERGE_RESOLUTION|>--- conflicted
+++ resolved
@@ -120,29 +120,6 @@
     fileID: StaticString = #fileID,
     line: UInt = #line
   ) -> Self {
-<<<<<<< HEAD
-    let dependencies = DependencyValues.current
-    return Deferred<Publishers.HandleEvents<PassthroughSubject<Output, Failure>>> {
-      DependencyValues.$current.withValue(dependencies) {
-        let subject = PassthroughSubject<Output, Failure>()
-        let task = Task(priority: priority) { @MainActor in
-          defer { subject.send(completion: .finished) }
-          do {
-            try Task.checkCancellation()
-            let output = try await operation()
-            try Task.checkCancellation()
-            subject.send(output)
-          } catch is CancellationError {
-            return
-          } catch {
-            guard let handler = handler else {
-              #if DEBUG
-                var errorDump = ""
-                customDump(error, to: &errorDump, indent: 4)
-                runtimeWarning(
-                  """
-                  An 'Effect.task' returned from "%@:%d" threw an unhandled error. …
-=======
     Self(
       operation: .run(priority) { send in
         do {
@@ -157,39 +134,27 @@
               runtimeWarning(
                 """
                 An 'Effect.task' returned from "%@:%d" threw an unhandled error. …
->>>>>>> b1a5c81d
-
-                  %@
-
-                  All non-cancellation errors must be explicitly handled via the 'catch' parameter \
-                  on 'Effect.task', or via a 'do' block.
-                  """,
-                  [
-                    "\(fileID)",
-                    line,
-                    errorDump,
-                  ],
-                  file: file,
-                  line: line
-                )
-              #endif
-              return
-            }
-            await subject.send(handler(error))
+
+                %@
+
+                All non-cancellation errors must be explicitly handled via the 'catch' parameter \
+                on 'Effect.task', or via a 'do' block.
+                """,
+                [
+                  "\(fileID)",
+                  line,
+                  errorDump,
+                ],
+                file: file,
+                line: line
+              )
+            #endif
+            return
           }
-<<<<<<< HEAD
-=======
           await send(handler(error))
->>>>>>> b1a5c81d
         }
-        return subject.handleEvents(receiveCancel: task.cancel)
       }
-<<<<<<< HEAD
-    }
-    .eraseToEffect()
-=======
     )
->>>>>>> b1a5c81d
   }
 
   /// Wraps an asynchronous unit of work that can emit any number of times in an effect.
@@ -239,26 +204,6 @@
     fileID: StaticString = #fileID,
     line: UInt = #line
   ) -> Self {
-<<<<<<< HEAD
-    let dependencies = DependencyValues.current
-    return .run { subscriber in
-      DependencyValues.$current.withValue(dependencies) {
-        let task = Task(priority: priority) { @MainActor in
-          defer { subscriber.send(completion: .finished) }
-          let send = Send(send: { subscriber.send($0) })
-          do {
-            try await operation(send)
-          } catch is CancellationError {
-            return
-          } catch {
-            guard let handler = handler else {
-              #if DEBUG
-                var errorDump = ""
-                customDump(error, to: &errorDump, indent: 4)
-                runtimeWarning(
-                  """
-                  An 'Effect.run' returned from "%@:%d" threw an unhandled error. …
-=======
     Self(
       operation: .run(priority) { send in
         do {
@@ -273,37 +218,27 @@
               runtimeWarning(
                 """
                 An 'Effect.run' returned from "%@:%d" threw an unhandled error. …
->>>>>>> b1a5c81d
-
-                  %@
-
-                  All non-cancellation errors must be explicitly handled via the 'catch' parameter \
-                  on 'Effect.run', or via a 'do' block.
-                  """,
-                  [
-                    "\(fileID)",
-                    line,
-                    errorDump,
-                  ],
-                  file: file,
-                  line: line
-                )
-              #endif
-              return
-            }
-            await handler(error, send)
+
+                %@
+
+                All non-cancellation errors must be explicitly handled via the 'catch' parameter \
+                on 'Effect.run', or via a 'do' block.
+                """,
+                [
+                  "\(fileID)",
+                  line,
+                  errorDump,
+                ],
+                file: file,
+                line: line
+              )
+            #endif
+            return
           }
-        }
-<<<<<<< HEAD
-        return AnyCancellable {
-          task.cancel()
+          await handler(error, send)
         }
       }
-    }
-=======
-      }
     )
->>>>>>> b1a5c81d
   }
 
   /// Creates an effect that executes some work in the real world that doesn't need to feed data
@@ -332,13 +267,7 @@
     priority: TaskPriority? = nil,
     _ work: @escaping @Sendable () async throws -> Void
   ) -> Self {
-<<<<<<< HEAD
-    .run(priority: priority) { _ in
-      try? await work()
-    }
-=======
     Self.run(priority: priority) { _ in try? await work() }
->>>>>>> b1a5c81d
   }
 }
 
