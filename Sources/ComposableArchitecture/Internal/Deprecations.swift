import CasePaths
import Combine
import SwiftUI
import XCTestDynamicOverlay

<<<<<<< HEAD
// MARK: - Deprecated after 0.41.0:

extension ReducerProtocol {
  @available(*, deprecated, renamed: "_printChanges")
  public func debug() -> _PrintChangesReducer<Self, _CustomDumpPrinter> {
    _PrintChangesReducer(base: self, printer: .customDump)
=======
// MARK: - Deprecated after 0.42.0:

/// This API has been deprecated in favor of ``ReducerProtocol``.
/// Read <doc:MigratingToTheReducerProtocol> for more information.
///
/// A type alias to ``AnyReducer`` for source compatibility. This alias will be removed.
@available(
  *,
  renamed: "AnyReducer",
  message:
    """
    'Reducer' has been deprecated in favor of 'ReducerProtocol'.

    See the migration guide for more information: https://pointfreeco.github.io/swift-composable-architecture/main/documentation/composablearchitecture/reducerprotocol
    """
)
public typealias Reducer = AnyReducer

// MARK: - Deprecated after 0.41.0:

extension ViewStore {
  @available(*, deprecated, renamed: "ViewState")
  public typealias State = ViewState

  @available(*, deprecated, renamed: "ViewAction")
  public typealias Action = ViewAction
}

extension ReducerProtocol {
  @available(*, deprecated, renamed: "_printChanges")
  public func debug() -> _PrintChangesReducer<Self> {
    self._printChanges()
>>>>>>> 92989467
  }
}

#if swift(>=5.7)
  extension ReducerBuilder {
    @_disfavoredOverload
    @available(
      *,
      deprecated,
      message:
        """
        Reducer bodies should return 'some ReducerProtocol<State, Action>' instead of 'Reduce<State, Action>'.
        """
    )
    @inlinable
    public static func buildFinalResult<R: ReducerProtocol>(_ reducer: R) -> Reduce<State, Action>
    where R.State == State, R.Action == Action {
      Reduce(reducer)
    }

    @_disfavoredOverload
    @inlinable
    public static func buildFinalResult(_ reducer: Reduce<State, Action>) -> Reduce<State, Action> {
      reducer
    }
  }
#endif

// MARK: - Deprecated after 0.40.0:

@available(iOS 15, macOS 12, tvOS 15, watchOS 8, *)
extension WithViewStore: AccessibilityRotorContent where Content: AccessibilityRotorContent {
  /// Initializes a structure that transforms a store into an observable view store in order to
  /// compute accessibility rotor content from store state.
  ///
  /// - Parameters:
  ///   - store: A store.
  ///   - isDuplicate: A function to determine when two `ViewState` values are equal. When values
  ///     are equal, repeat view computations are removed,
  ///   - content: A function that can generate content from a view store.
  @available(
    *,
    deprecated,
    message:
      """
      For compiler performance, using "WithViewStore" from an accessibility rotor content builder is no longer supported. Extract this "WithViewStore" to the parent view, instead, or observe your view store from an "@ObservedObject" property.

      See the documentation for "WithViewStore" (https://pointfreeco.github.io/swift-composable-architecture/main/documentation/composablearchitecture/viewstore#overview) for more information.
      """
  )
  public init(
    _ store: Store<ViewState, ViewAction>,
    removeDuplicates isDuplicate: @escaping (ViewState, ViewState) -> Bool,
    @AccessibilityRotorContentBuilder content: @escaping (ViewStore<ViewState, ViewAction>) ->
      Content,
    file: StaticString = #fileID,
    line: UInt = #line
  ) {
    self.init(
      store: store,
      removeDuplicates: isDuplicate,
      content: content,
      file: file,
      line: line
    )
  }
}

@available(iOS 15, macOS 12, tvOS 15, watchOS 8, *)
extension WithViewStore where ViewState: Equatable, Content: AccessibilityRotorContent {
  /// Initializes a structure that transforms a store into an observable view store in order to
  /// compute accessibility rotor content from equatable store state.
  ///
  /// - Parameters:
  ///   - store: A store of equatable state.
  ///   - content: A function that can generate content from a view store.
  @available(
    *,
    deprecated,
    message:
      """
      For compiler performance, using "WithViewStore" from an accessibility rotor content builder is no longer supported. Extract this "WithViewStore" to the parent view, instead, or observe your view store from an "@ObservedObject" property.

      See the documentation for "WithViewStore" (https://pointfreeco.github.io/swift-composable-architecture/main/documentation/composablearchitecture/viewstore#overview) for more information.
      """
  )
  public init(
    _ store: Store<ViewState, ViewAction>,
    @AccessibilityRotorContentBuilder content: @escaping (ViewStore<ViewState, ViewAction>) ->
      Content,
    file: StaticString = #fileID,
    line: UInt = #line
  ) {
    self.init(store, removeDuplicates: ==, content: content, file: file, line: line)
  }
}

@available(iOS 15, macOS 12, tvOS 15, watchOS 8, *)
extension WithViewStore where ViewState == Void, Content: AccessibilityRotorContent {
  /// Initializes a structure that transforms a store into an observable view store in order to
  /// compute accessibility rotor content from void store state.
  ///
  /// - Parameters:
  ///   - store: A store of equatable state.
  ///   - content: A function that can generate content from a view store.
  @available(
    *,
    deprecated,
    message:
      """
      For compiler performance, using "WithViewStore" from an accessibility rotor content builder is no longer supported. Extract this "WithViewStore" to the parent view, instead, or observe your view store from an "@ObservedObject" property.

      See the documentation for "WithViewStore" (https://pointfreeco.github.io/swift-composable-architecture/main/documentation/composablearchitecture/viewstore#overview) for more information.
      """
  )
  public init(
    _ store: Store<ViewState, ViewAction>,
    file: StaticString = #fileID,
    line: UInt = #line,
    @AccessibilityRotorContentBuilder content: @escaping (ViewStore<ViewState, ViewAction>) ->
      Content
  ) {
    self.init(store, removeDuplicates: ==, content: content, file: file, line: line)
  }
}

@available(iOS 14, macOS 11, *)
@available(tvOS, unavailable)
@available(watchOS, unavailable)
extension WithViewStore: Commands where Content: Commands {
  /// Initializes a structure that transforms a store into an observable view store in order to
  /// compute commands from store state.
  ///
  /// - Parameters:
  ///   - store: A store.
  ///   - isDuplicate: A function to determine when two `ViewState` values are equal. When values
  ///     are equal, repeat view computations are removed,
  ///   - content: A function that can generate content from a view store.
  @available(
    *,
    deprecated,
    message:
      """
      For compiler performance, using "WithViewStore" from a command builder is no longer supported. Extract this "WithViewStore" to the parent view, instead, or observe your view store from an "@ObservedObject" property.

      See the documentation for "WithViewStore" (https://pointfreeco.github.io/swift-composable-architecture/main/documentation/composablearchitecture/viewstore#overview) for more information.
      """
  )
  public init(
    _ store: Store<ViewState, ViewAction>,
    removeDuplicates isDuplicate: @escaping (ViewState, ViewState) -> Bool,
    @CommandsBuilder content: @escaping (ViewStore<ViewState, ViewAction>) -> Content,
    file: StaticString = #fileID,
    line: UInt = #line
  ) {
    self.init(
      store: store,
      removeDuplicates: isDuplicate,
      content: content,
      file: file,
      line: line
    )
  }
}

@available(iOS 14, macOS 11, *)
@available(tvOS, unavailable)
@available(watchOS, unavailable)
extension WithViewStore where ViewState: Equatable, Content: Commands {
  /// Initializes a structure that transforms a store into an observable view store in order to
  /// compute commands from equatable store state.
  ///
  /// - Parameters:
  ///   - store: A store of equatable state.
  ///   - content: A function that can generate content from a view store.
  @available(
    *,
    deprecated,
    message:
      """
      For compiler performance, using "WithViewStore" from a command builder is no longer supported. Extract this "WithViewStore" to the parent view, instead, or observe your view store from an "@ObservedObject" property.

      See the documentation for "WithViewStore" (https://pointfreeco.github.io/swift-composable-architecture/main/documentation/composablearchitecture/viewstore#overview) for more information.
      """
  )
  public init(
    _ store: Store<ViewState, ViewAction>,
    @CommandsBuilder content: @escaping (ViewStore<ViewState, ViewAction>) -> Content,
    file: StaticString = #fileID,
    line: UInt = #line
  ) {
    self.init(store, removeDuplicates: ==, content: content, file: file, line: line)
  }
}

@available(iOS 14, macOS 11, *)
@available(tvOS, unavailable)
@available(watchOS, unavailable)
extension WithViewStore where ViewState == Void, Content: Commands {
  /// Initializes a structure that transforms a store into an observable view store in order to
  /// compute commands from void store state.
  ///
  /// - Parameters:
  ///   - store: A store of equatable state.
  ///   - content: A function that can generate content from a view store.
  @available(
    *,
    deprecated,
    message:
      """
      For compiler performance, using "WithViewStore" from a command builder is no longer supported. Extract this "WithViewStore" to the parent view, instead, or observe your view store from an "@ObservedObject" property.

      See the documentation for "WithViewStore" (https://pointfreeco.github.io/swift-composable-architecture/main/documentation/composablearchitecture/viewstore#overview) for more information.
      """
  )
  public init(
    _ store: Store<ViewState, ViewAction>,
    file: StaticString = #fileID,
    line: UInt = #line,
    @CommandsBuilder content: @escaping (ViewStore<ViewState, ViewAction>) -> Content
  ) {
    self.init(store, removeDuplicates: ==, content: content, file: file, line: line)
  }
}

@available(iOS 14, macOS 11, tvOS 14, watchOS 7, *)
extension WithViewStore: Scene where Content: Scene {
  /// Initializes a structure that transforms a store into an observable view store in order to
  /// compute scenes from store state.
  ///
  /// - Parameters:
  ///   - store: A store.
  ///   - isDuplicate: A function to determine when two `ViewState` values are equal. When values
  ///     are equal, repeat view computations are removed,
  ///   - content: A function that can generate content from a view store.
  @available(
    *,
    deprecated,
    message:
      """
      For compiler performance, using "WithViewStore" from a scene builder is no longer supported. Extract this "WithViewStore" to the parent view, instead, or observe your view store from an "@ObservedObject" property.

      See the documentation for "WithViewStore" (https://pointfreeco.github.io/swift-composable-architecture/main/documentation/composablearchitecture/viewstore#overview) for more information.
      """
  )
  public init(
    _ store: Store<ViewState, ViewAction>,
    removeDuplicates isDuplicate: @escaping (ViewState, ViewState) -> Bool,
    @SceneBuilder content: @escaping (ViewStore<ViewState, ViewAction>) -> Content,
    file: StaticString = #fileID,
    line: UInt = #line
  ) {
    self.init(
      store: store,
      removeDuplicates: isDuplicate,
      content: content,
      file: file,
      line: line
    )
  }
}

@available(iOS 14, macOS 11, tvOS 14, watchOS 7, *)
extension WithViewStore where ViewState: Equatable, Content: Scene {
  /// Initializes a structure that transforms a store into an observable view store in order to
  /// compute scenes from equatable store state.
  ///
  /// - Parameters:
  ///   - store: A store of equatable state.
  ///   - content: A function that can generate content from a view store.
  @available(
    *,
    deprecated,
    message:
      """
      For compiler performance, using "WithViewStore" from a scene builder is no longer supported. Extract this "WithViewStore" to the parent view, instead, or observe your view store from an "@ObservedObject" property.

      See the documentation for "WithViewStore" (https://pointfreeco.github.io/swift-composable-architecture/main/documentation/composablearchitecture/viewstore#overview) for more information.
      """
  )
  public init(
    _ store: Store<ViewState, ViewAction>,
    @SceneBuilder content: @escaping (ViewStore<ViewState, ViewAction>) -> Content,
    file: StaticString = #fileID,
    line: UInt = #line
  ) {
    self.init(store, removeDuplicates: ==, content: content, file: file, line: line)
  }
}

@available(iOS 14, macOS 11, tvOS 14, watchOS 7, *)
extension WithViewStore where ViewState == Void, Content: Scene {
  /// Initializes a structure that transforms a store into an observable view store in order to
  /// compute scenes from void store state.
  ///
  /// - Parameters:
  ///   - store: A store of equatable state.
  ///   - content: A function that can generate content from a view store.
  @available(
    *,
    deprecated,
    message:
      """
      For compiler performance, using "WithViewStore" from a scene builder is no longer supported. Extract this "WithViewStore" to the parent view, instead, or observe your view store from an "@ObservedObject" property.

      See the documentation for "WithViewStore" (https://pointfreeco.github.io/swift-composable-architecture/main/documentation/composablearchitecture/viewstore#overview) for more information.
      """
  )
  public init(
    _ store: Store<ViewState, ViewAction>,
    file: StaticString = #fileID,
    line: UInt = #line,
    @SceneBuilder content: @escaping (ViewStore<ViewState, ViewAction>) -> Content
  ) {
    self.init(store, removeDuplicates: ==, content: content, file: file, line: line)
  }
}

@available(iOS 14, macOS 11, tvOS 14, watchOS 7, *)
extension WithViewStore: ToolbarContent where Content: ToolbarContent {
  /// Initializes a structure that transforms a store into an observable view store in order to
  /// compute toolbar content from store state.
  ///
  /// - Parameters:
  ///   - store: A store.
  ///   - isDuplicate: A function to determine when two `ViewState` values are equal. When values
  ///     are equal, repeat view computations are removed,
  ///   - content: A function that can generate content from a view store.
  @available(
    *,
    deprecated,
    message:
      """
      For compiler performance, using "WithViewStore" from a toolbar content builder is no longer supported. Extract this "WithViewStore" to the parent view, instead, or observe your view store from an "@ObservedObject" property.

      See the documentation for "WithViewStore" (https://pointfreeco.github.io/swift-composable-architecture/main/documentation/composablearchitecture/viewstore#overview) for more information.
      """
  )
  public init(
    _ store: Store<ViewState, ViewAction>,
    removeDuplicates isDuplicate: @escaping (ViewState, ViewState) -> Bool,
    file: StaticString = #fileID,
    line: UInt = #line,
    @ToolbarContentBuilder content: @escaping (ViewStore<ViewState, ViewAction>) -> Content
  ) {
    self.init(
      store: store,
      removeDuplicates: isDuplicate,
      content: content,
      file: file,
      line: line
    )
  }
}

@available(iOS 14, macOS 11, tvOS 14, watchOS 7, *)
extension WithViewStore where ViewState: Equatable, Content: ToolbarContent {
  /// Initializes a structure that transforms a store into an observable view store in order to
  /// compute toolbar content from equatable store state.
  ///
  /// - Parameters:
  ///   - store: A store of equatable state.
  ///   - content: A function that can generate content from a view store.
  @available(
    *,
    deprecated,
    message:
      """
      For compiler performance, using "WithViewStore" from a toolbar content builder is no longer supported. Extract this "WithViewStore" to the parent view, instead, or observe your view store from an "@ObservedObject" property.

      See the documentation for "WithViewStore" (https://pointfreeco.github.io/swift-composable-architecture/main/documentation/composablearchitecture/viewstore#overview) for more information.
      """
  )
  public init(
    _ store: Store<ViewState, ViewAction>,
    file: StaticString = #fileID,
    line: UInt = #line,
    @ToolbarContentBuilder content: @escaping (ViewStore<ViewState, ViewAction>) -> Content
  ) {
    self.init(store, removeDuplicates: ==, file: file, line: line, content: content)
  }
}

@available(iOS 14, macOS 11, tvOS 14, watchOS 7, *)
extension WithViewStore where ViewState == Void, Content: ToolbarContent {
  /// Initializes a structure that transforms a store into an observable view store in order to
  /// compute toolbar content from void store state.
  ///
  /// - Parameters:
  ///   - store: A store of equatable state.
  ///   - content: A function that can generate content from a view store.
  @available(
    *,
    deprecated,
    message:
      """
      For compiler performance, using "WithViewStore" from a toolbar content builder is no longer supported. Extract this "WithViewStore" to the parent view, instead, or observe your view store from an "@ObservedObject" property.

      See the documentation for "WithViewStore" (https://pointfreeco.github.io/swift-composable-architecture/main/documentation/composablearchitecture/viewstore#overview) for more information.
      """
  )
  public init(
    _ store: Store<ViewState, ViewAction>,
    file: StaticString = #fileID,
    line: UInt = #line,
    @ToolbarContentBuilder content: @escaping (ViewStore<ViewState, ViewAction>) -> Content
  ) {
    self.init(store, removeDuplicates: ==, file: file, line: line, content: content)
  }
}

// MARK: - Deprecated after 0.39.1:

extension WithViewStore {
  @available(*, deprecated, renamed: "ViewState")
  public typealias State = ViewState

  @available(*, deprecated, renamed: "ViewAction")
  public typealias Action = ViewAction
}

// MARK: - Deprecated after 0.39.0:

extension CaseLet {
  @available(*, deprecated, renamed: "EnumState")
  public typealias GlobalState = EnumState

  @available(*, deprecated, renamed: "EnumAction")
  public typealias GlobalAction = EnumAction

  @available(*, deprecated, renamed: "CaseState")
  public typealias LocalState = CaseState

  @available(*, deprecated, renamed: "CaseAction")
  public typealias LocalAction = CaseAction
}

extension TestStore {
  @available(*, deprecated, renamed: "ScopedState")
  public typealias LocalState = ScopedState

  @available(*, deprecated, renamed: "ScopedAction")
  public typealias LocalAction = ScopedAction
}

// MARK: - Deprecated after 0.38.2:

extension Effect {
  @available(*, deprecated)
  public var upstream: AnyPublisher<Action, Failure> {
    self.publisher
  }
}

extension Effect where Failure == Error {
  @_disfavoredOverload
  @available(
    *,
    deprecated,
    message: "Use the non-failing version of 'Effect.task'"
  )
  public static func task(
    priority: TaskPriority? = nil,
    operation: @escaping @Sendable () async throws -> Action
  ) -> Self {
    Deferred<Publishers.HandleEvents<PassthroughSubject<Action, Failure>>> {
      let subject = PassthroughSubject<Action, Failure>()
      let task = Task(priority: priority) { @MainActor in
        do {
          try Task.checkCancellation()
          let output = try await operation()
          try Task.checkCancellation()
          subject.send(output)
          subject.send(completion: .finished)
        } catch is CancellationError {
          subject.send(completion: .finished)
        } catch {
          subject.send(completion: .failure(error))
        }
      }
      return subject.handleEvents(receiveCancel: task.cancel)
    }
    .eraseToEffect()
  }
}

/// Initializes a store from an initial state, a reducer, and an environment, and the main thread
/// check is disabled for all interactions with this store.
///
/// - Parameters:
///   - initialState: The state to start the application in.
///   - reducer: The reducer that powers the business logic of the application.
///   - environment: The environment of dependencies for the application.
@available(
  *, deprecated,
  message:
    """
    If you use this initializer, please open a discussion on GitHub and let us know how: \
    https://github.com/pointfreeco/swift-composable-architecture/discussions/new
    """
)
extension Store {
  public static func unchecked<Environment>(
    initialState: State,
    reducer: AnyReducer<State, Action, Environment>,
    environment: Environment
  ) -> Self {
    self.init(
      initialState: initialState,
      reducer: Reduce(reducer, environment: environment),
      mainThreadChecksEnabled: false
    )
  }
}

// MARK: - Deprecated after 0.38.0:

extension Effect {
  @available(iOS, deprecated: 9999.0, renamed: "unimplemented")
  @available(macOS, deprecated: 9999.0, renamed: "unimplemented")
  @available(tvOS, deprecated: 9999.0, renamed: "unimplemented")
  @available(watchOS, deprecated: 9999.0, renamed: "unimplemented")
  public static func failing(_ prefix: String) -> Self {
    self.unimplemented(prefix)
  }
}

// MARK: - Deprecated after 0.36.0:

extension ViewStore {
  @available(*, deprecated, renamed: "yield(while:)")
  @MainActor
  public func suspend(while predicate: @escaping (ViewState) -> Bool) async {
    await self.yield(while: predicate)
  }
}

// MARK: - Deprecated after 0.34.0:

extension Effect {
  @available(
    *,
    deprecated,
    message:
      """
      Using a variadic list is no longer supported. Use an array of identifiers instead. For more \
      on this change, see: https://github.com/pointfreeco/swift-composable-architecture/pull/1041
      """
  )
  @_disfavoredOverload
  public static func cancel(ids: AnyHashable...) -> Self {
    .cancel(ids: ids)
  }
}

// MARK: - Deprecated after 0.31.0:

extension AnyReducer {
  @available(
    *,
    deprecated,
    message: "'pullback' no longer takes a 'breakpointOnNil' argument"
  )
  public func pullback<ParentState, ParentAction, ParentEnvironment>(
    state toChildState: CasePath<ParentState, State>,
    action toChildAction: CasePath<ParentAction, Action>,
    environment toChildEnvironment: @escaping (ParentEnvironment) -> Environment,
    breakpointOnNil: Bool,
    file: StaticString = #fileID,
    line: UInt = #line
  ) -> AnyReducer<ParentState, ParentAction, ParentEnvironment> {
    self.pullback(
      state: toChildState,
      action: toChildAction,
      environment: toChildEnvironment,
      file: file,
      line: line
    )
  }

  @available(
    *,
    deprecated,
    message: "'optional' no longer takes a 'breakpointOnNil' argument"
  )
  public func optional(
    breakpointOnNil: Bool,
    file: StaticString = #fileID,
    line: UInt = #line
  ) -> AnyReducer<
    State?, Action, Environment
  > {
    self.optional(file: file, line: line)
  }

  @available(
    *,
    deprecated,
    message: "'forEach' no longer takes a 'breakpointOnNil' argument"
  )
  public func forEach<ParentState, ParentAction, ParentEnvironment, ID>(
    state toElementsState: WritableKeyPath<ParentState, IdentifiedArray<ID, State>>,
    action toElementAction: CasePath<ParentAction, (ID, Action)>,
    environment toElementEnvironment: @escaping (ParentEnvironment) -> Environment,
    breakpointOnNil: Bool,
    file: StaticString = #fileID,
    line: UInt = #line
  ) -> AnyReducer<ParentState, ParentAction, ParentEnvironment> {
    self.forEach(
      state: toElementsState,
      action: toElementAction,
      environment: toElementEnvironment,
      file: file,
      line: line
    )
  }

  @available(
    *,
    deprecated,
    message: "'forEach' no longer takes a 'breakpointOnNil' argument"
  )
  public func forEach<ParentState, ParentAction, ParentEnvironment, Key>(
    state toElementsState: WritableKeyPath<ParentState, [Key: State]>,
    action toElementAction: CasePath<ParentAction, (Key, Action)>,
    environment toElementEnvironment: @escaping (ParentEnvironment) -> Environment,
    breakpointOnNil: Bool,
    file: StaticString = #fileID,
    line: UInt = #line
  ) -> AnyReducer<ParentState, ParentAction, ParentEnvironment> {
    self.forEach(
      state: toElementsState,
      action: toElementAction,
      environment: toElementEnvironment,
      file: file,
      line: line
    )
  }
}

// MARK: - Deprecated after 0.29.0:

<<<<<<< HEAD
extension TestStore where ScopedState: Equatable, Reducer.Action: Equatable {
=======
extension TestStore where ScopedState: Equatable, Action: Equatable {
>>>>>>> 92989467
  @available(
    *, deprecated, message: "Use 'TestStore.send' and 'TestStore.receive' directly, instead."
  )
  public func assert(
    _ steps: Step...,
    file: StaticString = #file,
    line: UInt = #line
  ) {
    assert(steps, file: file, line: line)
  }

  @available(
    *, deprecated, message: "Use 'TestStore.send' and 'TestStore.receive' directly, instead."
  )
  public func assert(
    _ steps: [Step],
    file: StaticString = #file,
    line: UInt = #line
  ) {

    func assert(step: Step) {
      switch step.type {
      case let .send(action, update):
        self.send(action, update, file: step.file, line: step.line)

      case let .receive(expectedAction, update):
        self.receive(expectedAction, update, file: step.file, line: step.line)

      case let .environment(work):
        if !self.reducer.receivedActions.isEmpty {
          var actions = ""
          customDump(self.reducer.receivedActions.map(\.action), to: &actions)
          XCTFail(
            """
            Must handle \(self.reducer.receivedActions.count) received \
            action\(self.reducer.receivedActions.count == 1 ? "" : "s") before performing this \
            work: …

            Unhandled actions: \(actions)
            """,
            file: step.file, line: step.line
          )
        }
        do {
          try work(&self.environment)
        } catch {
          XCTFail("Threw error: \(error)", file: step.file, line: step.line)
        }

      case let .do(work):
        if !self.reducer.receivedActions.isEmpty {
          var actions = ""
          customDump(self.reducer.receivedActions.map(\.action), to: &actions)
          XCTFail(
            """
            Must handle \(self.reducer.receivedActions.count) received \
            action\(self.reducer.receivedActions.count == 1 ? "" : "s") before performing this \
            work: …

            Unhandled actions: \(actions)
            """,
            file: step.file, line: step.line
          )
<<<<<<< HEAD
        }
        do {
          try work()
        } catch {
          XCTFail("Threw error: \(error)", file: step.file, line: step.line)
        }
=======
        }
        do {
          try work()
        } catch {
          XCTFail("Threw error: \(error)", file: step.file, line: step.line)
        }
>>>>>>> 92989467

      case let .sequence(subSteps):
        subSteps.forEach(assert(step:))
      }
    }

    steps.forEach(assert(step:))

    self.completed()
  }

  public struct Step {
    fileprivate let type: StepType
    fileprivate let file: StaticString
    fileprivate let line: UInt

    private init(
      _ type: StepType,
      file: StaticString = #file,
      line: UInt = #line
    ) {
      self.type = type
      self.file = file
      self.line = line
    }

    @available(*, deprecated, message: "Call 'TestStore.send' directly, instead.")
    public static func send(
      _ action: ScopedAction,
      file: StaticString = #file,
      line: UInt = #line,
      _ update: ((inout ScopedState) throws -> Void)? = nil
    ) -> Step {
      Step(.send(action, update), file: file, line: line)
    }

    @available(*, deprecated, message: "Call 'TestStore.receive' directly, instead.")
    public static func receive(
<<<<<<< HEAD
      _ action: Reducer.Action,
=======
      _ action: Action,
>>>>>>> 92989467
      file: StaticString = #file,
      line: UInt = #line,
      _ update: ((inout ScopedState) throws -> Void)? = nil
    ) -> Step {
      Step(.receive(action, update), file: file, line: line)
    }

    @available(*, deprecated, message: "Mutate 'TestStore.environment' directly, instead.")
    public static func environment(
      file: StaticString = #file,
      line: UInt = #line,
<<<<<<< HEAD
      _ update: @escaping (inout Context) throws -> Void
=======
      _ update: @escaping (inout Environment) throws -> Void
>>>>>>> 92989467
    ) -> Step {
      Step(.environment(update), file: file, line: line)
    }

    @available(*, deprecated, message: "Perform this work directly in your test, instead.")
    public static func `do`(
      file: StaticString = #file,
      line: UInt = #line,
      _ work: @escaping () throws -> Void
    ) -> Step {
      Step(.do(work), file: file, line: line)
    }

    @available(*, deprecated, message: "Perform this work directly in your test, instead.")
    public static func sequence(
      _ steps: [Step],
      file: StaticString = #file,
      line: UInt = #line
    ) -> Step {
      Step(.sequence(steps), file: file, line: line)
    }

    @available(*, deprecated, message: "Perform this work directly in your test, instead.")
    public static func sequence(
      _ steps: Step...,
      file: StaticString = #file,
      line: UInt = #line
    ) -> Step {
      Step(.sequence(steps), file: file, line: line)
    }

    fileprivate indirect enum StepType {
      case send(ScopedAction, ((inout ScopedState) throws -> Void)?)
<<<<<<< HEAD
      case receive(Reducer.Action, ((inout ScopedState) throws -> Void)?)
      case environment((inout Context) throws -> Void)
=======
      case receive(Action, ((inout ScopedState) throws -> Void)?)
      case environment((inout Environment) throws -> Void)
>>>>>>> 92989467
      case `do`(() throws -> Void)
      case sequence([Step])
    }
  }
}

// MARK: - Deprecated after 0.27.1:

extension AlertState.Button {
  @available(
    *, deprecated, message: "Cancel buttons must be given an explicit label as their first argument"
  )
  public static func cancel(action: AlertState.ButtonAction? = nil) -> Self {
    .init(action: action, label: TextState("Cancel"), role: .cancel)
  }
}

@available(iOS 13, *)
@available(macOS 12, *)
@available(tvOS 13, *)
@available(watchOS 6, *)
@available(*, deprecated, renamed: "ConfirmationDialogState")
public typealias ActionSheetState = ConfirmationDialogState

extension View {
  @available(iOS 13, *)
  @available(macOS 12, *)
  @available(tvOS 13, *)
  @available(watchOS 6, *)
  @available(*, deprecated, renamed: "confirmationDialog")
  public func actionSheet<Action>(
    _ store: Store<ConfirmationDialogState<Action>?, Action>,
    dismiss: Action
  ) -> some View {
    self.confirmationDialog(store, dismiss: dismiss)
  }
}

extension Store {
  @available(
    *, deprecated,
    message:
      """
      If you use this method, please open a discussion on GitHub and let us know how: \
      https://github.com/pointfreeco/swift-composable-architecture/discussions/new
      """
  )
  public func publisherScope<P: Publisher, ChildState, ChildAction>(
    state toChildState: @escaping (AnyPublisher<State, Never>) -> P,
    action fromChildAction: @escaping (ChildAction) -> Action
  ) -> AnyPublisher<Store<ChildState, ChildAction>, Never>
  where P.Output == ChildState, P.Failure == Never {

    func extractChildState(_ state: State) -> ChildState? {
      var childState: ChildState?
      _ = toChildState(Just(state).eraseToAnyPublisher())
        .sink { childState = $0 }
      return childState
    }

    return toChildState(self.state.eraseToAnyPublisher())
      .map { childState in
        let childStore = Store<ChildState, ChildAction>(
          initialState: childState,
          reducer: .init { childState, childAction, _ in
            let task = self.send(fromChildAction(childAction))
            childState = extractChildState(self.state.value) ?? childState
            if let task = task {
              return .fireAndForget { await task.cancellableValue }
            } else {
              return .none
            }
          },
          environment: ()
        )

        childStore.parentCancellable = self.state
          .sink { [weak childStore] state in
            guard let childStore = childStore else { return }
            childStore.state.value = extractChildState(state) ?? childStore.state.value
          }
        return childStore
      }
      .eraseToAnyPublisher()
  }

  @available(
    *, deprecated,
    message:
      """
      If you use this method, please open a discussion on GitHub and let us know how: \
      https://github.com/pointfreeco/swift-composable-architecture/discussions/new
      """
  )
  public func publisherScope<P: Publisher, ChildState>(
    state toChildState: @escaping (AnyPublisher<State, Never>) -> P
  ) -> AnyPublisher<Store<ChildState, Action>, Never>
  where P.Output == ChildState, P.Failure == Never {
    self.publisherScope(state: toChildState, action: { $0 })
  }
}

extension ViewStore where ViewAction: BindableAction, ViewAction.State == ViewState {
  @available(
    *, deprecated,
    message:
      """
      Dynamic member lookup is no longer supported for bindable state. Instead of dot-chaining on \
      the view store, e.g. 'viewStore.$value', invoke the 'binding' method on view store with a \
      key path to the value, e.g. 'viewStore.binding(\\.$value)'. For more on this change, see: \
      https://github.com/pointfreeco/swift-composable-architecture/pull/810
      """
  )
  @MainActor
  public subscript<Value: Equatable>(
    dynamicMember keyPath: WritableKeyPath<ViewState, BindableState<Value>>
  ) -> Binding<Value> {
    self.binding(
      get: { $0[keyPath: keyPath].wrappedValue },
      send: { .binding(.set(keyPath, $0)) }
    )
  }
}

// MARK: - Deprecated after 0.25.0:

extension BindingAction {
  @available(
    *, deprecated,
    message:
      """
      For improved safety, bindable properties must now be wrapped explicitly in 'BindableState', \
      and accessed via key paths to that 'BindableState', like '\\.$value'
      """
  )
  public static func set<Value: Equatable>(
    _ keyPath: WritableKeyPath<Root, Value>,
    _ value: Value
  ) -> Self {
    .init(
      keyPath: keyPath,
      set: { $0[keyPath: keyPath] = value },
      value: value,
      valueIsEqualTo: { $0 as? Value == value }
    )
  }

  @available(
    *, deprecated,
    message:
      """
      For improved safety, bindable properties must now be wrapped explicitly in 'BindableState', \
      and accessed via key paths to that 'BindableState', like '\\.$value'
      """
  )
  public static func ~= <Value>(
    keyPath: WritableKeyPath<Root, Value>,
    bindingAction: Self
  ) -> Bool {
    keyPath == bindingAction.keyPath
  }
}

extension AnyReducer {
  @available(
    *, deprecated,
    message:
      """
      'Reducer.binding()' no longer takes an explicit extract function and instead the reducer's \
      'Action' type must conform to 'BindableAction'
      """
  )
  public func binding(action toBindingAction: @escaping (Action) -> BindingAction<State>?) -> Self {
    Self { state, action, environment in
      toBindingAction(action)?.set(&state)
      return self.run(&state, action, environment)
    }
  }
}

extension ViewStore {
  @available(
    *, deprecated,
    message:
      """
      For improved safety, bindable properties must now be wrapped explicitly in 'BindableState'. \
      Bindings are now derived via 'ViewStore.binding' with a key path to that 'BindableState' \
      (for example, 'viewStore.binding(\\.$value)'). For dynamic member lookup to be available, \
      the view store's 'Action' type must also conform to 'BindableAction'.
      """
  )
  @MainActor
  public func binding<Value: Equatable>(
    keyPath: WritableKeyPath<ViewState, Value>,
    send action: @escaping (BindingAction<ViewState>) -> ViewAction
  ) -> Binding<Value> {
    self.binding(
      get: { $0[keyPath: keyPath] },
      send: { action(.set(keyPath, $0)) }
    )
  }
}

// MARK: - Deprecated after 0.23.0:

extension AlertState.Button {
  @available(*, deprecated, renamed: "cancel(_:action:)")
  public static func cancel(
    _ label: TextState,
    send action: Action?
  ) -> Self {
    .cancel(label, action: action.map(AlertState.ButtonAction.send))
  }

  @available(*, deprecated, renamed: "cancel(action:)")
  public static func cancel(
    send action: Action?
  ) -> Self {
    .cancel(action: action.map(AlertState.ButtonAction.send))
  }

  @available(*, deprecated, renamed: "default(_:action:)")
  public static func `default`(
    _ label: TextState,
    send action: Action?
  ) -> Self {
    .default(label, action: action.map(AlertState.ButtonAction.send))
  }

  @available(*, deprecated, renamed: "destructive(_:action:)")
  public static func destructive(
    _ label: TextState,
    send action: Action?
  ) -> Self {
    .destructive(label, action: action.map(AlertState.ButtonAction.send))
  }
}

// MARK: - Deprecated after 0.20.0:

extension AnyReducer {
  @available(*, deprecated, message: "Use the 'IdentifiedArray'-based version, instead.")
  public func forEach<ParentState, ParentAction, ParentEnvironment>(
    state toElementsState: WritableKeyPath<ParentState, [State]>,
    action toElementAction: CasePath<ParentAction, (Int, Action)>,
    environment toElementEnvironment: @escaping (ParentEnvironment) -> Environment,
    breakpointOnNil: Bool = true,
    file: StaticString = #file,
    fileID: StaticString = #fileID,
    line: UInt = #line
  ) -> AnyReducer<ParentState, ParentAction, ParentEnvironment> {
    .init { parentState, parentAction, parentEnvironment in
      guard let (index, action) = toElementAction.extract(from: parentAction) else {
        return .none
      }
      if index >= parentState[keyPath: toElementsState].endIndex {
        runtimeWarn(
          """
          A "forEach" reducer at "\(fileID):\(line)" received an action when state contained no \
          element at that index. …

            Action:
              \(debugCaseOutput(action))
            Index:
              \(index)

          This is generally considered an application logic error, and can happen for a few \
          reasons:

          • This "forEach" reducer was combined with or run from another reducer that removed \
          the element at this index when it handled this action. To fix this make sure that this \
          "forEach" reducer is run before any other reducers that can move or remove elements \
          from state. This ensures that "forEach" reducers can handle their actions for the \
          element at the intended index.

          • An in-flight effect emitted this action while state contained no element at this \
          index. While it may be perfectly reasonable to ignore this action, you may want to \
          cancel the associated effect when moving or removing an element. If your "forEach" \
          reducer returns any long-living effects, you should use the identifier-based "forEach" \
          instead.

          • This action was sent to the store while its state contained no element at this index \
          To fix this make sure that actions for this reducer can only be sent to a view store \
          when its state contains an element at this index. In SwiftUI applications, use \
          "ForEachStore".
          """,
          file: file,
          line: line
        )
        return .none
      }
      return self.run(
        &parentState[keyPath: toElementsState][index],
        action,
        toElementEnvironment(parentEnvironment)
      )
      .map { toElementAction.embed((index, $0)) }
    }
  }
}

extension ForEachStore {
  @available(*, deprecated, message: "Use the 'IdentifiedArray'-based version, instead.")
  public init<EachContent>(
    _ store: Store<Data, (Data.Index, EachAction)>,
    id: KeyPath<EachState, ID>,
    @ViewBuilder content: @escaping (Store<EachState, EachAction>) -> EachContent
  )
  where
    Data == [EachState],
    Content == WithViewStore<
      [ID], (Data.Index, EachAction), ForEach<[(offset: Int, element: ID)], ID, EachContent>
    >
  {
    let data = store.state.value
    self.data = data
    self.content = WithViewStore(store.scope(state: { $0.map { $0[keyPath: id] } })) { viewStore in
      ForEach(Array(viewStore.state.enumerated()), id: \.element) { index, _ in
        content(
          store.scope(
            state: { index < $0.endIndex ? $0[index] : data[index] },
            action: { (index, $0) }
          )
        )
      }
    }
  }

  @available(*, deprecated, message: "Use the 'IdentifiedArray'-based version, instead.")
  public init<EachContent>(
    _ store: Store<Data, (Data.Index, EachAction)>,
    @ViewBuilder content: @escaping (Store<EachState, EachAction>) -> EachContent
  )
  where
    Data == [EachState],
    Content == WithViewStore<
      [ID], (Data.Index, EachAction), ForEach<[(offset: Int, element: ID)], ID, EachContent>
    >,
    EachState: Identifiable,
    EachState.ID == ID
  {
    self.init(store, id: \.id, content: content)
  }
}<|MERGE_RESOLUTION|>--- conflicted
+++ resolved
@@ -3,14 +3,6 @@
 import SwiftUI
 import XCTestDynamicOverlay
 
-<<<<<<< HEAD
-// MARK: - Deprecated after 0.41.0:
-
-extension ReducerProtocol {
-  @available(*, deprecated, renamed: "_printChanges")
-  public func debug() -> _PrintChangesReducer<Self, _CustomDumpPrinter> {
-    _PrintChangesReducer(base: self, printer: .customDump)
-=======
 // MARK: - Deprecated after 0.42.0:
 
 /// This API has been deprecated in favor of ``ReducerProtocol``.
@@ -43,7 +35,6 @@
   @available(*, deprecated, renamed: "_printChanges")
   public func debug() -> _PrintChangesReducer<Self> {
     self._printChanges()
->>>>>>> 92989467
   }
 }
 
@@ -686,11 +677,7 @@
 
 // MARK: - Deprecated after 0.29.0:
 
-<<<<<<< HEAD
-extension TestStore where ScopedState: Equatable, Reducer.Action: Equatable {
-=======
 extension TestStore where ScopedState: Equatable, Action: Equatable {
->>>>>>> 92989467
   @available(
     *, deprecated, message: "Use 'TestStore.send' and 'TestStore.receive' directly, instead."
   )
@@ -754,21 +741,12 @@
             """,
             file: step.file, line: step.line
           )
-<<<<<<< HEAD
         }
         do {
           try work()
         } catch {
           XCTFail("Threw error: \(error)", file: step.file, line: step.line)
         }
-=======
-        }
-        do {
-          try work()
-        } catch {
-          XCTFail("Threw error: \(error)", file: step.file, line: step.line)
-        }
->>>>>>> 92989467
 
       case let .sequence(subSteps):
         subSteps.forEach(assert(step:))
@@ -807,11 +785,7 @@
 
     @available(*, deprecated, message: "Call 'TestStore.receive' directly, instead.")
     public static func receive(
-<<<<<<< HEAD
-      _ action: Reducer.Action,
-=======
       _ action: Action,
->>>>>>> 92989467
       file: StaticString = #file,
       line: UInt = #line,
       _ update: ((inout ScopedState) throws -> Void)? = nil
@@ -823,11 +797,7 @@
     public static func environment(
       file: StaticString = #file,
       line: UInt = #line,
-<<<<<<< HEAD
-      _ update: @escaping (inout Context) throws -> Void
-=======
       _ update: @escaping (inout Environment) throws -> Void
->>>>>>> 92989467
     ) -> Step {
       Step(.environment(update), file: file, line: line)
     }
@@ -861,13 +831,8 @@
 
     fileprivate indirect enum StepType {
       case send(ScopedAction, ((inout ScopedState) throws -> Void)?)
-<<<<<<< HEAD
-      case receive(Reducer.Action, ((inout ScopedState) throws -> Void)?)
-      case environment((inout Context) throws -> Void)
-=======
       case receive(Action, ((inout ScopedState) throws -> Void)?)
       case environment((inout Environment) throws -> Void)
->>>>>>> 92989467
       case `do`(() throws -> Void)
       case sequence([Step])
     }
