import Dispatch

func mainActorASAP(execute block: @escaping @MainActor @Sendable () -> Void) {
  if DispatchQueue.getSpecific(key: key) == value {
    MainActor._assumeIsolated {
      block()
    }
  } else {
    DispatchQueue.main.async {
      block()
    }
  }
}

func mainActorNow(execute block: @escaping @MainActor @Sendable () -> Void) {
  if DispatchQueue.getSpecific(key: key) == value {
    assumeMainActorIsolated {
      block()
    }
  } else {
    DispatchQueue.main.sync {
      block()
    }
  }
}

private let key: DispatchSpecificKey<UInt8> = {
  let key = DispatchSpecificKey<UInt8>()
  DispatchQueue.main.setSpecific(key: key, value: value)
  return key
}()
<<<<<<< HEAD
private let value: UInt8 = 0

// NB: Currently we can't use 'MainActor.assumeIsolated' on CI, but we can approximate this in
//     the meantime.
#if swift(<5.10)
  @MainActor(unsafe)
#else
  @preconcurrency @MainActor
#endif
private func assumeMainActorIsolated(_ block: @escaping @MainActor @Sendable () -> Void) {
  block()
}
=======
private let value: UInt8 = 0
>>>>>>> b5c2a3d7
<|MERGE_RESOLUTION|>--- conflicted
+++ resolved
@@ -14,7 +14,7 @@
 
 func mainActorNow(execute block: @escaping @MainActor @Sendable () -> Void) {
   if DispatchQueue.getSpecific(key: key) == value {
-    assumeMainActorIsolated {
+    MainActor._assumeIsolated {
       block()
     }
   } else {
@@ -29,19 +29,4 @@
   DispatchQueue.main.setSpecific(key: key, value: value)
   return key
 }()
-<<<<<<< HEAD
-private let value: UInt8 = 0
-
-// NB: Currently we can't use 'MainActor.assumeIsolated' on CI, but we can approximate this in
-//     the meantime.
-#if swift(<5.10)
-  @MainActor(unsafe)
-#else
-  @preconcurrency @MainActor
-#endif
-private func assumeMainActorIsolated(_ block: @escaping @MainActor @Sendable () -> Void) {
-  block()
-}
-=======
-private let value: UInt8 = 0
->>>>>>> b5c2a3d7
+private let value: UInt8 = 0