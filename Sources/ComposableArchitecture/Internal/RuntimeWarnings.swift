#if DEBUG
  import os
  import XCTestDynamicOverlay

  // NB: Xcode runtime warnings offer a much better experience than traditional assertions and
  //     breakpoints, but Apple provides no means of creating custom runtime warnings ourselves.
  //     To work around this, we hook into SwiftUI's runtime issue delivery mechanism, instead.
  //
  // Feedback filed: https://gist.github.com/stephencelis/a8d06383ed6ccde3e5ef5d1b3ad52bbc
  private let rw = (
    dso: { () -> UnsafeMutableRawPointer in
      let count = _dyld_image_count()
      for i in 0..<count {
        if let name = _dyld_get_image_name(i) {
          let swiftString = String(cString: name)
          if swiftString.hasSuffix("/SwiftUI") {
            if let header = _dyld_get_image_header(i) {
              return UnsafeMutableRawPointer(mutating: UnsafeRawPointer(header))
            }
          }
        }
      }
      return UnsafeMutableRawPointer(mutating: #dsohandle)
    }(),
    log: OSLog(subsystem: "com.apple.runtime-issues", category: "ComposableArchitecture")
  )
#endif

@_transparent
@inline(__always)
func runtimeWarning(
  _ message: @autoclosure () -> StaticString,
  _ args: @autoclosure () -> [CVarArg] = [],
  file: StaticString? = nil,
  line: UInt? = nil
) {
  #if DEBUG
<<<<<<< HEAD
    let message = message()
    if !_XCTIsTesting {
      unsafeBitCast(
        os_log as (OSLogType, UnsafeRawPointer, OSLog, StaticString, CVarArg...) -> Void,
        to: ((OSLogType, UnsafeRawPointer, OSLog, StaticString, [CVarArg]) -> Void).self
      )(.fault, rw.dso, rw.log, message, args())
    }
    if let file = file, let line = line {
      XCTFail(String(format: "\(message)", arguments: args()), file: file, line: line)
    } else {
      XCTFail(String(format: "\(message)", arguments: args()))
=======
    if _XCTIsTesting {
      XCTFail(String(format: "\(message())", arguments: args()))
    } else {
      unsafeBitCast(
        os_log as (OSLogType, UnsafeRawPointer, OSLog, StaticString, CVarArg...) -> Void,
        to: ((OSLogType, UnsafeRawPointer, OSLog, StaticString, [CVarArg]) -> Void).self
      )(.fault, rw.dso, rw.log, message(), args())
>>>>>>> 43e891d6
    }
  #endif
}<|MERGE_RESOLUTION|>--- conflicted
+++ resolved
@@ -35,27 +35,18 @@
   line: UInt? = nil
 ) {
   #if DEBUG
-<<<<<<< HEAD
     let message = message()
-    if !_XCTIsTesting {
+    if _XCTIsTesting {
+      if let file = file, let line = line {
+        XCTFail(String(format: "\(message)", arguments: args()), file: file, line: line)
+      } else {
+        XCTFail(String(format: "\(message)", arguments: args()))
+      }
+    } else {
       unsafeBitCast(
         os_log as (OSLogType, UnsafeRawPointer, OSLog, StaticString, CVarArg...) -> Void,
         to: ((OSLogType, UnsafeRawPointer, OSLog, StaticString, [CVarArg]) -> Void).self
       )(.fault, rw.dso, rw.log, message, args())
     }
-    if let file = file, let line = line {
-      XCTFail(String(format: "\(message)", arguments: args()), file: file, line: line)
-    } else {
-      XCTFail(String(format: "\(message)", arguments: args()))
-=======
-    if _XCTIsTesting {
-      XCTFail(String(format: "\(message())", arguments: args()))
-    } else {
-      unsafeBitCast(
-        os_log as (OSLogType, UnsafeRawPointer, OSLog, StaticString, CVarArg...) -> Void,
-        to: ((OSLogType, UnsafeRawPointer, OSLog, StaticString, [CVarArg]) -> Void).self
-      )(.fault, rw.dso, rw.log, message(), args())
->>>>>>> 43e891d6
-    }
   #endif
 }