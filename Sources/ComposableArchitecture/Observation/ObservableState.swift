--- conflicted
+++ resolved
@@ -1,28 +1,3 @@
-<<<<<<< HEAD
-import Foundation
-
-/// A type that emits notifications to observers when underlying data changes.
-///
-/// Conforming to this protocol signals to other APIs that the value type supports observation.
-/// However, applying the ``ObservableState`` protocol by itself to a type doesn’t add observation
-/// functionality to the type. Instead, always use the ``ObservableState()`` macro when adding
-/// observation support to a type.
-public protocol ObservableState: Perceptible {
-  var _$id: ObservableStateID { get }
-  mutating func _$willModify()
-}
-
-/// A unique identifier for a observed value.
-public struct ObservableStateID: Equatable, Hashable, Sendable {
-  @usableFromInline
-  var location: UUID {
-    get { self.storage.location }
-    set {
-      if isKnownUniquelyReferenced(&self.storage) {
-        self.storage.location = newValue
-      } else {
-        self.storage = Storage(location: newValue, tag: self.tag)
-=======
 #if canImport(Perception)
   import Foundation
 
@@ -48,7 +23,6 @@
         } else {
           self.storage = Storage(location: newValue, tag: self.tag)
         }
->>>>>>> 47c9c3fa
       }
     }
 
