--- conflicted
+++ resolved
@@ -131,11 +131,7 @@
   var _isInvalidated = { false }
   private var isSending = false
   var parentCancellable: AnyCancellable?
-<<<<<<< HEAD
   private let reducer: any Reducer<State, Action>
-=======
-  private let reducer: any ReducerProtocol<State, Action>
->>>>>>> 8b98ba40
   @_spi(Internals) public var state: CurrentValueSubject<State, Never>
   #if DEBUG
     private let mainThreadChecksEnabled: Bool
@@ -178,11 +174,7 @@
   ///
   /// ```swift
   /// // Application state made from child states.
-<<<<<<< HEAD
   /// struct AppFeature: Reducer {
-=======
-  /// struct AppFeature: ReducerProtocol {
->>>>>>> 8b98ba40
   ///   struct State {
   ///     var login: Login.State
   ///     // ...
@@ -219,11 +211,7 @@
   /// first:
   ///
   /// ```swift
-<<<<<<< HEAD
   /// struct Login: Reducer {
-=======
-  /// struct Login: ReducerProtocol {
->>>>>>> 8b98ba40
   ///   struct State: Equatable {
   ///     var email = ""
   ///     var password = ""
@@ -351,13 +339,7 @@
     self.scope(
       state: toChildState,
       action: fromChildAction,
-<<<<<<< HEAD
       removeDuplicates: { $0.sharesStorage(with: $1) }
-=======
-      removeDuplicates: {
-        $0.sharesStorage(with: $1)
-      }
->>>>>>> 8b98ba40
     )
   }
 
@@ -650,7 +632,6 @@
 /// ```swift
 /// let store: StoreOf<Feature>
 /// ```
-<<<<<<< HEAD
 public typealias StoreOf<R: Reducer> = Store<R.State, R.Action>
 
 extension Reducer {
@@ -666,46 +647,9 @@
       action: fromChildAction,
       removeDuplicates: isDuplicate
     )
-=======
-public typealias StoreOf<R: ReducerProtocol> = Store<R.State, R.Action>
-
-extension ReducerProtocol {
-  fileprivate func rescope<ChildState, ChildAction>(
-    _ store: Store<State, Action>,
-    state toChildState: @escaping (State) -> ChildState,
-    action fromChildAction: @escaping (ChildState, ChildAction) -> Action?,
-    removeDuplicates isDuplicate: ((ChildState, ChildState) -> Bool)?
-  ) -> Store<ChildState, ChildAction> {
-    (self as? any AnyScopedReducer ?? ScopedReducer(rootStore: store)).rescope(
-      store,
-      state: toChildState,
-      action: fromChildAction,
-      removeDuplicates: isDuplicate
-    )
   }
 }
 
-private final class ScopedReducer<
-  RootState, RootAction, ScopedState, ScopedAction
->: ReducerProtocol {
-  let rootStore: Store<RootState, RootAction>
-  let toScopedState: (RootState) -> ScopedState
-  private let parentStores: [Any]
-  let fromScopedAction: (ScopedState, ScopedAction) -> RootAction?
-  private(set) var isSending = false
-
-  @inlinable
-  init(rootStore: Store<RootState, RootAction>)
-  where RootState == ScopedState, RootAction == ScopedAction {
-    self.rootStore = rootStore
-    self.toScopedState = { $0 }
-    self.parentStores = []
-    self.fromScopedAction = { $1 }
->>>>>>> 8b98ba40
-  }
-}
-
-<<<<<<< HEAD
 private final class ScopedReducer<
   RootState, RootAction, ScopedState, ScopedAction
 >: Reducer {
@@ -741,30 +685,10 @@
   func reduce(
     into state: inout ScopedState, action: ScopedAction
   ) -> Effect<ScopedAction> {
-=======
-  @inlinable
-  init(
-    rootStore: Store<RootState, RootAction>,
-    state toScopedState: @escaping (RootState) -> ScopedState,
-    action fromScopedAction: @escaping (ScopedState, ScopedAction) -> RootAction?,
-    parentStores: [Any]
-  ) {
-    self.rootStore = rootStore
-    self.toScopedState = toScopedState
-    self.fromScopedAction = fromScopedAction
-    self.parentStores = parentStores
-  }
-
-  @inlinable
-  func reduce(
-    into state: inout ScopedState, action: ScopedAction
-  ) -> EffectTask<ScopedAction> {
->>>>>>> 8b98ba40
     self.isSending = true
     defer {
       state = self.toScopedState(self.rootStore.state.value)
       self.isSending = false
-<<<<<<< HEAD
     }
     if let action = self.fromScopedAction(state, action), let task = self.rootStore.send(action) {
       return .run { _ in await task.cancellableValue }
@@ -783,26 +707,6 @@
   ) -> Store<RescopedState, RescopedAction>
 }
 
-=======
-    }
-    if let action = self.fromScopedAction(state, action), let task = self.rootStore.send(action) {
-      return .run { _ in await task.cancellableValue }
-    } else {
-      return .none
-    }
-  }
-}
-
-protocol AnyScopedReducer {
-  func rescope<ScopedState, ScopedAction, RescopedState, RescopedAction>(
-    _ store: Store<ScopedState, ScopedAction>,
-    state toRescopedState: @escaping (ScopedState) -> RescopedState,
-    action fromRescopedAction: @escaping (RescopedState, RescopedAction) -> ScopedAction?,
-    removeDuplicates isDuplicate: ((RescopedState, RescopedState) -> Bool)?
-  ) -> Store<RescopedState, RescopedAction>
-}
-
->>>>>>> 8b98ba40
 extension ScopedReducer: AnyScopedReducer {
   @inlinable
   func rescope<ScopedState, ScopedAction, RescopedState, RescopedAction>(
@@ -826,17 +730,11 @@
     childStore.parentCancellable = store.state
       .dropFirst()
       .sink { [weak childStore] newValue in
-<<<<<<< HEAD
-        guard let childStore = childStore, !reducer.isSending else { return }
-        let newValue = toRescopedState(newValue)
-        guard isDuplicate.map({ !$0(childStore.state.value, newValue) }) ?? true else { return }
-=======
         guard !reducer.isSending, let childStore = childStore else { return }
         let newValue = toRescopedState(newValue)
         guard isDuplicate.map({ !$0(childStore.state.value, newValue) }) ?? true else {
           return
         }
->>>>>>> 8b98ba40
         childStore.state.value = newValue
       }
     return childStore
