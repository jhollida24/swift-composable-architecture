import Combine
import Foundation
import SwiftUI

/// A store represents the runtime that powers the application. It is the object that you will pass
/// around to views that need to interact with the application.
///
/// You will typically construct a single one of these at the root of your application:
///
/// ```swift
/// @main
/// struct MyApp: App {
///   var body: some Scene {
///     WindowGroup {
///       RootView(
///         store: Store(initialState: AppFeature.State()) {
///           AppFeature()
///         }
///       )
///     }
///   }
/// }
/// ```
///
/// …and then use the ``scope(state:action:)-90255`` method to derive more focused stores that can be
/// passed to subviews.
///
/// ### Scoping
///
/// The most important operation defined on ``Store`` is the ``scope(state:action:)-90255`` method,
/// which allows you to transform a store into one that deals with child state and actions. This is
/// necessary for passing stores to subviews that only care about a small portion of the entire
/// application's domain.
///
/// For example, if an application has a tab view at its root with tabs for activity, search, and
/// profile, then we can model the domain like this:
///
/// ```swift
/// @Reducer
/// struct AppFeature {
///   struct State {
///     var activity: Activity.State
///     var profile: Profile.State
///     var search: Search.State
///   }
///
///   enum Action {
///     case activity(Activity.Action)
///     case profile(Profile.Action)
///     case search(Search.Action)
///   }
///
///   // ...
/// }
/// ```
///
/// We can construct a view for each of these domains by applying ``scope(state:action:)-90255`` to
/// a store that holds onto the full app domain in order to transform it into a store for each
/// subdomain:
///
/// ```swift
/// struct AppView: View {
///   let store: StoreOf<AppFeature>
///
///   var body: some View {
///     TabView {
///       ActivityView(
///         store: store.scope(state: \.activity, action: \.activity)
///       )
///       .tabItem { Text("Activity") }
///
///       SearchView(
///         store: store.scope(state: \.search, action: \.search)
///       )
///       .tabItem { Text("Search") }
///
///       ProfileView(
///         store: store.scope(state: \.profile, action: \.profile)
///       )
///       .tabItem { Text("Profile") }
///     }
///   }
/// }
/// ```
///
/// ### Thread safety
///
/// The `Store` class is not thread-safe, and so all interactions with an instance of ``Store``
/// (including all of its scopes and derived ``ViewStore``s) must be done on the same thread the
/// store was created on. Further, if the store is powering a SwiftUI or UIKit view, as is
/// customary, then all interactions must be done on the _main_ thread.
///
/// The reason stores are not thread-safe is due to the fact that when an action is sent to a store,
/// a reducer is run on the current state, and this process cannot be done from multiple threads.
/// It is possible to make this process thread-safe by introducing locks or queues, but this
/// introduces new complications:
///
///   * If done simply with `DispatchQueue.main.async` you will incur a thread hop even when you are
///     already on the main thread. This can lead to unexpected behavior in UIKit and SwiftUI, where
///     sometimes you are required to do work synchronously, such as in animation blocks.
///
///   * It is possible to create a scheduler that performs its work immediately when on the main
///     thread and otherwise uses `DispatchQueue.main.async` (_e.g._, see Combine Schedulers'
///     [UIScheduler][uischeduler]).
///
/// This introduces a lot more complexity, and should probably not be adopted without having a very
/// good reason.
///
/// This is why we require all actions be sent from the same thread. This requirement is in the same
/// spirit of how `URLSession` and other Apple APIs are designed. Those APIs tend to deliver their
/// outputs on whatever thread is most convenient for them, and then it is your responsibility to
/// dispatch back to the main queue if that's what you need. The Composable Architecture makes you
/// responsible for making sure to send actions on the main thread. If you are using an effect that
/// may deliver its output on a non-main thread, you must explicitly perform `.receive(on:)` in
/// order to force it back on the main thread.
///
/// This approach makes the fewest number of assumptions about how effects are created and
/// transformed, and prevents unnecessary thread hops and re-dispatching. It also provides some
/// testing benefits. If your effects are not responsible for their own scheduling, then in tests
/// all of the effects would run synchronously and immediately. You would not be able to test how
/// multiple in-flight effects interleave with each other and affect the state of your application.
/// However, by leaving scheduling out of the ``Store`` we get to test these aspects of our effects
/// if we so desire, or we can ignore if we prefer. We have that flexibility.
///
/// [uischeduler]: https://github.com/pointfreeco/combine-schedulers/blob/main/Sources/CombineSchedulers/UIScheduler.swift
///
/// #### Thread safety checks
///
/// The store performs some basic thread safety checks in order to help catch mistakes. Stores
/// constructed via the initializer ``init(initialState:reducer:withDependencies:)`` are assumed
/// to run only on the main thread, and so a check is executed immediately to make sure that is the
/// case. Further, all actions sent to the store and all scopes (see ``scope(state:action:)-90255``)
/// of the store are also checked to make sure that work is performed on the main thread.
@dynamicMemberLookup
public final class Store<State, Action> {
  private var bufferedActions: [Action] = []
  var canCacheChildren = true
  fileprivate var children: [ScopeID<State, Action>: AnyObject] = [:]
  @_spi(Internals) public var effectCancellables: [UUID: AnyCancellable] = [:]
  var _isInvalidated = { false }
  private var isSending = false
  var parentCancellable: AnyCancellable?
  private let reducer: any Reducer<State, Action>
  @_spi(Internals) public var stateSubject: CurrentValueSubject<State, Never>!
  #if DEBUG
    private let mainThreadChecksEnabled: Bool
  #endif
  let _$observationRegistrar = PerceptionRegistrar()

  /// Initializes a store from an initial state and a reducer.
  ///
  /// - Parameters:
  ///   - initialState: The state to start the application in.
  ///   - reducer: The reducer that powers the business logic of the application.
  ///   - prepareDependencies: A closure that can be used to override dependencies that will be accessed
  ///     by the reducer.
  public convenience init<R: Reducer>(
    initialState: @autoclosure () -> R.State,
    @ReducerBuilder<State, Action> reducer: () -> R,
    withDependencies prepareDependencies: ((inout DependencyValues) -> Void)? = nil
  ) where R.State == State, R.Action == Action {
    defer { Logger.shared.log("\(storeTypeName(of: self)).init") }
    if let prepareDependencies = prepareDependencies {
      let (initialState, reducer) = withDependencies(prepareDependencies) {
        (initialState(), reducer())
      }
      self.init(
        initialState: initialState,
        reducer: reducer.transformDependency(\.self, transform: prepareDependencies),
        mainThreadChecksEnabled: true
      )
    } else {
      self.init(
        initialState: initialState(),
        reducer: reducer(),
        mainThreadChecksEnabled: true
      )
    }
  }

  init() {
    self._isInvalidated = { true }
    self.reducer = EmptyReducer()
    #if DEBUG
      self.mainThreadChecksEnabled = true
    #endif
  }

  deinit {
    self.invalidate()
    Logger.shared.log("\(storeTypeName(of: self)).deinit")
  }

  /// Calls the given closure with the current state of the store.
  ///
  /// A lightweight way of accessing store state when no view store is available and state does not
  /// need to be observed, _e.g._ by a SwiftUI view. If a view store is available, prefer
  /// ``ViewStore/state-swift.property``.
  ///
  /// - Parameter body: A closure that takes the current state of the store as its sole argument. If
  ///   the closure has a return value, that value is also used as the return value of the
  ///   `withState` method. The state argument reflects the current state of the store only for the
  ///   duration of the closure's execution, and is not observable over time, _e.g._ by SwiftUI. If
  ///   you want to observe store state in a view, use a ``ViewStore`` instead.
  /// - Returns: The return value, if any, of the `body` closure.
  public func withState<R>(_ body: (_ state: State) -> R) -> R {
    body(self.stateSubject.value)
  }

  /// Sends an action to the store.
  ///
  /// A lightweight way to send actions to the store when no view store is available. If a view
  /// store is available, prefer ``ViewStore/send(_:)``.
  ///
  /// - Parameter action: An action.
  @discardableResult
  public func send(_ action: Action) -> StoreTask {
    .init(rawValue: self.send(action, originatingFrom: nil))
  }

  /// Sends an action to the store with a given animation.
  ///
  /// See ``Store/send(_:)`` for more info.
  ///
  /// - Parameters:
  ///   - action: An action.
  ///   - animation: An animation.
  @discardableResult
  public func send(_ action: Action, animation: Animation?) -> StoreTask {
    send(action, transaction: Transaction(animation: animation))
  }

  /// Sends an action to the store with a given transaction.
  ///
  /// See ``Store/send(_:)`` for more info.
  ///
  /// - Parameters:
  ///   - action: An action.
  ///   - transaction: A transaction.
  @discardableResult
  public func send(_ action: Action, transaction: Transaction) -> StoreTask {
    withTransaction(transaction) {
      .init(rawValue: self.send(action, originatingFrom: nil))
    }
  }

  /// Scopes the store to one that exposes child state and actions.
  ///
  /// This can be useful for deriving new stores to hand to child views in an application. For
  /// example:
  ///
  /// ```swift
  /// @Reducer
  /// struct AppFeature {
  ///   @ObservableState
  ///   struct State {
  ///     var login: Login.State
  ///     // ...
  ///   }
  ///   enum Action {
  ///     case login(Login.Action)
  ///     // ...
  ///   }
  ///   // ...
  /// }
  ///
  /// // A store that runs the entire application.
  /// let store = Store(initialState: AppFeature.State()) {
  ///   AppFeature()
  /// }
  ///
  /// // Construct a login view by scoping the store
  /// // to one that works with only login domain.
  /// LoginView(
  ///   store: store.scope(state: \.login, action: \.login)
  /// )
  /// ```
  ///
  /// Scoping in this fashion allows you to better modularize your application. In this case,
  /// `LoginView` could be extracted to a module that has no access to `AppFeature.State` or
  /// `AppFeature.Action`.
  ///
  /// - Parameters:
  ///   - state: A key path from `State` to `ChildState`.
  ///   - action: A case key path from `Action` to `ChildAction`.
  /// - Returns: A new store with its domain (state and action) transformed.
  public func scope<ChildState, ChildAction>(
    state: KeyPath<State, ChildState>,
    action: CaseKeyPath<Action, ChildAction>
  ) -> Store<ChildState, ChildAction> {
    self.scope(
      state: { $0[keyPath: state] },
      id: self.id(state: state, action: action),
      action: { action($0) },
      isInvalid: nil,
      removeDuplicates: nil
    )
  }

  @available(
    *, deprecated,
    message:
      "Pass 'state' a key path to child state and 'action' a case key path to child action, instead. For more information see the following migration guide:\n\nhttps://pointfreeco.github.io/swift-composable-architecture/main/documentation/composablearchitecture/migratingto1.5#Store-scoping-with-key-paths"
  )
  public func scope<ChildState, ChildAction>(
    state toChildState: @escaping (_ state: State) -> ChildState,
    action fromChildAction: @escaping (_ childAction: ChildAction) -> Action
  ) -> Store<ChildState, ChildAction> {
    self.scope(
      state: toChildState,
      id: nil,
      action: fromChildAction,
      isInvalid: nil,
      removeDuplicates: nil
    )
  }

  @available(
    *, deprecated,
    message:
      "Pass 'state' a key path to child state and 'action' a case key path to child action, instead. For more information see the following migration guide:\n\nhttps://pointfreeco.github.io/swift-composable-architecture/main/documentation/composablearchitecture/migratingto1.5#Store-scoping-with-key-paths"
  )
  public func scope<ChildState, ChildAction>(
    state toChildState: @escaping (_ state: State) -> PresentationState<ChildState>,
    action fromChildAction: @escaping (_ presentationAction: PresentationAction<ChildAction>) ->
      Action
  ) -> Store<PresentationState<ChildState>, PresentationAction<ChildAction>> {
    self.scope(
      state: toChildState,
      id: nil,
      action: fromChildAction,
      isInvalid: nil,
      removeDuplicates: { $0.sharesStorage(with: $1) }
    )
  }

  @_spi(Internals) public func scope<ChildState, ChildAction>(
    state toChildState: @escaping (State) -> ChildState,
    id: ScopeID<State, Action>?,
    action fromChildAction: @escaping (ChildAction) -> Action,
    isInvalid: ((State) -> Bool)?,
    removeDuplicates isDuplicate: ((ChildState, ChildState) -> Bool)?
  ) -> Store<ChildState, ChildAction> {
    self.threadCheck(status: .scope)
    return self.reducer.scope(
      store: self,
      state: toChildState,
      id: id,
      action: fromChildAction,
      isInvalid: isInvalid,
      removeDuplicates: isDuplicate
    )
  }

  fileprivate func invalidate() {
    for id in self.children.keys {
      self.invalidateChild(id: id)
    }
  }

  fileprivate func invalidateChild(id: ScopeID<State, Action>) {
    guard self.children.keys.contains(id) else { return }
    (self.children[id] as? any AnyStore)?.invalidate()
    self.children[id] = nil
  }

  @_spi(Internals)
  public func send(
    _ action: Action,
    originatingFrom originatingAction: Action?
  ) -> Task<Void, Never>? {
    self.threadCheck(status: .send(action, originatingAction: originatingAction))

    self.bufferedActions.append(action)
    guard !self.isSending else { return nil }

    self.isSending = true
    var currentState = self.stateSubject.value
    let tasks = Box<[Task<Void, Never>]>(wrappedValue: [])
    defer {
      withExtendedLifetime(self.bufferedActions) {
        self.bufferedActions.removeAll()
      }
      self.observableState = currentState
      self.isSending = false
      if !self.bufferedActions.isEmpty {
        if let task = self.send(
          self.bufferedActions.removeLast(), originatingFrom: originatingAction
        ) {
          tasks.wrappedValue.append(task)
        }
      }
    }

    var index = self.bufferedActions.startIndex
    while index < self.bufferedActions.endIndex {
      defer { index += 1 }
      let action = self.bufferedActions[index]
      let effect = withoutPerceptionChecking {
        self.reducer.reduce(into: &currentState, action: action)
      }

      switch effect.operation {
      case .none:
        break
      case let .publisher(publisher):
        var didComplete = false
        let boxedTask = Box<Task<Void, Never>?>(wrappedValue: nil)
        let uuid = UUID()
        let effectCancellable = withEscapedDependencies { continuation in
          publisher
            .handleEvents(
              receiveCancel: { [weak self] in
                self?.threadCheck(status: .effectCompletion(action))
                self?.effectCancellables[uuid] = nil
              }
            )
            .sink(
              receiveCompletion: { [weak self] _ in
                self?.threadCheck(status: .effectCompletion(action))
                boxedTask.wrappedValue?.cancel()
                didComplete = true
                self?.effectCancellables[uuid] = nil
              },
              receiveValue: { [weak self] effectAction in
                guard let self = self else { return }
                if let task = continuation.yield({
                  self.send(effectAction, originatingFrom: action)
                }) {
                  tasks.wrappedValue.append(task)
                }
              }
            )
        }

        if !didComplete {
          let task = Task<Void, Never> { @MainActor in
            for await _ in AsyncStream<Void>.never {}
            effectCancellable.cancel()
          }
          boxedTask.wrappedValue = task
          tasks.wrappedValue.append(task)
          self.effectCancellables[uuid] = effectCancellable
        }
      case let .run(priority, operation):
        withEscapedDependencies { continuation in
          tasks.wrappedValue.append(
            Task(priority: priority) { @MainActor in
              #if DEBUG
                let isCompleted = LockIsolated(false)
                defer { isCompleted.setValue(true) }
              #endif
              await operation(
                Send { effectAction in
                  #if DEBUG
                    if isCompleted.value {
                      runtimeWarn(
                        """
                        An action was sent from a completed effect:

                          Action:
                            \(debugCaseOutput(effectAction))

                          Effect returned from:
                            \(debugCaseOutput(action))

                        Avoid sending actions using the 'send' argument from 'Effect.run' after \
                        the effect has completed. This can happen if you escape the 'send' \
                        argument in an unstructured context.

                        To fix this, make sure that your 'run' closure does not return until \
                        you're done calling 'send'.
                        """
                      )
                    }
                  #endif
                  if let task = continuation.yield({
                    self.send(effectAction, originatingFrom: action)
                  }) {
                    tasks.wrappedValue.append(task)
                  }
                }
              )
            }
          )
        }
      }
    }

    guard !tasks.wrappedValue.isEmpty else { return nil }
    return Task { @MainActor in
      await withTaskCancellationHandler {
        var index = tasks.wrappedValue.startIndex
        while index < tasks.wrappedValue.endIndex {
          defer { index += 1 }
          await tasks.wrappedValue[index].value
        }
      } onCancel: {
        var index = tasks.wrappedValue.startIndex
        while index < tasks.wrappedValue.endIndex {
          defer { index += 1 }
          tasks.wrappedValue[index].cancel()
        }
      }
    }
  }

  private enum ThreadCheckStatus {
    case effectCompletion(Action)
    case `init`
    case scope
    case send(Action, originatingAction: Action?)
  }

  @inline(__always)
  private func threadCheck(status: ThreadCheckStatus) {
    #if DEBUG
      guard self.mainThreadChecksEnabled && !Thread.isMainThread
      else { return }

      switch status {
      case let .effectCompletion(action):
        runtimeWarn(
          """
          An effect completed on a non-main thread. …

            Effect returned from:
              \(debugCaseOutput(action))

          Make sure to use ".receive(on:)" on any effects that execute on background threads to \
          receive their output on the main thread.

          The "Store" class is not thread-safe, and so all interactions with an instance of \
          "Store" (including all of its scopes and derived view stores) must be done on the main \
          thread.
          """
        )

      case .`init`:
        runtimeWarn(
          """
          A store initialized on a non-main thread. …

          The "Store" class is not thread-safe, and so all interactions with an instance of \
          "Store" (including all of its scopes and derived view stores) must be done on the main \
          thread.
          """
        )

      case .scope:
        runtimeWarn(
          """
          "Store.scope" was called on a non-main thread. …

          The "Store" class is not thread-safe, and so all interactions with an instance of \
          "Store" (including all of its scopes and derived view stores) must be done on the main \
          thread.
          """
        )

      case let .send(action, originatingAction: nil):
        runtimeWarn(
          """
          "Store.send" was called on a non-main thread with: \(debugCaseOutput(action)) …

          The "Store" class is not thread-safe, and so all interactions with an instance of \
          "Store" (including all of its scopes and derived view stores) must be done on the main \
          thread.
          """
        )

      case let .send(action, originatingAction: .some(originatingAction)):
        runtimeWarn(
          """
          An effect published an action on a non-main thread. …

            Effect published:
              \(debugCaseOutput(action))

            Effect returned from:
              \(debugCaseOutput(originatingAction))

          Make sure to use ".receive(on:)" on any effects that execute on background threads to \
          receive their output on the main thread.

          The "Store" class is not thread-safe, and so all interactions with an instance of \
          "Store" (including all of its scopes and derived view stores) must be done on the main \
          thread.
          """
        )
      }
    #endif
  }

  init<R: Reducer>(
    initialState: R.State,
    reducer: R,
    mainThreadChecksEnabled: Bool
  ) where R.State == State, R.Action == Action {
    self.stateSubject = CurrentValueSubject(initialState)
    self.reducer = reducer
    #if DEBUG
      self.mainThreadChecksEnabled = mainThreadChecksEnabled
    #endif
    self.threadCheck(status: .`init`)
  }

  /// A publisher that emits when state changes.
  ///
  /// This publisher supports dynamic member lookup so that you can pluck out a specific field in
  /// the state:
  ///
  /// ```swift
  /// store.publisher.alert
  ///   .sink { ... }
  /// ```
  public var publisher: StorePublisher<State> {
    StorePublisher(store: self, upstream: self.stateSubject)
  }

  @_spi(Internals) public func id<ChildState, ChildAction>(
    state: KeyPath<State, ChildState>,
    action: CaseKeyPath<Action, ChildAction>
  ) -> ScopeID<State, Action> {
    ScopeID(state: state, action: action)
  }
}

@_spi(Internals) public struct ScopeID<State, Action>: Hashable {
  let state: PartialKeyPath<State>
  let action: PartialCaseKeyPath<Action>
}

extension Store: CustomDebugStringConvertible {
  public var debugDescription: String {
    storeTypeName(of: self)
  }
}

/// A convenience type alias for referring to a store of a given reducer's domain.
///
/// Instead of specifying two generics:
///
/// ```swift
/// let store: Store<Feature.State, Feature.Action>
/// ```
///
/// You can specify a single generic:
///
/// ```swift
/// let store: StoreOf<Feature>
/// ```
public typealias StoreOf<R: Reducer> = Store<R.State, R.Action>

/// A publisher of store state.
@dynamicMemberLookup
public struct StorePublisher<State>: Publisher {
  public typealias Output = State
  public typealias Failure = Never

  let store: Any
  let upstream: AnyPublisher<State, Never>

  init<P: Publisher>(
    store: Any,
    upstream: P
  ) where P.Output == Output, P.Failure == Failure {
    self.store = store
    self.upstream = upstream.eraseToAnyPublisher()
  }

  public func receive<S: Subscriber>(subscriber: S) where S.Input == Output, S.Failure == Failure {
    self.upstream.subscribe(
      AnySubscriber(
        receiveSubscription: subscriber.receive(subscription:),
        receiveValue: subscriber.receive(_:),
        receiveCompletion: { [store = self.store] in
          subscriber.receive(completion: $0)
          _ = store
        }
      )
    )
  }

  /// Returns the resulting publisher of a given key path.
  public subscript<Value: Equatable>(
    dynamicMember keyPath: KeyPath<State, Value>
  ) -> StorePublisher<Value> {
    .init(store: self.store, upstream: self.upstream.map(keyPath).removeDuplicates())
  }
}

/// The type returned from ``Store/send(_:)`` that represents the lifecycle of the effect
/// started from sending an action.
///
/// You can use this value to tie the effect's lifecycle _and_ cancellation to an asynchronous
/// context, such as the `task` view modifier.
///
/// ```swift
/// .task { await store.send(.task).finish() }
/// ```
///
/// > Note: Unlike Swift's `Task` type, ``StoreTask`` automatically sets up a cancellation
/// > handler between the current async context and the task.
///
/// See ``TestStoreTask`` for the analog returned from ``TestStore``.
public struct StoreTask: Hashable, Sendable {
  internal let rawValue: Task<Void, Never>?

  internal init(rawValue: Task<Void, Never>?) {
    self.rawValue = rawValue
  }

  /// Cancels the underlying task.
  public func cancel() {
    self.rawValue?.cancel()
  }

  /// Waits for the task to finish.
  public func finish() async {
    await self.rawValue?.cancellableValue
  }

  /// A Boolean value that indicates whether the task should stop executing.
  ///
  /// After the value of this property becomes `true`, it remains `true` indefinitely. There is no
  /// way to uncancel a task.
  public var isCancelled: Bool {
    self.rawValue?.isCancelled ?? true
  }
}

private protocol AnyStore {
  func invalidate()
}

private protocol _OptionalProtocol {}
extension Optional: _OptionalProtocol {}
extension PresentationState: _OptionalProtocol {}

func storeTypeName<State, Action>(of store: Store<State, Action>) -> String {
  let stateType = typeName(State.self, genericsAbbreviated: false)
  let actionType = typeName(Action.self, genericsAbbreviated: false)
  // TODO: `PresentationStoreOf`, `StackStoreOf`, `IdentifiedStoreOf`?
  if stateType.hasSuffix(".State"),
    actionType.hasSuffix(".Action"),
    stateType.dropLast(6) == actionType.dropLast(7)
  {
    return "StoreOf<\(stateType.dropLast(6))>"
  } else if stateType.hasSuffix(".State?"),
    actionType.hasSuffix(".Action"),
    stateType.dropLast(7) == actionType.dropLast(7)
  {
    return "StoreOf<\(stateType.dropLast(7))?>"
  } else if stateType.hasPrefix("IdentifiedArray<"),
    actionType.hasPrefix("IdentifiedAction<"),
    stateType.dropFirst(16).dropLast(7) == actionType.dropFirst(17).dropLast(8)
  {
    return "IdentifiedStoreOf<\(stateType.drop(while: { $0 != "," }).dropFirst(2).dropLast(7))>"
  } else if stateType.hasPrefix("PresentationState<"),
    actionType.hasPrefix("PresentationAction<"),
    stateType.dropFirst(18).dropLast(7) == actionType.dropFirst(19).dropLast(8)
  {
    return "PresentationStoreOf<\(stateType.dropFirst(18).dropLast(7))>"
  } else if stateType.hasPrefix("StackState<"),
    actionType.hasPrefix("StackAction<"),
    stateType.dropFirst(11).dropLast(7)
      == actionType.dropFirst(12).prefix(while: { $0 != "," }).dropLast(6)
  {
    return "StackStoreOf<\(stateType.dropFirst(11).dropLast(7))>"
  } else {
    return "Store<\(stateType), \(actionType)>"
  }
}

// NB: From swift-custom-dump. Consider publicizing interface in some way to keep things in sync.
func typeName(
  _ type: Any.Type,
  qualified: Bool = true,
  genericsAbbreviated: Bool = true
) -> String {
  var name = _typeName(type, qualified: qualified)
    .replacingOccurrences(
      of: #"\(unknown context at \$[[:xdigit:]]+\)\."#,
      with: "",
      options: .regularExpression
    )
  for _ in 1...10 {  // NB: Only handle so much nesting
    let abbreviated =
      name
      .replacingOccurrences(
        of: #"\bSwift.Optional<([^><]+)>"#,
        with: "$1?",
        options: .regularExpression
      )
      .replacingOccurrences(
        of: #"\bSwift.Array<([^><]+)>"#,
        with: "[$1]",
        options: .regularExpression
      )
      .replacingOccurrences(
        of: #"\bSwift.Dictionary<([^,<]+), ([^><]+)>"#,
        with: "[$1: $2]",
        options: .regularExpression
      )
    if abbreviated == name { break }
    name = abbreviated
  }
  name = name.replacingOccurrences(
    of: #"\w+\.([\w.]+)"#,
    with: "$1",
    options: .regularExpression
  )
  if genericsAbbreviated {
    name = name.replacingOccurrences(
      of: #"<.+>"#,
      with: "",
      options: .regularExpression
    )
  }
  return name
}

extension Reducer {
  fileprivate func scope<ChildState, ChildAction>(
    store: Store<State, Action>,
    state toChildState: @escaping (State) -> ChildState,
    id: ScopeID<State, Action>?,
    action fromChildAction: @escaping (ChildAction) -> Action,
    isInvalid: ((State) -> Bool)?,
    removeDuplicates isDuplicate: ((ChildState, ChildState) -> Bool)?
  ) -> Store<ChildState, ChildAction> {
    (self as? any AnyScopedStoreReducer ?? ScopedStoreReducer(rootStore: store)).scope(
      store: store,
      state: toChildState,
      id: id,
      action: fromChildAction,
      isInvalid: isInvalid,
      removeDuplicates: isDuplicate
    )
  }
}

private final class ScopedStoreReducer<RootState, RootAction, State, Action>: Reducer {
  private let rootStore: Store<RootState, RootAction>
  private let toState: (RootState) -> State
  private let fromAction: (Action) -> RootAction
  private let isInvalid: () -> Bool
  private let onInvalidate: () -> Void
  private(set) var isSending = false

  @inlinable
  init(
    rootStore: Store<RootState, RootAction>,
    state toState: @escaping (RootState) -> State,
    action fromAction: @escaping (Action) -> RootAction,
    isInvalid: @escaping () -> Bool,
    onInvalidate: @escaping () -> Void
  ) {
    self.rootStore = rootStore
    self.toState = toState
    self.fromAction = fromAction
    self.isInvalid = isInvalid
    self.onInvalidate = onInvalidate
  }

  @inlinable
  init(rootStore: Store<RootState, RootAction>)
  where RootState == State, RootAction == Action {
    self.rootStore = rootStore
    self.toState = { $0 }
    self.fromAction = { $0 }
    self.isInvalid = { false }
    self.onInvalidate = {}
  }

  @inlinable
  func reduce(into state: inout State, action: Action) -> Effect<Action> {
    self.isSending = true
    defer {
      let isInvalid = self.isInvalid()
      if isInvalid {
        self.onInvalidate()
      }
      if !isInvalid || state is _OptionalProtocol {
        state = self.toState(self.rootStore.stateSubject.value)
      }
      self.isSending = false
    }
    if BindingLocal.isActive && isInvalid() { return .none }
    if let task = self.rootStore.send(self.fromAction(action), originatingFrom: nil) {
      return .run { _ in await task.cancellableValue }
    } else {
      return .none
    }
  }
}

private protocol AnyScopedStoreReducer {
  func scope<S, A, ChildState, ChildAction>(
    store: Store<S, A>,
    state toChildState: @escaping (S) -> ChildState,
    id: ScopeID<S, A>?,
    action fromChildAction: @escaping (ChildAction) -> A,
    isInvalid: ((S) -> Bool)?,
    removeDuplicates isDuplicate: ((ChildState, ChildState) -> Bool)?
  ) -> Store<ChildState, ChildAction>
}

extension ScopedStoreReducer: AnyScopedStoreReducer {
  func scope<S, A, ChildState, ChildAction>(
    store: Store<S, A>,
    state toChildState: @escaping (S) -> ChildState,
    id: ScopeID<S, A>?,
    action fromChildAction: @escaping (ChildAction) -> A,
    isInvalid: ((S) -> Bool)?,
    removeDuplicates isDuplicate: ((ChildState, ChildState) -> Bool)?
  ) -> Store<ChildState, ChildAction> {
    if store.canCacheChildren,
      let id = id,
      let childStore = store.children[id] as? Store<ChildState, ChildAction>
    {
      _ = toChildState(store.observableState)
      return childStore
    }
<<<<<<< HEAD

    let fromAction = self.fromAction as! (A) -> RootAction?

    // NB: This strong/weak self dance forces the child to retain the parent when the parent doesn't
    //     retain the child.
=======
    let fromAction = self.fromAction as! (A) -> RootAction
>>>>>>> 4cdf670a
    let isInvalid =
      id == nil || !store.canCacheChildren
      ? {
        store._isInvalidated() || isInvalid?(store.stateSubject.value) == true
      }
      : { [weak store] in
        guard let store = store else { return true }
        return store._isInvalidated() || isInvalid?(store.stateSubject.value) == true
      }
    let reducer = ScopedStoreReducer<RootState, RootAction, ChildState, ChildAction>(
      rootStore: self.rootStore,
<<<<<<< HEAD
      state: { [stateSubject = store.stateSubject!] _ in toChildState(stateSubject.value) },
      action: { fromChildAction($0).flatMap(fromAction) },
=======
      state: { [stateSubject = store.stateSubject] _ in toChildState(stateSubject.value) },
      action: { fromAction(fromChildAction($0)) },
>>>>>>> 4cdf670a
      isInvalid: isInvalid,
      onInvalidate: { [weak store] in
        guard let id = id else { return }
        store?.invalidateChild(id: id)
      }
    )
    let childStore = Store<ChildState, ChildAction>(
      initialState: toChildState(store.observableState)
    ) {
      reducer
    }
    childStore._isInvalidated = isInvalid
    childStore.canCacheChildren = store.canCacheChildren && id != nil
    childStore.parentCancellable = store.stateSubject
      .dropFirst()
      .sink { [weak store, weak childStore] state in
        guard
          !reducer.isSending,
          let store = store,
          let childStore = childStore
        else {
          return
        }
        if childStore._isInvalidated(), let id = id {
          store.invalidateChild(id: id)
          guard ChildState.self is _OptionalProtocol.Type
          else {
            return
          }
        }
        let childState = toChildState(state)
        guard isDuplicate.map({ !$0(childStore.stateSubject.value, childState) }) ?? true else {
          return
        }
        childStore.observableState = childState
        Logger.shared.log("\(storeTypeName(of: store)).scope")
      }
    if let id = id {
      if store.canCacheChildren {
        store.children[id] = childStore
      }
    }
    return childStore
  }
}<|MERGE_RESOLUTION|>--- conflicted
+++ resolved
@@ -923,15 +923,11 @@
       _ = toChildState(store.observableState)
       return childStore
     }
-<<<<<<< HEAD
-
-    let fromAction = self.fromAction as! (A) -> RootAction?
+
+    let fromAction = self.fromAction as! (A) -> RootAction
 
     // NB: This strong/weak self dance forces the child to retain the parent when the parent doesn't
     //     retain the child.
-=======
-    let fromAction = self.fromAction as! (A) -> RootAction
->>>>>>> 4cdf670a
     let isInvalid =
       id == nil || !store.canCacheChildren
       ? {
@@ -943,13 +939,8 @@
       }
     let reducer = ScopedStoreReducer<RootState, RootAction, ChildState, ChildAction>(
       rootStore: self.rootStore,
-<<<<<<< HEAD
       state: { [stateSubject = store.stateSubject!] _ in toChildState(stateSubject.value) },
-      action: { fromChildAction($0).flatMap(fromAction) },
-=======
-      state: { [stateSubject = store.stateSubject] _ in toChildState(stateSubject.value) },
       action: { fromAction(fromChildAction($0)) },
->>>>>>> 4cdf670a
       isInvalid: isInvalid,
       onInvalidate: { [weak store] in
         guard let id = id else { return }
