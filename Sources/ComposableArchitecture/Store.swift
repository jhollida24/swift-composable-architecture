import Combine
import Foundation
import SwiftUI

/// A store represents the runtime that powers the application. It is the object that you will pass
/// around to views that need to interact with the application.
///
/// You will typically construct a single one of these at the root of your application:
///
/// ```swift
/// @main
/// struct MyApp: App {
///   var body: some Scene {
///     WindowGroup {
///       RootView(
///         store: Store(initialState: AppFeature.State()) {
///           AppFeature()
///         }
///       )
///     }
///   }
/// }
/// ```
///
/// …and then use the ``scope(state:action:)-90255`` method to derive more focused stores that can be
/// passed to subviews.
///
/// ### Scoping
///
/// The most important operation defined on ``Store`` is the ``scope(state:action:)-90255`` method,
/// which allows you to transform a store into one that deals with child state and actions. This is
/// necessary for passing stores to subviews that only care about a small portion of the entire
/// application's domain.
///
/// For example, if an application has a tab view at its root with tabs for activity, search, and
/// profile, then we can model the domain like this:
///
/// ```swift
/// @Reducer
/// struct AppFeature {
///   struct State {
///     var activity: Activity.State
///     var profile: Profile.State
///     var search: Search.State
///   }
///
///   enum Action {
///     case activity(Activity.Action)
///     case profile(Profile.Action)
///     case search(Search.Action)
///   }
///
///   // ...
/// }
/// ```
///
/// We can construct a view for each of these domains by applying ``scope(state:action:)-90255`` to
/// a store that holds onto the full app domain in order to transform it into a store for each
/// subdomain:
///
/// ```swift
/// struct AppView: View {
///   let store: StoreOf<AppFeature>
///
///   var body: some View {
///     TabView {
///       ActivityView(
///         store: self.store.scope(state: \.activity, action: \.activity)
///       )
///       .tabItem { Text("Activity") }
///
///       SearchView(
///         store: self.store.scope(state: \.search, action: \.search)
///       )
///       .tabItem { Text("Search") }
///
///       ProfileView(
///         store: self.store.scope(state: \.profile, action: \.profile)
///       )
///       .tabItem { Text("Profile") }
///     }
///   }
/// }
/// ```
///
/// ### Thread safety
///
/// The `Store` class is not thread-safe, and so all interactions with an instance of ``Store``
/// (including all of its scopes and derived ``ViewStore``s) must be done on the same thread the
/// store was created on. Further, if the store is powering a SwiftUI or UIKit view, as is
/// customary, then all interactions must be done on the _main_ thread.
///
/// The reason stores are not thread-safe is due to the fact that when an action is sent to a store,
/// a reducer is run on the current state, and this process cannot be done from multiple threads.
/// It is possible to make this process thread-safe by introducing locks or queues, but this
/// introduces new complications:
///
///   * If done simply with `DispatchQueue.main.async` you will incur a thread hop even when you are
///     already on the main thread. This can lead to unexpected behavior in UIKit and SwiftUI, where
///     sometimes you are required to do work synchronously, such as in animation blocks.
///
///   * It is possible to create a scheduler that performs its work immediately when on the main
///     thread and otherwise uses `DispatchQueue.main.async` (_e.g._, see Combine Schedulers'
///     [UIScheduler][uischeduler]).
///
/// This introduces a lot more complexity, and should probably not be adopted without having a very
/// good reason.
///
/// This is why we require all actions be sent from the same thread. This requirement is in the same
/// spirit of how `URLSession` and other Apple APIs are designed. Those APIs tend to deliver their
/// outputs on whatever thread is most convenient for them, and then it is your responsibility to
/// dispatch back to the main queue if that's what you need. The Composable Architecture makes you
/// responsible for making sure to send actions on the main thread. If you are using an effect that
/// may deliver its output on a non-main thread, you must explicitly perform `.receive(on:)` in
/// order to force it back on the main thread.
///
/// This approach makes the fewest number of assumptions about how effects are created and
/// transformed, and prevents unnecessary thread hops and re-dispatching. It also provides some
/// testing benefits. If your effects are not responsible for their own scheduling, then in tests
/// all of the effects would run synchronously and immediately. You would not be able to test how
/// multiple in-flight effects interleave with each other and affect the state of your application.
/// However, by leaving scheduling out of the ``Store`` we get to test these aspects of our effects
/// if we so desire, or we can ignore if we prefer. We have that flexibility.
///
/// [uischeduler]: https://github.com/pointfreeco/combine-schedulers/blob/main/Sources/CombineSchedulers/UIScheduler.swift
///
/// #### Thread safety checks
///
/// The store performs some basic thread safety checks in order to help catch mistakes. Stores
/// constructed via the initializer ``init(initialState:reducer:withDependencies:)`` are assumed
/// to run only on the main thread, and so a check is executed immediately to make sure that is the
<<<<<<< HEAD
/// case. Further, all actions sent to the store and all scopes (see ``scope(state:action:)-9iai9``) of
/// the store are also checked to make sure that work is performed on the main thread.
@dynamicMemberLookup
=======
/// case. Further, all actions sent to the store and all scopes (see ``scope(state:action:)-90255``)
/// of the store are also checked to make sure that work is performed on the main thread.
>>>>>>> 6f9b4960
public final class Store<State, Action> {
  private var bufferedActions: [Action] = []
  private var children: [AnyHashable: AnyObject] = [:]
  @_spi(Internals) public var effectCancellables: [UUID: AnyCancellable] = [:]
  var _isInvalidated = { false }
  private var isSending = false
  var parentCancellable: AnyCancellable?
  private let reducer: any Reducer<State, Action>
  @_spi(Internals) public var stateSubject: CurrentValueSubject<State, Never>!
  #if DEBUG
    private let mainThreadChecksEnabled: Bool
  #endif
  let _$observationRegistrar = ObservationRegistrarWrapper()

  /// Initializes a store from an initial state and a reducer.
  ///
  /// - Parameters:
  ///   - initialState: The state to start the application in.
  ///   - reducer: The reducer that powers the business logic of the application.
  ///   - prepareDependencies: A closure that can be used to override dependencies that will be accessed
  ///     by the reducer.
  public convenience init<R: Reducer>(
    initialState: @autoclosure () -> R.State,
    @ReducerBuilder<State, Action> reducer: () -> R,
    withDependencies prepareDependencies: ((inout DependencyValues) -> Void)? = nil
  ) where R.State == State, R.Action == Action {
    defer { Logger.shared.log("\(typeName(of: self)).init") }
    if let prepareDependencies = prepareDependencies {
      let (initialState, reducer) = withDependencies(prepareDependencies) {
        (initialState(), reducer())
      }
      self.init(
        initialState: initialState,
        reducer: reducer.transformDependency(\.self, transform: prepareDependencies),
        mainThreadChecksEnabled: true
      )
    } else {
      self.init(
        initialState: initialState(),
        reducer: reducer(),
        mainThreadChecksEnabled: true
      )
    }
  }

  init() {
    self._isInvalidated = { true }
    self.reducer = EmptyReducer()
    #if DEBUG
      self.mainThreadChecksEnabled = true
    #endif
  }

  deinit {
    self.invalidate()
    Logger.shared.log("\(typeName(of: self)).deinit")
  }

  /// Calls the given closure with the current state of the store.
  ///
  /// A lightweight way of accessing store state when no view store is available and state does not
  /// need to be observed, _e.g._ by a SwiftUI view. If a view store is available, prefer
  /// ``ViewStore/state-swift.property``.
  ///
  /// - Parameter body: A closure that takes the current state of the store as its sole argument. If
  ///   the closure has a return value, that value is also used as the return value of the
  ///   `withState` method. The state argument reflects the current state of the store only for the
  ///   duration of the closure's execution, and is not observable over time, _e.g._ by SwiftUI. If
  ///   you want to observe store state in a view, use a ``ViewStore`` instead.
  /// - Returns: The return value, if any, of the `body` closure.
  public func withState<R>(_ body: (_ state: State) -> R) -> R {
    body(self.stateSubject.value)
  }

  /// Sends an action to the store.
  ///
  /// A lightweight way to send actions to the store when no view store is available. If a view
  /// store is available, prefer ``ViewStore/send(_:)``.
  ///
  /// - Parameter action: An action.
  @discardableResult
  public func send(_ action: Action) -> StoreTask {
    .init(rawValue: self.send(action, originatingFrom: nil))
  }

  /// Sends an action to the store with a given animation.
  ///
  /// See ``Store/send(_:)`` for more info.
  ///
  /// - Parameters:
  ///   - action: An action.
  ///   - animation: An animation.
  @discardableResult
  public func send(_ action: Action, animation: Animation?) -> StoreTask {
    send(action, transaction: Transaction(animation: animation))
  }

  /// Sends an action to the store with a given transaction.
  ///
  /// See ``Store/send(_:)`` for more info.
  ///
  /// - Parameters:
  ///   - action: An action.
  ///   - transaction: A transaction.
  @discardableResult
  public func send(_ action: Action, transaction: Transaction) -> StoreTask {
    withTransaction(transaction) {
      .init(rawValue: self.send(action, originatingFrom: nil))
    }
  }

  /// Scopes the store to one that exposes child state and actions.
  ///
  /// This can be useful for deriving new stores to hand to child views in an application. For
  /// example:
  ///
  /// ```swift
  /// @Reducer
  /// struct AppFeature {
  ///   struct State {
  ///     var login: Login.State
  ///     // ...
  ///   }
  ///   enum Action {
  ///     case login(Login.Action)
  ///     // ...
  ///   }
  ///   // ...
  /// }
  ///
  /// // A store that runs the entire application.
  /// let store = Store(initialState: AppFeature.State()) {
  ///   AppFeature()
  /// }
  ///
  /// // Construct a login view by scoping the store
  /// // to one that works with only login domain.
  /// LoginView(
  ///   store: store.scope(state: \.login, action: \.login)
  /// )
  /// ```
  ///
  /// Scoping in this fashion allows you to better modularize your application. In this case,
  /// `LoginView` could be extracted to a module that has no access to `AppFeature.State` or
  /// `AppFeature.Action`.
  ///
  /// Scoping also gives a view the opportunity to focus on just the state and actions it cares
  /// about, even if its feature domain is larger.
  ///
  /// For example, the above login domain could model a two screen login flow: a login form followed
  /// by a two-factor authentication screen. The second screen's domain might be nested in the
  /// first:
  ///
  /// ```swift
  /// @Reducer
  /// struct Login {
  ///   struct State: Equatable {
  ///     var email = ""
  ///     var password = ""
  ///     var twoFactorAuth: TwoFactorAuthState?
  ///   }
  ///   enum Action: Equatable {
  ///     case emailChanged(String)
  ///     case loginButtonTapped
  ///     case loginResponse(Result<TwoFactorAuthState, LoginError>)
  ///     case passwordChanged(String)
  ///     case twoFactorAuth(TwoFactorAuthAction)
  ///   }
  ///   // ...
  /// }
  /// ```
  ///
  /// The login view holds onto a store of this domain:
  ///
  /// ```swift
  /// struct LoginView: View {
  ///   let store: StoreOf<Login>
  ///
  ///   var body: some View { /* ... */ }
  /// }
  /// ```
  ///
  /// If its body were to use a view store of the same domain, this would introduce a number of
  /// problems:
  ///
  /// * The login view would be able to read from `twoFactorAuth` state. This state is only intended
  ///   to be read from the two-factor auth screen.
  ///
  /// * Even worse, changes to `twoFactorAuth` state would now cause SwiftUI to recompute
  ///   `LoginView`'s body unnecessarily.
  ///
  /// * The login view would be able to send `twoFactorAuth` actions. These actions are only
  ///   intended to be sent from the two-factor auth screen (and reducer).
  ///
  /// * The login view would be able to send non user-facing login actions, like `loginResponse`.
  ///   These actions are only intended to be used in the login reducer to feed the results of
  ///   effects back into the store.
  ///
  /// To avoid these issues, one can introduce a view-specific domain that slices off the subset of
  /// state and actions that a view cares about:
  ///
  /// ```swift
  /// extension LoginView {
  ///   struct ViewState: Equatable {
  ///     var email: String
  ///     var password: String
  ///   }
  ///
  ///   enum ViewAction: Equatable {
  ///     case emailChanged(String)
  ///     case loginButtonTapped
  ///     case passwordChanged(String)
  ///   }
  /// }
  /// ```
  ///
  /// One can also introduce a couple helpers that transform feature state into view state and
  /// transform view actions into feature actions.
  ///
  /// ```swift
  /// extension Login.State {
  ///   var view: LoginView.ViewState {
  ///     .init(email: self.email, password: self.password)
  ///   }
  /// }
  ///
  /// extension LoginView.ViewAction {
  ///   var feature: Login.Action {
  ///     switch self {
  ///     case let .emailChanged(email)
  ///       return .emailChanged(email)
  ///     case .loginButtonTapped:
  ///       return .loginButtonTapped
  ///     case let .passwordChanged(password)
  ///       return .passwordChanged(password)
  ///     }
  ///   }
  /// }
  /// ```
  ///
  /// With these helpers defined, `LoginView` can now scope its store's feature domain into its view
  /// domain:
  ///
  /// ```swift
  ///  var body: some View {
  ///    WithViewStore(
  ///      self.store, observe: \.view, send: \.feature
  ///    ) { viewStore in
  ///      // ...
  ///    }
  ///  }
  /// ```
  ///
  /// This view store is now incapable of reading any state but view state (and will not recompute
  /// when non-view state changes), and is incapable of sending any actions but view actions.
  ///
  /// - Parameters:
  ///   - toChildState: A key path from `State` to `ChildState`.
  ///   - toChildAction: A case key path from `Action` to `ChildAction`.
  /// - Returns: A new store with its domain (state and action) transformed.
  public func scope<ChildState, ChildAction>(
    state: KeyPath<State, ChildState>,
    action: CaseKeyPath<Action, ChildAction>
  ) -> Store<ChildState, ChildAction> {
    self.scope(
      state: { $0[keyPath: state] },
      id: {
        Scope(
          state: state,
          action: action,
          id: ($0[keyPath: state] as? any ObservableState)?._$id
        )
      },
      action: { action($1) },
      isInvalid: nil,
      removeDuplicates: nil
    )
  }

  public func scope<ChildState, ChildAction>(
    state: KeyPath<State, ChildState>,
    action: CaseKeyPath<Action, ChildAction>,
    isInvalid: @escaping (State) -> Bool
  ) -> Store<ChildState, ChildAction> {
    self.scope(
      state: { $0[keyPath: state] },
      id: {
        Scope(
          state: state,
          action: action,
          id: ($0[keyPath: state] as? any ObservableState)?._$id
        )
      },
      action: { action($1) },
      isInvalid: isInvalid,
      removeDuplicates: nil
    )
  }

  @available(
    iOS, deprecated: 9999,
    message:
      """
      Pass 'state' a key path to child state and 'action' a case key path to child action, \
      instead. For more information see the following migration guide:

      https://pointfreeco.github.io/swift-composable-architecture/main/documentation/composablearchitecture/migrationguides#Store-scoping-with-key-paths
      """
  )
  @available(
    macOS, deprecated: 9999,
    message:
      """
      Pass 'state' a key path to child state and 'action' a case key path to child action, \
      instead. For more information see the following migration guide:

      https://pointfreeco.github.io/swift-composable-architecture/main/documentation/composablearchitecture/migrationguides#Store-scoping-with-key-paths
      """
  )
  @available(
    tvOS, deprecated: 9999,
    message:
      """
      Pass 'state' a key path to child state and 'action' a case key path to child action, \
      instead. For more information see the following migration guide:

      https://pointfreeco.github.io/swift-composable-architecture/main/documentation/composablearchitecture/migrationguides#Store-scoping-with-key-paths
      """
  )
  @available(
    watchOS, deprecated: 9999,
    message:
      """
      Pass 'state' a key path to child state and 'action' a case key path to child action, \
      instead. For more information see the following migration guide:

      https://pointfreeco.github.io/swift-composable-architecture/main/documentation/composablearchitecture/migrationguides#Store-scoping-with-key-paths
      """
  )
  public func scope<ChildState, ChildAction>(
    state toChildState: @escaping (_ state: State) -> ChildState,
    action fromChildAction: @escaping (_ childAction: ChildAction) -> Action
  ) -> Store<ChildState, ChildAction> {
    self.scope(
      state: toChildState,
      id: nil,
      action: { fromChildAction($1) },
      isInvalid: nil,
      removeDuplicates: nil
    )
  }

  @available(
    iOS, deprecated: 9999,
    message:
      """
      Pass 'state' a key path to child state and 'action' a case key path to child action, \
      instead. For more information see the following migration guide:

      https://pointfreeco.github.io/swift-composable-architecture/main/documentation/composablearchitecture/migrationguides#Store-scoping-with-key-paths
      """
  )
  @available(
    macOS, deprecated: 9999,
    message:
      """
      Pass 'state' a key path to child state and 'action' a case key path to child action, \
      instead. For more information see the following migration guide:

      https://pointfreeco.github.io/swift-composable-architecture/main/documentation/composablearchitecture/migrationguides#Store-scoping-with-key-paths
      """
  )
  @available(
    tvOS, deprecated: 9999,
    message:
      """
      Pass 'state' a key path to child state and 'action' a case key path to child action, \
      instead. For more information see the following migration guide:

      https://pointfreeco.github.io/swift-composable-architecture/main/documentation/composablearchitecture/migrationguides#Store-scoping-with-key-paths
      """
  )
  @available(
    watchOS, deprecated: 9999,
    message:
      """
      Pass 'state' a key path to child state and 'action' a case key path to child action, \
      instead. For more information see the following migration guide:

      https://pointfreeco.github.io/swift-composable-architecture/main/documentation/composablearchitecture/migrationguides#Store-scoping-with-key-paths
      """
  )
  public func scope<ChildState, ChildAction>(
    state toChildState: @escaping (_ state: State) -> PresentationState<ChildState>,
    action fromChildAction: @escaping (_ presentationAction: PresentationAction<ChildAction>) ->
      Action
  ) -> Store<PresentationState<ChildState>, PresentationAction<ChildAction>> {
    self.scope(
      state: toChildState,
      id: nil,
      action: { fromChildAction($1) },
      isInvalid: nil,
      removeDuplicates: { $0.sharesStorage(with: $1) }
    )
  }

  func scope<ChildState, ChildAction>(
    state toChildState: @escaping (State) -> ChildState,
    id: ((State) -> AnyHashable)?,
    action fromChildAction: @escaping (State, ChildAction) -> Action,
    isInvalid: ((State) -> Bool)?,
    removeDuplicates isDuplicate: ((ChildState, ChildState) -> Bool)?
  ) -> Store<ChildState, ChildAction> {
    self.threadCheck(status: .scope)

<<<<<<< HEAD
    let initialChildState = toChildState(self.observableState)

=======
>>>>>>> 6f9b4960
    let id = id?(self.stateSubject.value)
    if let id = id,
      let childStore = self.children[id] as? Store<ChildState, ChildAction>
    {
      return childStore
    }

    // NB: This strong/weak self dance forces the child to retain the parent when the parent doesn't
    //     retain the child.
    let isInvalid =
      id == nil
      ? {
        self._isInvalidated() || isInvalid?(self.stateSubject.value) == true
      }
      : { [weak self] in
        guard let self = self else { return true }
        return self._isInvalidated() || isInvalid?(self.stateSubject.value) == true
      }
    let fromChildAction = {
      BindingLocal.isActive && isInvalid() ? nil : fromChildAction($0, $1)
    }
    var isSending = false
    let childStore = Store<ChildState, ChildAction>(
      initialState: toChildState(self.stateSubject.value)
    ) {
      Reduce(internal: { [weak self] childState, childAction in
        guard let self = self else { return .none }
        if isInvalid(), let id = id {
          self.invalidateChild(id: id)
        }
        guard let action = fromChildAction(self.stateSubject.value, childAction)
        else { return .none }
        isSending = true
        defer { isSending = false }
        let task = self.send(action)
        childState = toChildState(self.stateSubject.value)
        if let task = task.rawValue {
          return .run { _ in await task.cancellableValue }
        } else {
          return .none
        }
      })
    }
    childStore._isInvalidated = isInvalid
    childStore.parentCancellable = self.stateSubject
      .dropFirst()
      .sink { [weak self, weak childStore] state in
        guard
          !isSending,
          let self = self,
          let childStore = childStore
        else { return }
        if childStore._isInvalidated(), let id = id {
          self.invalidateChild(id: id)
          guard ChildState.self is _OptionalProtocol.Type
          else {
            return
          }
        }
        let childState = toChildState(state)
        guard isDuplicate.map({ !$0(childStore.stateSubject.value, childState) }) ?? true else {
          return
        }
        childStore.stateSubject.value = childState
        Logger.shared.log("\(typeName(of: self)).scope")
      }
    if let id = id {
      self.children[id] = childStore
    }
    return childStore
  }

  fileprivate func invalidate() {
    for id in self.children.keys {
      self.invalidateChild(id: id)
    }
  }

  private func invalidateChild(id: AnyHashable) {
    guard self.children.keys.contains(id) else { return }
    (self.children[id] as? any AnyStore)?.invalidate()
    self.children[id] = nil
  }

  @_spi(Internals)
  public func send(
    _ action: Action,
    originatingFrom originatingAction: Action?
  ) -> Task<Void, Never>? {
    self.threadCheck(status: .send(action, originatingAction: originatingAction))

    self.bufferedActions.append(action)
    guard !self.isSending else { return nil }

    self.isSending = true
    var currentState = self.stateSubject.value
    let tasks = Box<[Task<Void, Never>]>(wrappedValue: [])
    defer {
      withExtendedLifetime(self.bufferedActions) {
        self.bufferedActions.removeAll()
      }
      self.observableState = currentState
      self.isSending = false
      if !self.bufferedActions.isEmpty {
        if let task = self.send(
          self.bufferedActions.removeLast(), originatingFrom: originatingAction
        ) {
          tasks.wrappedValue.append(task)
        }
      }
    }

    var index = self.bufferedActions.startIndex
    while index < self.bufferedActions.endIndex {
      defer { index += 1 }
      let action = self.bufferedActions[index]
      let effect = self.reducer.reduce(into: &currentState, action: action)

      switch effect.operation {
      case .none:
        break
      case let .publisher(publisher):
        var didComplete = false
        let boxedTask = Box<Task<Void, Never>?>(wrappedValue: nil)
        let uuid = UUID()
        let effectCancellable = withEscapedDependencies { continuation in
          publisher
            .handleEvents(
              receiveCancel: { [weak self] in
                self?.threadCheck(status: .effectCompletion(action))
                self?.effectCancellables[uuid] = nil
              }
            )
            .sink(
              receiveCompletion: { [weak self] _ in
                self?.threadCheck(status: .effectCompletion(action))
                boxedTask.wrappedValue?.cancel()
                didComplete = true
                self?.effectCancellables[uuid] = nil
              },
              receiveValue: { [weak self] effectAction in
                guard let self = self else { return }
                if let task = continuation.yield({
                  self.send(effectAction, originatingFrom: action)
                }) {
                  tasks.wrappedValue.append(task)
                }
              }
            )
        }

        if !didComplete {
          let task = Task<Void, Never> { @MainActor in
            for await _ in AsyncStream<Void>.never {}
            effectCancellable.cancel()
          }
          boxedTask.wrappedValue = task
          tasks.wrappedValue.append(task)
          self.effectCancellables[uuid] = effectCancellable
        }
      case let .run(priority, operation):
        withEscapedDependencies { continuation in
          tasks.wrappedValue.append(
            Task(priority: priority) { @MainActor in
              #if DEBUG
                let isCompleted = LockIsolated(false)
                defer { isCompleted.setValue(true) }
              #endif
              await operation(
                Send { effectAction in
                  #if DEBUG
                    if isCompleted.value {
                      runtimeWarn(
                        """
                        An action was sent from a completed effect:

                          Action:
                            \(debugCaseOutput(effectAction))

                          Effect returned from:
                            \(debugCaseOutput(action))

                        Avoid sending actions using the 'send' argument from 'Effect.run' after \
                        the effect has completed. This can happen if you escape the 'send' \
                        argument in an unstructured context.

                        To fix this, make sure that your 'run' closure does not return until \
                        you're done calling 'send'.
                        """
                      )
                    }
                  #endif
                  if let task = continuation.yield({
                    self.send(effectAction, originatingFrom: action)
                  }) {
                    tasks.wrappedValue.append(task)
                  }
                }
              )
            }
          )
        }
      }
    }

    guard !tasks.wrappedValue.isEmpty else { return nil }
    return Task { @MainActor in
      await withTaskCancellationHandler {
        var index = tasks.wrappedValue.startIndex
        while index < tasks.wrappedValue.endIndex {
          defer { index += 1 }
          await tasks.wrappedValue[index].value
        }
      } onCancel: {
        var index = tasks.wrappedValue.startIndex
        while index < tasks.wrappedValue.endIndex {
          defer { index += 1 }
          tasks.wrappedValue[index].cancel()
        }
      }
    }
  }

  private enum ThreadCheckStatus {
    case effectCompletion(Action)
    case `init`
    case scope
    case send(Action, originatingAction: Action?)
  }

  @inline(__always)
  private func threadCheck(status: ThreadCheckStatus) {
    #if DEBUG
      guard self.mainThreadChecksEnabled && !Thread.isMainThread
      else { return }

      switch status {
      case let .effectCompletion(action):
        runtimeWarn(
          """
          An effect completed on a non-main thread. …

            Effect returned from:
              \(debugCaseOutput(action))

          Make sure to use ".receive(on:)" on any effects that execute on background threads to \
          receive their output on the main thread.

          The "Store" class is not thread-safe, and so all interactions with an instance of \
          "Store" (including all of its scopes and derived view stores) must be done on the main \
          thread.
          """
        )

      case .`init`:
        runtimeWarn(
          """
          A store initialized on a non-main thread. …

          The "Store" class is not thread-safe, and so all interactions with an instance of \
          "Store" (including all of its scopes and derived view stores) must be done on the main \
          thread.
          """
        )

      case .scope:
        runtimeWarn(
          """
          "Store.scope" was called on a non-main thread. …

          The "Store" class is not thread-safe, and so all interactions with an instance of \
          "Store" (including all of its scopes and derived view stores) must be done on the main \
          thread.
          """
        )

      case let .send(action, originatingAction: nil):
        runtimeWarn(
          """
          "ViewStore.send" was called on a non-main thread with: \(debugCaseOutput(action)) …

          The "Store" class is not thread-safe, and so all interactions with an instance of \
          "Store" (including all of its scopes and derived view stores) must be done on the main \
          thread.
          """
        )

      case let .send(action, originatingAction: .some(originatingAction)):
        runtimeWarn(
          """
          An effect published an action on a non-main thread. …

            Effect published:
              \(debugCaseOutput(action))

            Effect returned from:
              \(debugCaseOutput(originatingAction))

          Make sure to use ".receive(on:)" on any effects that execute on background threads to \
          receive their output on the main thread.

          The "Store" class is not thread-safe, and so all interactions with an instance of \
          "Store" (including all of its scopes and derived view stores) must be done on the main \
          thread.
          """
        )
      }
    #endif
  }

  init<R: Reducer>(
    initialState: R.State,
    reducer: R,
    mainThreadChecksEnabled: Bool
  ) where R.State == State, R.Action == Action {
    self.stateSubject = CurrentValueSubject(initialState)
    self.reducer = reducer
    #if DEBUG
      self.mainThreadChecksEnabled = mainThreadChecksEnabled
    #endif
    self.threadCheck(status: .`init`)
  }

  /// A publisher that emits when state changes.
  ///
  /// This publisher supports dynamic member lookup so that you can pluck out a specific field in
  /// the state:
  ///
  /// ```swift
  /// store.publisher.alert
  ///   .sink { ... }
  /// ```
  public var publisher: StorePublisher<State> {
    StorePublisher(store: self, upstream: self.stateSubject)
  }

  struct Scope<ChildState, ChildAction>: Hashable {
    let state: KeyPath<State, ChildState>
    let action: CaseKeyPath<Action, ChildAction>
    let id: ObservableStateID?
  }
}

/// A convenience type alias for referring to a store of a given reducer's domain.
///
/// Instead of specifying two generics:
///
/// ```swift
/// let store: Store<Feature.State, Feature.Action>
/// ```
///
/// You can specify a single generic:
///
/// ```swift
/// let store: StoreOf<Feature>
/// ```
public typealias StoreOf<R: Reducer> = Store<R.State, R.Action>

/// A publisher of store state.
@dynamicMemberLookup
public struct StorePublisher<State>: Publisher {
  public typealias Output = State
  public typealias Failure = Never

  let store: Any
  let upstream: AnyPublisher<State, Never>

  init<P: Publisher>(
    store: Any,
    upstream: P
  ) where P.Output == Output, P.Failure == Failure {
    self.store = store
    self.upstream = upstream.eraseToAnyPublisher()
  }

  public func receive<S: Subscriber>(subscriber: S) where S.Input == Output, S.Failure == Failure {
    self.upstream.subscribe(
      AnySubscriber(
        receiveSubscription: subscriber.receive(subscription:),
        receiveValue: subscriber.receive(_:),
        receiveCompletion: { [store = self.store] in
          subscriber.receive(completion: $0)
          _ = store
        }
      )
    )
  }

  /// Returns the resulting publisher of a given key path.
  public subscript<Value: Equatable>(
    dynamicMember keyPath: KeyPath<State, Value>
  ) -> StorePublisher<Value> {
    .init(store: self.store, upstream: self.upstream.map(keyPath).removeDuplicates())
  }
}

/// The type returned from ``Store/send(_:)`` that represents the lifecycle of the effect
/// started from sending an action.
///
/// You can use this value to tie the effect's lifecycle _and_ cancellation to an asynchronous
/// context, such as the `task` view modifier.
///
/// ```swift
/// .task { await store.send(.task).finish() }
/// ```
///
/// > Note: Unlike Swift's `Task` type, ``StoreTask`` automatically sets up a cancellation
/// > handler between the current async context and the task.
///
/// See ``TestStoreTask`` for the analog returned from ``TestStore``.
public struct StoreTask: Hashable, Sendable {
  internal let rawValue: Task<Void, Never>?

  internal init(rawValue: Task<Void, Never>?) {
    self.rawValue = rawValue
  }

  /// Cancels the underlying task.
  public func cancel() {
    self.rawValue?.cancel()
  }

  /// Waits for the task to finish.
  public func finish() async {
    await self.rawValue?.cancellableValue
  }

  /// A Boolean value that indicates whether the task should stop executing.
  ///
  /// After the value of this property becomes `true`, it remains `true` indefinitely. There is no
  /// way to uncancel a task.
  public var isCancelled: Bool {
    self.rawValue?.isCancelled ?? true
  }
}

private protocol AnyStore {
  func invalidate()
}

private protocol _OptionalProtocol {}
extension Optional: _OptionalProtocol {}

private func typeName<State, Action>(of store: Store<State, Action>) -> String {
  let stateType = typeName(State.self, genericsAbbreviated: false)
  let actionType = typeName(Action.self, genericsAbbreviated: false)
  // TODO: `PresentationStoreOf`, `StackStoreOf`, `IdentifiedStoreOf`?
  if stateType.hasSuffix(".State"),
    actionType.hasSuffix(".Action"),
    stateType.dropLast(6) == actionType.dropLast(7)
  {
    return "StoreOf<\(stateType.dropLast(6))>"
  } else if stateType.hasSuffix(".State?"),
    actionType.hasSuffix(".Action"),
    stateType.dropLast(7) == actionType.dropLast(7)
  {
    return "StoreOf<\(stateType.dropLast(7))?>"
  } else if stateType.hasPrefix("IdentifiedArray<"),
    actionType.hasPrefix("IdentifiedAction<"),
    stateType.dropFirst(16).dropLast(7) == actionType.dropFirst(17).dropLast(8)
  {
    return "IdentifiedStoreOf<\(stateType.drop(while: { $0 != "," }).dropFirst(2).dropLast(7))>"
  } else if stateType.hasPrefix("PresentationState<"),
    actionType.hasPrefix("PresentationAction<"),
    stateType.dropFirst(18).dropLast(7) == actionType.dropFirst(19).dropLast(8)
  {
    return "PresentationStoreOf<\(stateType.dropFirst(18).dropLast(7))>"
  } else if stateType.hasPrefix("StackState<"),
    actionType.hasPrefix("StackAction<"),
    stateType.dropFirst(11).dropLast(7)
      == actionType.dropFirst(12).prefix(while: { $0 != "," }).dropLast(6)
  {
    return "StackStoreOf<\(stateType.dropFirst(11).dropLast(7))>"
  } else {
    return "Store<\(stateType), \(actionType)>"
  }
}

// NB: From swift-custom-dump. Consider publicizing interface in some way to keep things in sync.
private func typeName(
  _ type: Any.Type,
  qualified: Bool = true,
  genericsAbbreviated: Bool = true
) -> String {
  var name = _typeName(type, qualified: qualified)
    .replacingOccurrences(
      of: #"\(unknown context at \$[[:xdigit:]]+\)\."#,
      with: "",
      options: .regularExpression
    )
  for _ in 1...10 {  // NB: Only handle so much nesting
    let abbreviated =
      name
      .replacingOccurrences(
        of: #"\bSwift.Optional<([^><]+)>"#,
        with: "$1?",
        options: .regularExpression
      )
      .replacingOccurrences(
        of: #"\bSwift.Array<([^><]+)>"#,
        with: "[$1]",
        options: .regularExpression
      )
      .replacingOccurrences(
        of: #"\bSwift.Dictionary<([^,<]+), ([^><]+)>"#,
        with: "[$1: $2]",
        options: .regularExpression
      )
    if abbreviated == name { break }
    name = abbreviated
  }
  name = name.replacingOccurrences(
    of: #"\w+\.([\w.]+)"#,
    with: "$1",
    options: .regularExpression
  )
  if genericsAbbreviated {
    name = name.replacingOccurrences(
      of: #"<.+>"#,
      with: "",
      options: .regularExpression
    )
  }
  return name
}<|MERGE_RESOLUTION|>--- conflicted
+++ resolved
@@ -129,14 +129,9 @@
 /// The store performs some basic thread safety checks in order to help catch mistakes. Stores
 /// constructed via the initializer ``init(initialState:reducer:withDependencies:)`` are assumed
 /// to run only on the main thread, and so a check is executed immediately to make sure that is the
-<<<<<<< HEAD
-/// case. Further, all actions sent to the store and all scopes (see ``scope(state:action:)-9iai9``) of
-/// the store are also checked to make sure that work is performed on the main thread.
-@dynamicMemberLookup
-=======
 /// case. Further, all actions sent to the store and all scopes (see ``scope(state:action:)-90255``)
 /// of the store are also checked to make sure that work is performed on the main thread.
->>>>>>> 6f9b4960
+@dynamicMemberLookup
 public final class Store<State, Action> {
   private var bufferedActions: [Action] = []
   private var children: [AnyHashable: AnyObject] = [:]
@@ -552,11 +547,8 @@
   ) -> Store<ChildState, ChildAction> {
     self.threadCheck(status: .scope)
 
-<<<<<<< HEAD
     let initialChildState = toChildState(self.observableState)
 
-=======
->>>>>>> 6f9b4960
     let id = id?(self.stateSubject.value)
     if let id = id,
       let childStore = self.children[id] as? Store<ChildState, ChildAction>
@@ -579,9 +571,7 @@
       BindingLocal.isActive && isInvalid() ? nil : fromChildAction($0, $1)
     }
     var isSending = false
-    let childStore = Store<ChildState, ChildAction>(
-      initialState: toChildState(self.stateSubject.value)
-    ) {
+    let childStore = Store<ChildState, ChildAction>(initialState: initialChildState) {
       Reduce(internal: { [weak self] childState, childAction in
         guard let self = self else { return .none }
         if isInvalid(), let id = id {
