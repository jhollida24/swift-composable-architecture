import Combine
import SwiftUI

/// A ``ViewStore`` is an object that can observe state changes and send actions. They are most
/// commonly used in views, such as SwiftUI views, UIView or UIViewController, but they can be
/// used anywhere it makes sense to observe state and send actions.
///
/// In SwiftUI applications, a ``ViewStore`` is accessed most commonly using the ``WithViewStore``
/// view. It can be initialized with a store and a closure that is handed a view store and must
/// return a view to be rendered:
///
/// ```swift
/// var body: some View {
///   WithViewStore(self.store) { viewStore in
///     VStack {
///       Text("Current count: \(viewStore.count)")
///       Button("Increment") { viewStore.send(.incrementButtonTapped) }
///     }
///   }
/// }
/// ```
///
/// In UIKit applications a ``ViewStore`` can be created from a ``Store`` and then subscribed to for
/// state updates:
///
/// ```swift
/// let store: Store<State, Action>
/// let viewStore: ViewStore<State, Action>
///
/// init(store: Store<State, Action>) {
///   self.store = store
///   self.viewStore = ViewStore(store)
/// }
///
/// func viewDidLoad() {
///   super.viewDidLoad()
///
///   self.viewStore.publisher.count
///     .sink { [weak self] in self?.countLabel.text = $0 }
///     .store(in: &self.cancellables)
/// }
///
/// @objc func incrementButtonTapped() {
///   self.viewStore.send(.incrementButtonTapped)
/// }
/// ```
///
/// > Important: The ``ViewStore`` class is not thread-safe, and all interactions with it (and the
/// > store it was derived from) must happen on the same thread. Further, for SwiftUI applications,
/// > all interactions must happen on the _main_ thread. See the documentation of the ``Store``
/// > class for more information as to why this decision was made.
@dynamicMemberLookup
public final class ViewStore<State, Action>: ObservableObject {
  // N.B. `ViewStore` does not use a `@Published` property, so `objectWillChange`
  // won't be synthesized automatically. To work around issues on iOS 13 we explicitly declare it.
  public private(set) lazy var objectWillChange = ObservableObjectPublisher()

  private let _send: (Action) -> Task<Void, Never>?
  fileprivate let _state: CurrentValueRelay<State>
  private var viewCancellable: AnyCancellable?

  /// Initializes a view store from a store.
  ///
  /// - Parameters:
  ///   - store: A store.
  ///   - isDuplicate: A function to determine when two `State` values are equal. When values are
  ///     equal, repeat view computations are removed.
  public init(
    _ store: Store<State, Action>,
    removeDuplicates isDuplicate: @escaping (State, State) -> Bool
  ) {
    self._send = { store.send($0) }
    self._state = CurrentValueRelay(store.state.value)

    self.viewCancellable = store.state
      .removeDuplicates(by: isDuplicate)
      .sink { [weak objectWillChange = self.objectWillChange, weak _state = self._state] in
        guard let objectWillChange = objectWillChange, let _state = _state else { return }
        objectWillChange.send()
        _state.value = $0
      }
  }

  internal init(_ viewStore: ViewStore<State, Action>) {
    self._send = viewStore._send
    self._state = viewStore._state
    self.objectWillChange = viewStore.objectWillChange
    self.viewCancellable = viewStore.viewCancellable
  }

  /// A publisher that emits when state changes.
  ///
  /// This publisher supports dynamic member lookup so that you can pluck out a specific field in
  /// the state:
  ///
  /// ```swift
  /// viewStore.publisher.alert
  ///   .sink { ... }
  /// ```
  ///
  /// When the emission happens the ``ViewStore``'s state has been updated, and so the following
  /// precondition will pass:
  ///
  /// ```swift
  /// viewStore.publisher
  ///   .sink { precondition($0 == viewStore.state) }
  /// ```
  ///
  /// This means you can either use the value passed to the closure or you can reach into
  /// `viewStore.state` directly.
  ///
  /// - Note: Due to a bug in Combine (or feature?), the order you `.sink` on a publisher has no
  ///   bearing on the order the `.sink` closures are called. This means the work performed inside
  ///   `viewStore.publisher.sink` closures should be completely independent of each other. Later
  ///   closures cannot assume that earlier ones have already run.
  public var publisher: StorePublisher<State> {
    StorePublisher(viewStore: self)
  }

  /// The current state.
  public var state: State {
    self._state.value
  }

  /// Returns the resulting value of a given key path.
  public subscript<Value>(dynamicMember keyPath: KeyPath<State, Value>) -> Value {
    self._state.value[keyPath: keyPath]
  }

  /// Sends an action to the store.
  ///
  /// This method returns a ``ViewStoreTask``, which represents the lifecycle of the effect started
  /// from sending an action. You can use this value to tie the effect's lifecycle _and_
  /// cancellation to an asynchronous context, such as SwiftUI's `task` view modifier:
  ///
  /// ```swift
  /// .task { await viewStore.send(.task).finish() }
  /// ```
  ///
  /// > Important: ``ViewStore`` is not thread safe and you should only send actions to it from the
  /// > main thread. If you want to send actions on background threads due to the fact that the
  /// > reducer is performing computationally expensive work, then a better way to handle this is to
  /// > wrap that work in an ``Effect`` that is performed on a background thread so that the result
  /// > can be fed back into the store.
  ///
  /// - Parameter action: An action.
  /// - Returns: A ``ViewStoreTask`` that represents the lifecycle of the effect executed when
  ///   sending the action.
  @discardableResult
  public func send(_ action: Action) -> ViewStoreTask {
    .init(rawValue: self._send(action))
  }

  /// Sends an action to the store with a given animation.
  ///
  /// See ``ViewStore/send(_:)`` for more info.
  ///
  /// - Parameters:
  ///   - action: An action.
  ///   - animation: An animation.
  @discardableResult
  public func send(_ action: Action, animation: Animation?) -> ViewStoreTask {
    withAnimation(animation) {
      self.send(action)
    }
  }

  /// Sends an action into the store and then suspends while a piece of state is `true`.
  ///
  /// This method can be used to interact with async/await code, allowing you to suspend while work
  /// is being performed in an effect. One common example of this is using SwiftUI's `.refreshable`
  /// method, which shows a loading indicator on the screen while work is being performed.
  ///
  /// For example, suppose we wanted to load some data from the network when a pull-to-refresh
  /// gesture is performed on a list. The domain and logic for this feature can be modeled like so:
  ///
  /// ```swift
  /// struct Feature: ReducerProtocol {
  ///   struct State: Equatable {
  ///     var isLoading = false
  ///     var response: String?
  ///   }
  ///   enum Action {
  ///     case pulledToRefresh
  ///     case receivedResponse(TaskResult<String>)
  ///   }
  ///   @Dependency(\.fetch) var fetch
  ///
  ///   func reduce(into state: inout State, action: Action) -> Effect<Action, Never> {
  ///     switch action {
  ///     case .pulledToRefresh:
  ///       state.isLoading = true
  ///       return .task {
  ///         await .receivedResponse(TaskResult { try await self.fetch() })
  ///       }
  ///
  ///     case let .receivedResponse(result):
  ///       state.isLoading = false
  ///       state.response = try? result.value
  ///       return .none
  ///     }
  ///   }
  /// }
  /// ```
  ///
  /// Note that we keep track of an `isLoading` boolean in our state so that we know exactly when
  /// the network response is being performed.
  ///
  /// The view can show the fact in a `List`, if it's present, and we can use the `.refreshable`
  /// view modifier to enhance the list with pull-to-refresh capabilities:
  ///
  /// ```swift
  /// struct MyView: View {
  ///   let store: Store<State, Action>
  ///
  ///   var body: some View {
  ///     WithViewStore(self.store) { viewStore in
  ///       List {
  ///         if let response = viewStore.response {
  ///           Text(response)
  ///         }
  ///       }
  ///       .refreshable {
  ///         await viewStore.send(.pulledToRefresh, while: \.isLoading)
  ///       }
  ///     }
  ///   }
  /// }
  /// ```
  ///
  /// Here we've used the ``send(_:while:)`` method to suspend while the `isLoading` state is
  /// `true`. Once that piece of state flips back to `false` the method will resume, signaling to
  /// `.refreshable` that the work has finished which will cause the loading indicator to disappear.
  ///
  /// - Parameters:
  ///   - action: An action.
  ///   - predicate: A predicate on `State` that determines for how long this method should suspend.
  @MainActor
  public func send(_ action: Action, while predicate: @escaping (State) -> Bool) async {
    let task = self.send(action)
    await withTaskCancellationHandler {
      task.rawValue?.cancel()
    } operation: {
      await self.yield(while: predicate)
    }
  }

  /// Sends an action into the store and then suspends while a piece of state is `true`.
  ///
  /// See the documentation of ``send(_:while:)`` for more information.
  ///
  /// - Parameters:
  ///   - action: An action.
  ///   - animation: The animation to perform when the action is sent.
  ///   - predicate: A predicate on `State` that determines for how long this method should suspend.
  @MainActor
  public func send(
    _ action: Action,
    animation: Animation?,
    while predicate: @escaping (State) -> Bool
  ) async {
    let task = withAnimation(animation) { self.send(action) }
    await withTaskCancellationHandler {
      task.rawValue?.cancel()
    } operation: {
      await self.yield(while: predicate)
    }
  }

  /// Suspends the current task while a predicate on state is `true`.
  ///
  /// If you want to suspend at the same time you send an action to the view store, use
  /// ``send(_:while:)``.
  ///
  /// - Parameter predicate: A predicate on `State` that determines for how long this method should
  ///   suspend.
  @MainActor
  public func yield(while predicate: @escaping (State) -> Bool) async {
    if #available(iOS 15, macOS 12, tvOS 15, watchOS 8, *) {
      _ = await self.publisher
        .values
        .first(where: { !predicate($0) })
    } else {
      let cancellable = Box<AnyCancellable?>(wrappedValue: nil)
      try? await withTaskCancellationHandler {
        cancellable.wrappedValue?.cancel()
      } operation: {
        try Task.checkCancellation()
        try await withUnsafeThrowingContinuation {
          (continuation: UnsafeContinuation<Void, Error>) in
          guard !Task.isCancelled else {
            continuation.resume(throwing: CancellationError())
            return
          }
          cancellable.wrappedValue = self.publisher
            .filter { !predicate($0) }
            .prefix(1)
            .sink { _ in
              continuation.resume()
              _ = cancellable
            }
        }
      }
    }
  }
  /// Derives a binding from the store that prevents direct writes to state and instead sends
  /// actions to the store.
  ///
  /// The method is useful for dealing with SwiftUI components that work with two-way `Binding`s
  /// since the ``Store`` does not allow directly writing its state; it only allows reading state
  /// and sending actions.
  ///
  /// For example, a text field binding can be created like this:
  ///
  /// ```swift
  /// struct State { var name = "" }
  /// enum Action { case nameChanged(String) }
  ///
  /// TextField(
  ///   "Enter name",
  ///   text: viewStore.binding(
  ///     get: { $0.name },
  ///     send: { Action.nameChanged($0) }
  ///   )
  /// )
  /// ```
  ///
  /// - Parameters:
  ///   - get: A function to get the state for the binding from the view store's full state.
  ///   - valueToAction: A function that transforms the binding's value into an action that can be
  ///     sent to the store.
  /// - Returns: A binding.
<<<<<<< HEAD
  @MainActor
  public func binding<LocalState>(
    get: @escaping (State) -> LocalState,
    send localStateToViewAction: @escaping (LocalState) -> Action
  ) -> Binding<LocalState> {
=======
  public func binding<Value>(
    get: @escaping (State) -> Value,
    send valueToAction: @escaping (Value) -> Action
  ) -> Binding<Value> {
>>>>>>> 799aa18f
    ObservedObject(wrappedValue: self)
      .projectedValue[get: .init(rawValue: get), send: .init(rawValue: valueToAction)]
  }

  /// Derives a binding from the store that prevents direct writes to state and instead sends
  /// actions to the store.
  ///
  /// The method is useful for dealing with SwiftUI components that work with two-way `Binding`s
  /// since the ``Store`` does not allow directly writing its state; it only allows reading state
  /// and sending actions.
  ///
  /// For example, an alert binding can be dealt with like this:
  ///
  /// ```swift
  /// struct State { var alert: String? }
  /// enum Action { case alertDismissed }
  ///
  /// .alert(
  ///   item: self.store.binding(
  ///     get: { $0.alert },
  ///     send: .alertDismissed
  ///   )
  /// ) { alert in Alert(title: Text(alert.message)) }
  /// ```
  ///
  /// - Parameters:
  ///   - get: A function to get the state for the binding from the view store's full state.
  ///   - action: The action to send when the binding is written to.
  /// - Returns: A binding.
<<<<<<< HEAD
  @MainActor
  public func binding<LocalState>(
    get: @escaping (State) -> LocalState,
=======
  public func binding<Value>(
    get: @escaping (State) -> Value,
>>>>>>> 799aa18f
    send action: Action
  ) -> Binding<Value> {
    self.binding(get: get, send: { _ in action })
  }

  /// Derives a binding from the store that prevents direct writes to state and instead sends
  /// actions to the store.
  ///
  /// The method is useful for dealing with SwiftUI components that work with two-way `Binding`s
  /// since the ``Store`` does not allow directly writing its state; it only allows reading state
  /// and sending actions.
  ///
  /// For example, a text field binding can be created like this:
  ///
  /// ```swift
  /// typealias State = String
  /// enum Action { case nameChanged(String) }
  ///
  /// TextField(
  ///   "Enter name",
  ///   text: viewStore.binding(
  ///     send: { Action.nameChanged($0) }
  ///   )
  /// )
  /// ```
  ///
  /// - Parameters:
  ///   - valueToAction: A function that transforms the binding's value into an action that can be
  ///     sent to the store.
  /// - Returns: A binding.
  @MainActor
  public func binding(
    send valueToAction: @escaping (State) -> Action
  ) -> Binding<State> {
    self.binding(get: { $0 }, send: valueToAction)
  }

  /// Derives a binding from the store that prevents direct writes to state and instead sends
  /// actions to the store.
  ///
  /// The method is useful for dealing with SwiftUI components that work with two-way `Binding`s
  /// since the ``Store`` does not allow directly writing its state; it only allows reading state
  /// and sending actions.
  ///
  /// For example, an alert binding can be dealt with like this:
  ///
  /// ```swift
  /// typealias State = String
  /// enum Action { case alertDismissed }
  ///
  /// .alert(
  ///   item: viewStore.binding(
  ///     send: .alertDismissed
  ///   )
  /// ) { title in Alert(title: Text(title)) }
  /// ```
  ///
  /// - Parameters:
  ///   - action: The action to send when the binding is written to.
  /// - Returns: A binding.
  @MainActor
  public func binding(send action: Action) -> Binding<State> {
    self.binding(send: { _ in action })
  }

  private subscript<Value>(
    get state: HashableWrapper<(State) -> Value>,
    send action: HashableWrapper<(Value) -> Action>
  ) -> Value {
    get { state.rawValue(self.state) }
    set { self.send(action.rawValue(newValue)) }
  }
}

/// A convenience type alias for referring to a view store of a given reducer's domain.
///
/// Instead of specifying two generics:
///
/// ```swift
/// let viewStore: ViewStore<Feature.State, Feature.Action>
/// ```
///
/// You can specify a single generic:
///
/// ```swift
/// let viewStore: ViewStoreOf<Feature>
/// ```
public typealias ViewStoreOf<R: ReducerProtocol> = ViewStore<R.State, R.Action>

extension ViewStore where State: Equatable {
  public convenience init(_ store: Store<State, Action>) {
    self.init(store, removeDuplicates: ==)
  }
}

extension ViewStore where State == Void {
  public convenience init(_ store: Store<Void, Action>) {
    self.init(store, removeDuplicates: ==)
  }
}

/// The type returned from ``ViewStore/send(_:)`` that represents the lifecycle of the effect
/// started from sending an action.
///
/// You can use this value to tie the effect's lifecycle _and_ cancellation to an asynchronous
/// context, such as the `task` view modifier.
///
/// ```swift
/// .task { await viewStore.send(.task).finish() }
/// ```
///
/// > Note: Unlike Swift's `Task` type, ``ViewStoreTask`` automatically sets up a cancellation
/// > handler between the current async context and the task.
///
/// See ``TestStoreTask`` for the analog returned from ``TestStore``.
public struct ViewStoreTask: Hashable, Sendable {
  fileprivate let rawValue: Task<Void, Never>?

  /// Cancels the underlying task and waits for it to finish.
  public func cancel() async {
    self.rawValue?.cancel()
    await self.finish()
  }

  /// Waits for the task to finish.
  public func finish() async {
    await self.rawValue?.cancellableValue
  }

  /// A Boolean value that indicates whether the task should stop executing.
  ///
  /// After the value of this property becomes `true`, it remains `true` indefinitely. There is no
  /// way to uncancel a task.
  public var isCancelled: Bool {
    self.rawValue?.isCancelled ?? true
  }
}

/// A publisher of store state.
@dynamicMemberLookup
public struct StorePublisher<State>: Publisher {
  public typealias Output = State
  public typealias Failure = Never

  public let upstream: AnyPublisher<State, Never>
  public let viewStore: Any

  fileprivate init<Action>(viewStore: ViewStore<State, Action>) {
    self.viewStore = viewStore
    self.upstream = viewStore._state.eraseToAnyPublisher()
  }

  public func receive<S: Subscriber>(subscriber: S) where S.Input == Output, S.Failure == Failure {
    self.upstream.subscribe(
      AnySubscriber(
        receiveSubscription: subscriber.receive(subscription:),
        receiveValue: subscriber.receive(_:),
        receiveCompletion: { [viewStore = self.viewStore] in
          subscriber.receive(completion: $0)
          _ = viewStore
        }
      )
    )
  }

  private init<P: Publisher>(
    upstream: P,
    viewStore: Any
  ) where P.Output == Output, P.Failure == Failure {
    self.upstream = upstream.eraseToAnyPublisher()
    self.viewStore = viewStore
  }

  /// Returns the resulting publisher of a given key path.
  public subscript<Value: Equatable>(
    dynamicMember keyPath: KeyPath<State, Value>
  ) -> StorePublisher<Value> {
    .init(upstream: self.upstream.map(keyPath).removeDuplicates(), viewStore: self.viewStore)
  }
}

private struct HashableWrapper<Value>: Hashable {
  let rawValue: Value
  static func == (lhs: Self, rhs: Self) -> Bool { false }
  func hash(into hasher: inout Hasher) {}
}<|MERGE_RESOLUTION|>--- conflicted
+++ resolved
@@ -330,18 +330,11 @@
   ///   - valueToAction: A function that transforms the binding's value into an action that can be
   ///     sent to the store.
   /// - Returns: A binding.
-<<<<<<< HEAD
-  @MainActor
-  public func binding<LocalState>(
-    get: @escaping (State) -> LocalState,
-    send localStateToViewAction: @escaping (LocalState) -> Action
-  ) -> Binding<LocalState> {
-=======
+  @MainActor
   public func binding<Value>(
     get: @escaping (State) -> Value,
     send valueToAction: @escaping (Value) -> Action
   ) -> Binding<Value> {
->>>>>>> 799aa18f
     ObservedObject(wrappedValue: self)
       .projectedValue[get: .init(rawValue: get), send: .init(rawValue: valueToAction)]
   }
@@ -371,14 +364,9 @@
   ///   - get: A function to get the state for the binding from the view store's full state.
   ///   - action: The action to send when the binding is written to.
   /// - Returns: A binding.
-<<<<<<< HEAD
-  @MainActor
-  public func binding<LocalState>(
-    get: @escaping (State) -> LocalState,
-=======
+  @MainActor
   public func binding<Value>(
     get: @escaping (State) -> Value,
->>>>>>> 799aa18f
     send action: Action
   ) -> Binding<Value> {
     self.binding(get: get, send: { _ in action })
