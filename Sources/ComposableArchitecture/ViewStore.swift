import Combine
import SwiftUI

/// A ``ViewStore`` is an object that can observe state changes and send actions. They are most
/// commonly used in views, such as SwiftUI views, UIView or UIViewController, but they can be
/// used anywhere it makes sense to observe state and send actions.
///
/// In SwiftUI applications, a ``ViewStore`` is accessed most commonly using the ``WithViewStore``
/// view. It can be initialized with a store and a closure that is handed a view store and must
/// return a view to be rendered:
///
/// ```swift
/// var body: some View {
///   WithViewStore(self.store) { viewStore in
///     VStack {
///       Text("Current count: \(viewStore.count)")
///       Button("Increment") { viewStore.send(.incrementButtonTapped) }
///     }
///   }
/// }
/// ```
///
/// In UIKit applications a ``ViewStore`` can be created from a ``Store`` and then subscribed to for
/// state updates:
///
/// ```swift
/// let store: Store<State, Action>
/// let viewStore: ViewStore<State, Action>
///
/// init(store: Store<State, Action>) {
///   self.store = store
///   self.viewStore = ViewStore(store)
/// }
///
/// func viewDidLoad() {
///   super.viewDidLoad()
///
///   self.viewStore.publisher.count
///     .sink { [weak self] in self?.countLabel.text = $0 }
///     .store(in: &self.cancellables)
/// }
///
/// @objc func incrementButtonTapped() {
///   self.viewStore.send(.incrementButtonTapped)
/// }
/// ```
///
/// ### Thread safety
///
/// The ``ViewStore`` class is not thread-safe, and all interactions with it (and the store it was
/// derived from) must happen on the same thread. Further, for SwiftUI applications, all
/// interactions must happen on the _main_ thread. See the documentation of the ``Store`` class for
/// more information as to why this decision was made.
@dynamicMemberLookup
public final class ViewStore<State, Action>: ObservableObject {
  // N.B. `ViewStore` does not use a `@Published` property, so `objectWillChange`
  // won't be synthesized automatically. To work around issues on iOS 13 we explicitly declare it.
  public private(set) lazy var objectWillChange = ObservableObjectPublisher()

  private let _send: (Action) -> Task<Void, Never>
  fileprivate let _state: CurrentValueRelay<State>
  private var viewCancellable: AnyCancellable?

  /// Initializes a view store from a store.
  ///
  /// - Parameters:
  ///   - store: A store.
  ///   - isDuplicate: A function to determine when two `State` values are equal. When values are
  ///     equal, repeat view computations are removed.
  public init(
    _ store: Store<State, Action>,
    removeDuplicates isDuplicate: @escaping (State, State) -> Bool
  ) {
    self._send = { store.send($0) }
    self._state = CurrentValueRelay(store.state.value)

    self.viewCancellable = store.state
      .removeDuplicates(by: isDuplicate)
      .sink { [weak objectWillChange = self.objectWillChange, weak _state = self._state] in
        guard let objectWillChange = objectWillChange, let _state = _state else { return }
        objectWillChange.send()
        _state.value = $0
      }
  }

  internal init(_ viewStore: ViewStore<State, Action>) {
    self._send = viewStore._send
    self._state = viewStore._state
    self.objectWillChange = viewStore.objectWillChange
    self.viewCancellable = viewStore.viewCancellable
  }

  /// A publisher that emits when state changes.
  ///
  /// This publisher supports dynamic member lookup so that you can pluck out a specific field in
  /// the state:
  ///
  /// ```swift
  /// viewStore.publisher.alert
  ///   .sink { ... }
  /// ```
  ///
  /// When the emission happens the ``ViewStore``'s state has been updated, and so the following
  /// precondition will pass:
  ///
  /// ```swift
  /// viewStore.publisher
  ///   .sink { precondition($0 == viewStore.state) }
  /// ```
  ///
  /// This means you can either use the value passed to the closure or you can reach into
  /// `viewStore.state` directly.
  ///
  /// - Note: Due to a bug in Combine (or feature?), the order you `.sink` on a publisher has no
  ///   bearing on the order the `.sink` closures are called. This means the work performed inside
  ///   `viewStore.publisher.sink` closures should be completely independent of each other.
  ///   Later closures cannot assume that earlier ones have already run.
  public var publisher: StorePublisher<State> {
    StorePublisher(viewStore: self)
  }

  /// The current state.
  public var state: State {
    self._state.value
  }

  /// Returns the resulting value of a given key path.
  public subscript<LocalState>(dynamicMember keyPath: KeyPath<State, LocalState>) -> LocalState {
    self._state.value[keyPath: keyPath]
  }

  /// Sends an action to the store.
  ///
  /// ``ViewStore`` is not thread safe and you should only send actions to it from the main thread.
  /// If you are wanting to send actions on background threads due to the fact that the reducer
  /// is performing computationally expensive work, then a better way to handle this is to wrap
  /// that work in an ``Effect`` that is performed on a background thread so that the result can
  /// be fed back into the store.
  ///
  /// - Parameter action: An action.
  @discardableResult
  public func send(_ action: Action) -> ViewStoreTask {
    .init(rawValue: self._send(action))
  }

  /// Sends an action to the store with a given animation.
  ///
  /// See ``ViewStore/send(_:)-1dr17`` for more info.
  ///
  /// - Parameters:
  ///   - action: An action.
  ///   - animation: An animation.
  @discardableResult
  public func send(_ action: Action, animation: Animation?) -> ViewStoreTask {
    withAnimation(animation) {
      self.send(action)
    }
  }

  /// Derives a binding from the store that prevents direct writes to state and instead sends
  /// actions to the store.
  ///
  /// The method is useful for dealing with SwiftUI components that work with two-way `Binding`s
  /// since the ``Store`` does not allow directly writing its state; it only allows reading state
  /// and sending actions.
  ///
  /// For example, a text field binding can be created like this:
  ///
  /// ```swift
  /// struct State { var name = "" }
  /// enum Action { case nameChanged(String) }
  ///
  /// TextField(
  ///   "Enter name",
  ///   text: viewStore.binding(
  ///     get: { $0.name },
  ///     send: { Action.nameChanged($0) }
  ///   )
  /// )
  /// ```
  ///
  /// - Parameters:
  ///   - get: A function to get the state for the binding from the view
  ///     store's full state.
  ///   - localStateToViewAction: A function that transforms the binding's value
  ///     into an action that can be sent to the store.
  /// - Returns: A binding.
  public func binding<LocalState>(
    get: @escaping (State) -> LocalState,
    send localStateToViewAction: @escaping (LocalState) -> Action
  ) -> Binding<LocalState> {
    ObservedObject(wrappedValue: self)
      .projectedValue[get: .init(rawValue: get), send: .init(rawValue: localStateToViewAction)]
  }

  /// Derives a binding from the store that prevents direct writes to state and instead sends
  /// actions to the store.
  ///
  /// The method is useful for dealing with SwiftUI components that work with two-way `Binding`s
  /// since the ``Store`` does not allow directly writing its state; it only allows reading state
  /// and sending actions.
  ///
  /// For example, an alert binding can be dealt with like this:
  ///
  /// ```swift
  /// struct State { var alert: String? }
  /// enum Action { case alertDismissed }
  ///
  /// .alert(
  ///   item: self.store.binding(
  ///     get: { $0.alert },
  ///     send: .alertDismissed
  ///   )
  /// ) { alert in Alert(title: Text(alert.message)) }
  /// ```
  ///
  /// - Parameters:
  ///   - get: A function to get the state for the binding from the view store's full state.
  ///   - action: The action to send when the binding is written to.
  /// - Returns: A binding.
  public func binding<LocalState>(
    get: @escaping (State) -> LocalState,
    send action: Action
  ) -> Binding<LocalState> {
    self.binding(get: get, send: { _ in action })
  }

  /// Derives a binding from the store that prevents direct writes to state and instead sends
  /// actions to the store.
  ///
  /// The method is useful for dealing with SwiftUI components that work with two-way `Binding`s
  /// since the ``Store`` does not allow directly writing its state; it only allows reading state
  /// and sending actions.
  ///
  /// For example, a text field binding can be created like this:
  ///
  /// ```swift
  /// typealias State = String
  /// enum Action { case nameChanged(String) }
  ///
  /// TextField(
  ///   "Enter name",
  ///   text: viewStore.binding(
  ///     send: { Action.nameChanged($0) }
  ///   )
  /// )
  /// ```
  ///
  /// - Parameters:
  ///   - localStateToViewAction: A function that transforms the binding's value
  ///     into an action that can be sent to the store.
  /// - Returns: A binding.
  public func binding(
    send localStateToViewAction: @escaping (State) -> Action
  ) -> Binding<State> {
    self.binding(get: { $0 }, send: localStateToViewAction)
  }

  /// Derives a binding from the store that prevents direct writes to state and instead sends
  /// actions to the store.
  ///
  /// The method is useful for dealing with SwiftUI components that work with two-way `Binding`s
  /// since the ``Store`` does not allow directly writing its state; it only allows reading state
  /// and sending actions.
  ///
  /// For example, an alert binding can be dealt with like this:
  ///
  /// ```swift
  /// typealias State = String
  /// enum Action { case alertDismissed }
  ///
  /// .alert(
  ///   item: viewStore.binding(
  ///     send: .alertDismissed
  ///   )
  /// ) { title in Alert(title: Text(title)) }
  /// ```
  ///
  /// - Parameters:
  ///   - action: The action to send when the binding is written to.
  /// - Returns: A binding.
  public func binding(send action: Action) -> Binding<State> {
    self.binding(send: { _ in action })
  }

  private subscript<LocalState>(
    get state: HashableWrapper<(State) -> LocalState>,
    send action: HashableWrapper<(LocalState) -> Action>
  ) -> LocalState {
    get { state.rawValue(self.state) }
    set { self.send(action.rawValue(newValue)) }
  }
}

extension ViewStore where State: Equatable {
  public convenience init(_ store: Store<State, Action>) {
    self.init(store, removeDuplicates: ==)
  }
}

extension ViewStore where State == Void {
  public convenience init(_ store: Store<Void, Action>) {
    self.init(store, removeDuplicates: ==)
  }
}

/// A publisher of store state.
@dynamicMemberLookup
public struct StorePublisher<State>: Publisher {
  public typealias Output = State
  public typealias Failure = Never

  public let upstream: AnyPublisher<State, Never>
  public let viewStore: Any

  fileprivate init<Action>(viewStore: ViewStore<State, Action>) {
    self.viewStore = viewStore
    self.upstream = viewStore._state.eraseToAnyPublisher()
  }

  public func receive<S: Subscriber>(subscriber: S) where S.Input == Output, S.Failure == Failure {
    self.upstream.subscribe(
      AnySubscriber(
        receiveSubscription: subscriber.receive(subscription:),
        receiveValue: subscriber.receive(_:),
        receiveCompletion: { [viewStore = self.viewStore] in
          subscriber.receive(completion: $0)
          _ = viewStore
        }
      )
    )
  }

  private init<P: Publisher>(
    upstream: P,
    viewStore: Any
  ) where P.Output == Output, P.Failure == Failure {
    self.upstream = upstream.eraseToAnyPublisher()
    self.viewStore = viewStore
  }

  /// Returns the resulting publisher of a given key path.
  public subscript<LocalState: Equatable>(
    dynamicMember keyPath: KeyPath<State, LocalState>
  ) -> StorePublisher<LocalState> {
    .init(upstream: self.upstream.map(keyPath).removeDuplicates(), viewStore: self.viewStore)
  }
}

private struct HashableWrapper<Value>: Hashable {
  let rawValue: Value
  static func == (lhs: Self, rhs: Self) -> Bool { false }
  func hash(into hasher: inout Hasher) {}
}

#if canImport(_Concurrency) && compiler(>=5.5.2)
  extension ViewStore {
    /// Sends an action into the store and then suspends while a piece of state is `true`.
    ///
    /// This method can be used to interact with async/await code, allowing you to suspend while
    /// work is being performed in an effect. One common example of this is using SwiftUI's
    /// `.refreshable` method, which shows a loading indicator on the screen while work is being
    /// performed.
    ///
    /// For example, suppose we wanted to load some data from the network when a pull-to-refresh
    /// gesture is performed on a list. The domain and logic for this feature can be modeled like
    /// so:
    ///
    /// ```swift
    /// struct State: Equatable {
    ///   var isLoading = false
    ///   var response: String?
    /// }
    ///
    /// enum Action {
    ///   case pulledToRefresh
    ///   case receivedResponse(TaskResult<String>)
    /// }
    ///
    /// struct Environment {
    ///   var fetch: () async throws -> String
    /// }
    ///
    /// let reducer = Reducer<State, Action, Environment> { state, action, environment in
    ///   switch action {
    ///   case .pulledToRefresh:
    ///     state.isLoading = true
    ///     return .task {
    ///       await .receivedResponse(TaskResult { try await environment.fetch() })
    ///     }
    ///
    ///   case let .receivedResponse(result):
    ///     state.isLoading = false
    ///     state.response = try? result.value
    ///     return .none
    ///   }
    /// }
    /// ```
    ///
    /// Note that we keep track of an `isLoading` boolean in our state so that we know exactly
    /// when the network response is being performed.
    ///
    /// The view can show the fact in a `List`, if it's present, and we can use the `.refreshable`
    /// view modifier to enhance the list with pull-to-refresh capabilities:
    ///
    /// ```swift
    /// struct MyView: View {
    ///   let store: Store<State, Action>
    ///
    ///   var body: some View {
    ///     WithViewStore(self.store) { viewStore in
    ///       List {
    ///         if let response = viewStore.response {
    ///           Text(response)
    ///         }
    ///       }
    ///       .refreshable {
    ///         await viewStore.send(.pulledToRefresh, while: \.isLoading)
    ///       }
    ///     }
    ///   }
    /// }
    /// ```
    ///
    /// Here we've used the ``send(_:while:)`` method to suspend while the `isLoading` state is
    /// `true`. Once that piece of state flips back to `false` the method will resume, signaling
    /// to `.refreshable` that the work has finished which will cause the loading indicator to
    /// disappear.
    ///
    /// **Note:** ``ViewStore`` is not thread safe and you should only send actions to it from the
    /// main thread. If you are wanting to send actions on background threads due to the fact that
    /// the reducer is performing computationally expensive work, then a better way to handle this
    /// is to wrap that work in an ``Effect`` that is performed on a background thread so that the
    /// result can be fed back into the store.
    ///
    /// - Parameters:
    ///   - action: An action.
    ///   - predicate: A predicate on `State` that determines for how long this method should
    ///     suspend.
    @MainActor
    public func send(
      _ action: Action,
      while predicate: @escaping (State) -> Bool
    ) async {
      let task = self.send(action)
      await withTaskCancellationHandler(
        handler: { task.rawValue.cancel() },
        operation: { await self.yield(while: predicate) }
      )
    }

    /// Sends an action into the store and then suspends while a piece of state is `true`.
    ///
    /// See the documentation of ``send(_:while:)`` for more information.
    ///
    /// - Parameters:
    ///   - action: An action.
    ///   - animation: The animation to perform when the action is sent.
    ///   - predicate: A predicate on `State` that determines for how long this method should
    ///     suspend.
    @MainActor
    public func send(
      _ action: Action,
      animation: Animation?,
      while predicate: @escaping (State) -> Bool
    ) async {
      let task = withAnimation(animation) { self.send(action) }
      await withTaskCancellationHandler(
        handler: { task.rawValue.cancel() },
        operation: { await self.yield(while: predicate) }
      )
    }

    /// Suspends the current task while a predicate on state is `true`.
    ///
    /// If you want to suspend at the same time you send an action to the view store, use
    /// ``send(_:while:)``.
    ///
    /// - Parameter predicate: A predicate on `State` that determines for how long this method
    ///   should suspend.
    @MainActor
    public func yield(while predicate: @escaping (State) -> Bool) async {
      if #available(iOS 15, macOS 12, tvOS 15, watchOS 8, *) {
        _ = await self.publisher
          .values
          .first(where: { !predicate($0) })
      } else {
        let cancellable = Box<AnyCancellable?>(wrappedValue: nil)
        try? await withTaskCancellationHandler {
          cancellable.wrappedValue?.cancel()
        } operation: {
          try Task.checkCancellation()
          try await withUnsafeThrowingContinuation {
            (continuation: UnsafeContinuation<Void, Error>) in
            guard !Task.isCancelled else {
              continuation.resume(throwing: CancellationError())
              return
            }
            cancellable.wrappedValue = self.publisher
              .filter { !predicate($0) }
              .prefix(1)
              .sink { _ in
                continuation.resume()
                _ = cancellable
              }
          }
        }
      }
    }
  }
#endif

<<<<<<< HEAD
public typealias ViewStoreOf<R: ReducerProtocol> = ViewStore<R.State, R.Action>

=======
/// The type returned from ``ViewStore/send(_:)`` that represents the lifecycle of the effect
/// started from sending an action.
///
/// You can use this value to tie the effect's lifecycle _and_ cancellation to an asynchronous
/// context, such as the `task` view modifier.
///
/// ```swift
/// .task { await viewStore.send(.task).finish() }
/// ```
///
/// > Note: Unlike `Task`, ``ViewStoreTask`` automatically sets up a cancellation handler between
/// > the current async context and the task.
///
/// See ``TestStoreTask`` for the analog provided to ``TestStore``.
>>>>>>> af1e9136
public struct ViewStoreTask {
  /// The underlying task.
  public let rawValue: Task<Void, Never>

  /// Cancels the underlying task and waits for it to finish.
  public func cancel() async {
    self.rawValue.cancel()
    await self.finish()
  }

  /// Waits for the task to finish.
  public func finish() async {
    await self.rawValue.cancellableValue
  }
}<|MERGE_RESOLUTION|>--- conflicted
+++ resolved
@@ -510,10 +510,21 @@
   }
 #endif
 
-<<<<<<< HEAD
+/// A convenience type alias for referring to a view store of a given reducer's domain.
+///
+/// Instead of specifying two generics:
+///
+/// ```swift
+/// let viewStore: ViewStore<Feature.State, Feature.Action>
+/// ```
+///
+/// You can specify a single generic:
+///
+/// ```swift
+/// let viewStore: ViewStoreOf<Feature>
+/// ```
 public typealias ViewStoreOf<R: ReducerProtocol> = ViewStore<R.State, R.Action>
 
-=======
 /// The type returned from ``ViewStore/send(_:)`` that represents the lifecycle of the effect
 /// started from sending an action.
 ///
@@ -528,7 +539,6 @@
 /// > the current async context and the task.
 ///
 /// See ``TestStoreTask`` for the analog provided to ``TestStore``.
->>>>>>> af1e9136
 public struct ViewStoreTask {
   /// The underlying task.
   public let rawValue: Task<Void, Never>
