--- conflicted
+++ resolved
@@ -39,12 +39,8 @@
         .product(name: "Dependencies", package: "swift-dependencies"),
         .product(name: "IdentifiedCollections", package: "swift-identified-collections"),
         .product(name: "OrderedCollections", package: "swift-collections"),
-<<<<<<< HEAD
-        .product(name: "_SwiftUINavigationState", package: "swiftui-navigation"),
         // TODO: should we depend on this or copy some stuff over?
         .product(name: "SwiftUINavigation", package: "swiftui-navigation"),
-=======
->>>>>>> 10c543dd
         .product(name: "XCTestDynamicOverlay", package: "xctest-dynamic-overlay"),
       ]
     ),
